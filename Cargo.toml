[package]
name = "saito_rust"
version = "0.1.0"
authors = [
    "Clayton Rabenda <clay@saito.tech>",
    "Stephen Peterkins <stephen@saito.tech>"
]
edition = "2018"
default-run = "saito_rust"

<<<<<<< HEAD
[[bin]]
name = "saito_spammer"
path = "src/bin/spammer.rs"

=======
>>>>>>> 64f1ee49
[dependencies]
rayon = "1.5"
serde = { version = "1.0", features = ["derive"] }
serde_bytes = "0.11"
bincode = "1.3"
chrono = "0.4"
secp256k1 = { version = "0.20.3", features = ["global-context", "serde"] }
sha2 = "0.9.5"
base58 = "0.1.0"
hex = "0.4.3"
jemallocator = "0.1.9"
jemalloc-ctl = "0.2.0"
lazy_static = "1.4.0"
rand = "0.8.4"
warp = "0.3"
tokio = { version = "1", features = ["full"] }
tracing = "0.1"
tracing-subscriber = "0.2"

[dev-dependencies]
criterion = "0.3"

[features]
test-utilities = []<|MERGE_RESOLUTION|>--- conflicted
+++ resolved
@@ -8,13 +8,6 @@
 edition = "2018"
 default-run = "saito_rust"
 
-<<<<<<< HEAD
-[[bin]]
-name = "saito_spammer"
-path = "src/bin/spammer.rs"
-
-=======
->>>>>>> 64f1ee49
 [dependencies]
 rayon = "1.5"
 serde = { version = "1.0", features = ["derive"] }
