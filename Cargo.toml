--- conflicted
+++ resolved
@@ -25,12 +25,9 @@
 rand = "0.8.3"
 warp = "0.3"
 tokio = { version = "1", features = ["full"] }
-<<<<<<< HEAD
 futures = "0.3"
-=======
 tracing = "0.1"
 tracing-subscriber = "0.2"
->>>>>>> c4685a2e
 
 [dev-dependencies]
 criterion = "0.3"
