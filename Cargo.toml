[package]
name = "saito_rust"
version = "0.1.0"
authors = [
    "Clayton Rabenda <clay@saito.tech>",
    "Stephen Peterkins <stephen@saito.tech>"
]
edition = "2018"
default-run = "saito_rust"

[[bin]]
name = "saito-spammer"
path = "src/bin/spammer.rs"

<<<<<<< HEAD
[[bin]]
name = "walletcli"
path = "src/bin/walletcli.rs"

=======
>>>>>>> 3b097940
[dependencies]
ahash = "0.7.4"
bigint = "4.4.3"
bincode = "1.3"
chrono = "0.4"
enum-variant-count-derive = { path = "enum-variant-count-derive" }
futures = { version = "0.3", default-features = false }
blake3 = { version = "0.3.8", features = ["rayon"] }
base58 = "0.1.0"
hex = "0.4.3"
jemallocator = "0.1.9"
jemalloc-ctl = "0.2.0"
lazy_static = "1.4.0"
<<<<<<< HEAD
merkle = "1.11.0"
ring = "0.16.20"
rayon = "1.5"
serde = { version = "1.0", features = ["derive"] }
serde_bytes = "0.11"
serde_with = "1.9.4"
secp256k1 = { version = "0.20.3", features = ["global-context", "serde"] }
=======
rand = "0.8.4"
warp = "0.3"
reqwest = "0.11"
>>>>>>> 3b097940
tokio = { version = "1", features = ["full"] }
tracing = "0.1"
tracing-subscriber = "0.2"
rand = "0.8.4"
uuid = { version = "0.4"}
warp = "0.3"

[dev-dependencies]
criterion = "0.3"

[features]
test-utilities = []<|MERGE_RESOLUTION|>--- conflicted
+++ resolved
@@ -12,13 +12,10 @@
 name = "saito-spammer"
 path = "src/bin/spammer.rs"
 
-<<<<<<< HEAD
 [[bin]]
 name = "walletcli"
 path = "src/bin/walletcli.rs"
 
-=======
->>>>>>> 3b097940
 [dependencies]
 ahash = "0.7.4"
 bigint = "4.4.3"
@@ -32,7 +29,6 @@
 jemallocator = "0.1.9"
 jemalloc-ctl = "0.2.0"
 lazy_static = "1.4.0"
-<<<<<<< HEAD
 merkle = "1.11.0"
 ring = "0.16.20"
 rayon = "1.5"
@@ -40,17 +36,13 @@
 serde_bytes = "0.11"
 serde_with = "1.9.4"
 secp256k1 = { version = "0.20.3", features = ["global-context", "serde"] }
-=======
 rand = "0.8.4"
 warp = "0.3"
 reqwest = "0.11"
->>>>>>> 3b097940
 tokio = { version = "1", features = ["full"] }
 tracing = "0.1"
 tracing-subscriber = "0.2"
-rand = "0.8.4"
 uuid = { version = "0.4"}
-warp = "0.3"
 
 [dev-dependencies]
 criterion = "0.3"
