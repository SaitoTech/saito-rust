--- conflicted
+++ resolved
@@ -23,16 +23,10 @@
 base58 = "0.1.0"
 bigint = "4.4.3"
 bincode = "1.3"
-<<<<<<< HEAD
-chrono = "0.4"
-config = "0.11"
-enum-variant-count-derive = { path = "enum-variant-count-derive" }
-futures = { version = "0.3", default-features = false }
-=======
->>>>>>> 969ce1e8
 blake3 = { version = "1.0.0", features = ["rayon"] }
 block-modes = "0.8.1"
 chrono = "0.4"
+config = "0.11"
 clap = "2.33.3"
 futures = { version = "0.3", default-features = false }
 hex = "0.4.3"
