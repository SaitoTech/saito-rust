--- conflicted
+++ resolved
@@ -10,26 +10,17 @@
 # See more keys and their definitions at https://doc.rust-lang.org/cargo/reference/manifest.html
 
 [dependencies]
-<<<<<<< HEAD
 serde = { version = "1.0", features = ["derive"] }
 bincode = "1.3"
-secp256k1 = { version = "^0.20.2", features = ["rand", "serde"] }
-sha2 = { version = "^0.9.4" }
-rand = { version = "^0.6.5" }
-base58 = { version = "^0.1.0" }
-hex = { version = "^0.4.3" }
-lazy_static = { version = "^1.4.0" }
+secp256k1 = { version = "0.20.2", features = ["global-context", "serde"] }
+sha2 = "0.9.4"
+base58 = "0.1.0"
+hex = "0.4.3"
+rand = "0.6.5"
 
 [dev-dependencies]
 criterion = "0.3"
 
 [[bench]]
 name = "saito_benchmark"
-harness = false
-=======
-secp256k1 = { version = "0.20.2", features = ["global-context"] }
-sha2 = "0.9.4"
-base58 = "0.1.0"
-hex = "0.4.3"
-rand = "0.6.5"
->>>>>>> 4cb8d096
+harness = false