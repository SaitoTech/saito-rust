--- conflicted
+++ resolved
@@ -1,15 +1,10 @@
 use criterion::{criterion_group, criterion_main, Criterion};
-<<<<<<< HEAD
 use saito_rust::{
     keypair::Keypair,
     slip::{OutputSlip, SlipType},
     transaction::{Transaction, TransactionCore},
 };
-=======
-use saito_rust::keypair::Keypair;
 use saito_rust::test_utilities;
->>>>>>> 50306a25
-
 // fn bench_add_block(c: &mut Criterion) {
 //     let keypair = Keypair::new();
 //     c.bench_function("add block", move |b| {
