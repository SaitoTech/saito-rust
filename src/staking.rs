//
// TODO
// - array is not the best data structure
// - insert needs to place into a specified position, probabaly ordered by publickey and then UUID
//
use crate::{
    block::Block,
    blockchain::GENESIS_PERIOD,
    crypto::{hash, SaitoHash},
    golden_ticket::GoldenTicket,
    slip::{Slip, SlipType},
    transaction::TransactionType,
};
use bigint::uint::U256;
use tracing::{event, Level};

#[derive(Debug, Clone)]
pub struct Staking {
    // deposits waiting to join staking table for the first time
    pub deposits: Vec<Slip>,
    // in staking table waiting for selection / payout
    pub stakers: Vec<Slip>,
    // waiting for reset of staking table
    pub pending: Vec<Slip>,
}

impl Staking {
    pub fn new() -> Staking {
        Staking {
            deposits: vec![],
            stakers: vec![],
            pending: vec![],
        }
    }

    pub fn add_staker_with_number(&mut self, slip: Slip, random_number: SaitoHash) {
        //
        // find winning nolan
        //
        let x = U256::from_big_endian(&random_number);
        let y = self.stakers.len() + 1;
        let z = U256::from_big_endian(&y.to_be_bytes());
        let (zy, _bolres) = x.overflowing_rem(z);

        let insert_into_pos = zy.low_u64();

        self.stakers.insert(insert_into_pos as usize, slip);
    }

    pub fn find_winning_staker(&self, random_number: SaitoHash) -> Option<Slip> {
        if self.stakers.len() == 0 {
            return None;
        }

        //
        // find winning staker
        //
        let x = U256::from_big_endian(&random_number);
        let y = self.stakers.len();
        let z = U256::from_big_endian(&y.to_be_bytes());
        let (zy, _bolres) = x.overflowing_rem(z);

        let retrieve_from_pos = zy.low_u64();

        let winning_slip = self.stakers[retrieve_from_pos as usize].clone();

        return Some(winning_slip);
    }

    //
    // resets the staker table
    //
    // without using floating-point division, we calculate the share that each staker
    // should earn of the upcoming sweep through the stakers table, and insert the
    // pending and pending-deposits slips into the staking table with the updated
    // expected payout.
    //
    // returns three vectors with slips to SPEND, UNSPEND, DELETE
    //
    pub fn reset_staker_table(
        &mut self,
        staking_treasury: u64,
    ) -> (Vec<Slip>, Vec<Slip>, Vec<Slip>) {
        event!(Level::TRACE, "===========================");
        event!(Level::TRACE, "=== RESET STAKING TABLE ===");
        event!(Level::TRACE, "===========================");

        let res_spend: Vec<Slip> = vec![];
        let res_unspend: Vec<Slip> = vec![];
        let res_delete: Vec<Slip> = vec![];

        //
        // move pending into staking table
        //
        for i in 0..self.pending.len() {
            self.add_staker(self.pending[i].clone());
        }
        for i in 0..self.deposits.len() {
            self.add_staker(self.deposits[i].clone());
        }
        self.pending = vec![];
        self.deposits = vec![];

        if self.stakers.len() == 0 {
            return (res_spend, res_unspend, res_delete);
        }

        //
        // adjust the slip amounts based on genesis period
        //
        let staking_payout_per_block: u64 = staking_treasury / GENESIS_PERIOD;

        //
        // calculate average amount staked
        //
        let mut total_staked: u64 = 0;
        for i in 0..self.stakers.len() {
            // TODO - delete when ready
            // we do not update the slip type anymore because we need
            // the slip to be spendable when it is issued.
            // we update the payout rather than the amount so the slip
            // can validate as spendable as well.
            //self.stakers[i].set_slip_type(SlipType::StakerOutput);
            total_staked += self.stakers[i].get_amount();
        }
        let average_staked = total_staked / self.stakers.len() as u64;

        //
        // calculate the payout for average stake
        //
        let m = U256::from_big_endian(&staking_payout_per_block.to_be_bytes());
        let p = U256::from_big_endian(&self.stakers.len().to_be_bytes());

        let (q, _r) = m.overflowing_div(p);
        let average_staker_payout = q.as_u64();

        //
        // and adjust the payout based on this....
        //
        for i in 0..self.stakers.len() {
            //
            // get the total staked
            //
            let my_staked_amount = self.stakers[i].get_amount();

            //
            // figure how much we are due...
            //
            // my stake PLUS (my stake / 1 * ( my_stake / average_staked )
            // my stake PLUS (my stake / 1 * ( my_stake / average_staked ) * ( ( treasury / genesis_period )
            // my stake PLUS (my stake / 1 * ( my_stake / average_staked ) * ( ( treasury / genesis_period )
            //
            let a = U256::from_big_endian(&my_staked_amount.to_be_bytes());
            let b = U256::from_big_endian(&average_staker_payout.to_be_bytes());
            let nominator: U256 = a.saturating_mul(b);
            let denominator = U256::from_big_endian(&average_staked.to_be_bytes());

            let (z, f) = nominator.overflowing_div(denominator);

            let mut staking_profit: u64 = 0;
            if f != true {
                staking_profit = z.as_u64();
            }

            self.stakers[i].set_payout(staking_profit);
        }

        return (res_spend, res_unspend, res_delete);
    }

    pub fn validate_slip_in_deposits(&self, slip: Slip) -> bool {
        for i in 0..self.deposits.len() {
            if slip.get_utxoset_key() == self.deposits[i].get_utxoset_key() {
                return true;
            }
        }
        return false;
    }

    pub fn validate_slip_in_stakers(&self, slip: Slip) -> bool {
        for i in 0..self.stakers.len() {
            if slip.get_utxoset_key() == self.stakers[i].get_utxoset_key() {
                return true;
            }
        }
        return false;
    }

    pub fn validate_slip_in_pending(&self, slip: Slip) -> bool {
        for i in 0..self.pending.len() {
            if slip.get_utxoset_key() == self.pending[i].get_utxoset_key() {
                return true;
            }
        }
        return false;
    }

    pub fn add_deposit(&mut self, slip: Slip) {
        self.deposits.push(slip);
    }

    pub fn add_staker(&mut self, slip: Slip) {
        self.stakers.push(slip);
    }

    pub fn add_pending(&mut self, slip: Slip) {
        self.pending.push(slip);
    }

    pub fn remove_deposit(&mut self, slip: Slip) -> bool {
        for i in 0..self.deposits.len() {
            if slip.get_utxoset_key() == self.deposits[i].get_utxoset_key() {
                let _removed_slip = self.deposits.remove(i);
                return true;
            }
        }
        return false;
    }

    pub fn remove_staker(&mut self, slip: Slip) -> bool {
        for i in 0..self.stakers.len() {
            if slip.get_utxoset_key() == self.stakers[i].get_utxoset_key() {
                let _removed_slip = self.stakers.remove(i);
                return true;
            }
        }
        return false;
    }

    pub fn remove_pending(&mut self, slip: Slip) -> bool {
        for i in 0..self.pending.len() {
            if slip.get_utxoset_key() == self.pending[i].get_utxoset_key() {
                let _removed_slip = self.pending.remove(i);
                return true;
            }
        }
        return false;
    }

    //
    // handle staking / pending / deposit tables
    //
    // returns slips to SPEND, UNSPEND and DELETE
    //
    // this is required as staking table controlled by blockchain and Rust
    // restricts us from passing the UTXOSET into this part of the program.
    //
    pub fn on_chain_reorganization(
        &mut self,
        block: &Block,
        longest_chain: bool,
    ) -> (Vec<Slip>, Vec<Slip>, Vec<Slip>) {
        let res_spend: Vec<Slip> = vec![];
        let res_unspend: Vec<Slip> = vec![];
        let res_delete: Vec<Slip> = vec![];

        //
        // add/remove deposits
        //
        for tx in &block.transactions {
            if tx.get_transaction_type() == TransactionType::StakerWithdrawal {
                //
                // someone has successfully withdrawn so we need to remove this slip
                // from the necessary table if moving forward, or add it back if
                // moving backwards.
                //
                // roll forward
                //
                if longest_chain {
                    if tx.inputs[0].get_slip_type() == SlipType::StakerWithdrawalPending {
                        self.remove_pending(tx.inputs[0].clone());
                    }
                    if tx.inputs[0].get_slip_type() == SlipType::StakerWithdrawalStaking {
                        self.remove_staker(tx.inputs[0].clone());
                    }
                //
                // roll backward
                //
                } else {
                    if tx.inputs[0].get_slip_type() == SlipType::StakerWithdrawalPending {
                        self.add_pending(tx.inputs[0].clone());
                    }
                    if tx.inputs[0].get_slip_type() == SlipType::StakerWithdrawalStaking {
                        self.add_staker(tx.inputs[0].clone());
                    }
                }
            }

            if tx.get_transaction_type() == TransactionType::StakerDeposit {
                for i in 0..tx.outputs.len() {
                    if tx.outputs[i].get_slip_type() == SlipType::StakerDeposit {
                        //
                        // roll forward
                        //
                        if longest_chain {
                            self.add_deposit(tx.outputs[i].clone());

                        //
                        // roll backward
                        //
                        } else {
                            self.remove_deposit(tx.outputs[i].clone());
                        }
                    }
                }
            }
        }

        //
        // reset tables if needed
        //
        if longest_chain {
            //
            // reset stakers if necessary
            //
            if self.stakers.len() == 0 {
                //self.reset_staker_table(block.get_staking_treasury());
                let (_res_spend, _res_unspend, _res_delete) = self.reset_staker_table(100_000_000);
            }
        } else {
            //
            // reset pending if necessary
            //
            if self.pending.len() == 0 {
                self.pending = vec![];
                self.deposits = vec![];
                for i in 0..self.stakers.len() {
                    if self.stakers[i].get_slip_type() == SlipType::StakerOutput {
                        self.pending.push(self.stakers[i].clone());
                    }
                    if self.stakers[i].get_slip_type() == SlipType::StakerDeposit {
                        self.deposits.push(self.stakers[i].clone());
                    }
                }
                self.stakers = vec![];
            }
        }

        //
        // update staking tables
        //
        if block.get_has_fee_transaction() && block.get_has_golden_ticket() {
            let fee_transaction = &block.transactions[block.get_fee_transaction_idx() as usize];

            let golden_ticket_transaction =
                &block.transactions[block.get_golden_ticket_idx() as usize];

            //
            // grab random input from golden ticket
            //
            let golden_ticket: GoldenTicket = GoldenTicket::deserialize_for_transaction(
                golden_ticket_transaction.get_message().to_vec(),
            );
            let router_random_number1 = hash(&golden_ticket.get_random().to_vec()); // router block1
            let staker_random_number = hash(&router_random_number1.to_vec()); // staker block2
            let _router_random_number2 = hash(&staker_random_number.to_vec()); // router block2

            if fee_transaction.outputs.len() < 3 {
                return (res_spend, res_unspend, res_delete);
            }
            if fee_transaction.inputs.len() < 1 {
                return (res_spend, res_unspend, res_delete);
            }

            let staker_output = fee_transaction.outputs[2].clone(); // 3rd output is staker
            let staker_input = fee_transaction.inputs[0].clone(); // 1st input is staker

            //
            // roll forward
            //
            if longest_chain {

                //
                // re-create staker table, if needed
                //
                // we do this at both the start and the end of this function so that
                // we will always have a table that can be handled regardless of
                // vacillations in on_chain_reorg, such as resetting the table and
                // then non-longest-chaining the same block
                //
                event!(
                    Level::TRACE,
                    "Rolling forward and moving into pending: {}!",
                    self.stakers.len()
                );
                if self.stakers.len() == 0 {
                    //self.reset_staker_table(block.get_staking_treasury());
                    let (_res_spend, _res_unspend, _res_delete) =
                        self.reset_staker_table(100_000_000);
                }

                //
                // move staker to pending
                //
<<<<<<< HEAD
                let lucky_staker_option = self.find_winning_staker(staker_random_number);
                if let Some(lucky_staker) = lucky_staker_option {
=======

                let lucky_staker_option = self.find_winning_staker(staker_random_number);
                if let Some(lucky_staker) = lucky_staker_option {
                    event!(Level::TRACE, "the lucky staker is: {:?}", lucky_staker);
                    event!(
                        Level::TRACE,
                        "moving from staker into pending: {}",
                        lucky_staker.get_amount()
                    );
>>>>>>> 4013e0ed
                    self.remove_staker(lucky_staker.clone());
                    self.add_pending(staker_output.clone());
                }

                //
                // re-create staker table, if needed
                //
                if self.stakers.len() == 0 {
                    //self.reset_staker_table(block.get_staking_treasury());
                    let (_res_spend, _res_unspend, _res_delete) =
                        self.reset_staker_table(100_000_000);
                }

            //
            // roll backward
            //
            } else {
                event!(Level::TRACE, "roll backward...");

                //
                // reset pending if necessary
                //
                if self.pending.len() == 0 {
                    self.pending = vec![];
                    self.deposits = vec![];
                    for i in 0..self.stakers.len() {
                        if self.stakers[i].get_slip_type() == SlipType::StakerOutput {
                            self.pending.push(self.stakers[i].clone());
                        }
                        if self.stakers[i].get_slip_type() == SlipType::StakerDeposit {
                            self.deposits.push(self.stakers[i].clone());
                        }
                    }
                    self.stakers = vec![];
                }

                //
                // remove from pending to staker (awaiting payout)
                //
                self.remove_pending(staker_output.clone());
                let slip_type = staker_input.get_slip_type();
                if slip_type == SlipType::StakerDeposit {
                    self.add_deposit(staker_input.clone());
                }
                if slip_type == SlipType::StakerOutput {
                    self.add_staker(staker_input.clone());
                }

                //
                // reset pending if necessary
                //
                if self.pending.len() == 0 {
                    self.pending = vec![];
                    self.deposits = vec![];
                    for i in 0..self.stakers.len() {
                        if self.stakers[i].get_slip_type() == SlipType::StakerOutput {
                            self.pending.push(self.stakers[i].clone());
                        }
                        if self.stakers[i].get_slip_type() == SlipType::StakerDeposit {
                            self.deposits.push(self.stakers[i].clone());
                        }
                    }
                    self.stakers = vec![];
                }
            }
        }

        return (res_spend, res_unspend, res_delete);
    }
}

#[cfg(test)]
mod tests {

    use super::*;
    use crate::test_utilities::mocks::make_mock_block_with_info;
    use crate::test_utilities::test_manager::TestManager;
    use crate::transaction::Transaction;
    use crate::{
        blockchain::Blockchain,
        slip::{Slip, SlipType},
        time::create_timestamp,
        wallet::Wallet,
    };
    use std::sync::Arc;
    use tokio::sync::RwLock;


    #[test]
    fn staking_table_test() {
        let mut staking = Staking::new();

        let mut slip1 = Slip::new();
        slip1.set_amount(200_000_000);
        slip1.set_slip_type(SlipType::StakerDeposit);

        let mut slip2 = Slip::new();
        slip2.set_amount(300_000_000);
        slip2.set_slip_type(SlipType::StakerDeposit);

        let mut slip3 = Slip::new();
        slip3.set_amount(400_000_000);
        slip3.set_slip_type(SlipType::StakerDeposit);

        let mut slip4 = Slip::new();
        slip4.set_amount(500_000_000);
        slip4.set_slip_type(SlipType::StakerDeposit);

        let mut slip5 = Slip::new();
        slip5.set_amount(600_000_000);
        slip5.set_slip_type(SlipType::StakerDeposit);

        staking.add_deposit(slip1);
        staking.add_deposit(slip2);
        staking.add_deposit(slip3);
        staking.add_deposit(slip4);
        staking.add_deposit(slip5);

        let (_res_spend, _res_unspend, _res_delete) = staking.reset_staker_table(1_000_000_000); // 10 Saito

        assert_eq!(
            staking.stakers[0].get_amount() + staking.stakers[0].get_payout(),
            210000000
        );
        assert_eq!(
            staking.stakers[1].get_amount() + staking.stakers[1].get_payout(),
            315000000
        );
        assert_eq!(
            staking.stakers[2].get_amount() + staking.stakers[2].get_payout(),
            420000000
        );
        assert_eq!(
            staking.stakers[3].get_amount() + staking.stakers[3].get_payout(),
            525000000
        );
        assert_eq!(
            staking.stakers[4].get_amount() + staking.stakers[4].get_payout(),
            630000000
        );
    }

    #[tokio::test]
    async fn blockchain_roll_forward_staking_table_test() {
        let wallet_lock = Arc::new(RwLock::new(Wallet::default()));
        let blockchain_lock = Arc::new(RwLock::new(Blockchain::new(wallet_lock.clone())));
        let publickey;
        let mut latest_block_hash = [0; 32];

        {
            let wallet = wallet_lock.read().await;
            publickey = wallet.get_publickey();
        }

        //
        // initialize blockchain staking table
        //
        {
            let mut blockchain = blockchain_lock.write().await;

            let mut slip1 = Slip::new();
            slip1.set_amount(200_000_000);
            slip1.set_slip_type(SlipType::StakerDeposit);

            let mut slip2 = Slip::new();
            slip2.set_amount(300_000_000);
            slip2.set_slip_type(SlipType::StakerDeposit);

            slip1.set_publickey(publickey);
            slip2.set_publickey(publickey);

            slip1.generate_utxoset_key();
            slip2.generate_utxoset_key();

            slip1.on_chain_reorganization(&mut blockchain.utxoset, true, 1);
            slip2.on_chain_reorganization(&mut blockchain.utxoset, true, 1);

            blockchain.staking.add_deposit(slip1);
            blockchain.staking.add_deposit(slip2);

            blockchain.staking.reset_staker_table(1_000_000_000); // 10 Saito
        }

        //
        // BLOCK 1
        //
        let mut current_timestamp = create_timestamp();
        let mut block = make_mock_block_with_info(
            blockchain_lock.clone(),
            wallet_lock.clone(),
            publickey,
            latest_block_hash,
            current_timestamp,
            3,
            0,
            false,
        )
        .await;
        latest_block_hash = block.get_hash();
        Blockchain::add_block_to_blockchain(blockchain_lock.clone(), block).await;

        //
        // BLOCK 2
        //
        current_timestamp = create_timestamp() + 120000;
        block = make_mock_block_with_info(
            blockchain_lock.clone(),
            wallet_lock.clone(),
            publickey,
            latest_block_hash,
            current_timestamp,
            0,
            1,
            false,
        )
        .await;
        latest_block_hash = block.get_hash();
        Blockchain::add_block_to_blockchain(blockchain_lock.clone(), block).await;

        //
        // BLOCK 3
        //
        current_timestamp = create_timestamp() + 240000;
        block = make_mock_block_with_info(
            blockchain_lock.clone(),
            wallet_lock.clone(),
            publickey,
            latest_block_hash,
            current_timestamp,
            0,
            1,
            true,
        )
        .await;
        latest_block_hash = block.get_hash();
        Blockchain::add_block_to_blockchain(blockchain_lock.clone(), block).await;

        //
        // BLOCK 4
        //
        current_timestamp = create_timestamp() + 360000;
        block = make_mock_block_with_info(
            blockchain_lock.clone(),
            wallet_lock.clone(),
            publickey,
            latest_block_hash,
            current_timestamp,
            0,
            1,
            false,
        )
        .await;
        latest_block_hash = block.get_hash();
        Blockchain::add_block_to_blockchain(blockchain_lock.clone(), block).await;

        //
        // second staker payment should have happened and staking table reset
        //
        {
            let blockchain = blockchain_lock.write().await;
            println!("STAKERS: {:?}", blockchain.staking.stakers);
            println!("PENDING: {:?}", blockchain.staking.pending);
            println!("DEPOSIT: {:?}", blockchain.staking.deposits);
        }

        //
        // BLOCK 5
        //
        current_timestamp = create_timestamp() + 480000;
        block = make_mock_block_with_info(
            blockchain_lock.clone(),
            wallet_lock.clone(),
            publickey,
            latest_block_hash,
            current_timestamp,
            0,
            1,
            true,
        )
        .await;
        latest_block_hash = block.get_hash();
        Blockchain::add_block_to_blockchain(blockchain_lock.clone(), block).await;

        //
        // BLOCK 6
        //
        current_timestamp = create_timestamp() + 600000;
        block = make_mock_block_with_info(
            blockchain_lock.clone(),
            wallet_lock.clone(),
            publickey,
            latest_block_hash,
            current_timestamp,
            0,
            1,
            false,
        )
        .await;
        latest_block_hash = block.get_hash();
        Blockchain::add_block_to_blockchain(blockchain_lock.clone(), block).await;

        //
        // BLOCK 7
        //
        current_timestamp = create_timestamp() + 720000;
        block = make_mock_block_with_info(
            blockchain_lock.clone(),
            wallet_lock.clone(),
            publickey,
            latest_block_hash,
            current_timestamp,
            0,
            1,
            true,
        )
        .await;
        latest_block_hash = block.get_hash();
        Blockchain::add_block_to_blockchain(blockchain_lock.clone(), block).await;

        //
        // second staker payment should have happened and staking table reset
        //
        {
            let blockchain = blockchain_lock.write().await;
            println!("STAKERS 2: {:?}", blockchain.staking.stakers);
            println!("PENDING 2: {:?}", blockchain.staking.pending);
            println!("DEPOSIT 2: {:?}", blockchain.staking.deposits);
        }

        //
        // BLOCK 8
        //
        current_timestamp = create_timestamp() + 840000;
        block = make_mock_block_with_info(
            blockchain_lock.clone(),
            wallet_lock.clone(),
            publickey,
            latest_block_hash,
            current_timestamp,
            0,
            1,
            false,
        )
        .await;
        Blockchain::add_block_to_blockchain(blockchain_lock.clone(), block).await;

        //
        // TEST STAKER PAID
        //
        {
            let blockchain = blockchain_lock.write().await;

            //
            // second staker payment should have happened and staking table reset
            //
            println!("STAKERS 3: {:?}", blockchain.staking.stakers);
            println!("PENDING 3: {:?}", blockchain.staking.pending);
            println!("DEPOSIT 3: {:?}", blockchain.staking.deposits);

            //assert_eq!(blk.get_has_fee_transaction(), true);
            //assert_eq!(blk.get_fee_transaction_idx(), 2); // normal tx, golden ticket, fee tx
            //println!("{:?}", blk.transactions[2].get_outputs());
            //assert_eq!(blk.transactions[2].get_outputs()[2].get_slip_type(), SlipType::StakerOutput);
        }
    }

    #[tokio::test]
    async fn blockchain_staking_deposits_test() {
        let wallet_lock = Arc::new(RwLock::new(Wallet::default()));
        let blockchain_lock = Arc::new(RwLock::new(Blockchain::new(wallet_lock.clone())));
        let publickey;
        let mut latest_block_hash = [0; 32];

        {
            let wallet = wallet_lock.read().await;
            publickey = wallet.get_publickey();
        }

        //
        // BLOCK 1 -- VIP transactions
        //
        let mut current_timestamp = create_timestamp();
        let mut block = make_mock_block_with_info(
            blockchain_lock.clone(),
            wallet_lock.clone(),
            publickey,
            latest_block_hash,
            current_timestamp,
            10,
            0,
            false,
        )
        .await;
        latest_block_hash = block.get_hash();
        Blockchain::add_block_to_blockchain(blockchain_lock.clone(), block).await;

        //
        // BLOCK 2 -- staking deposits
        //
        let mut stx1: Transaction;
        let mut stx2: Transaction;
        {
            let mut wallet = wallet_lock.write().await;
            stx1 = wallet.create_staking_deposit_transaction(100000).await;
            stx2 = wallet.create_staking_deposit_transaction(200000).await;
            stx1.generate_metadata(publickey);
            stx2.generate_metadata(publickey);
        }
        let mut transactions: Vec<Transaction> = vec![];
        transactions.push(stx1);
        transactions.push(stx2);
        current_timestamp = create_timestamp() + 120000;
        block = Block::generate(
            &mut transactions,
            latest_block_hash,
            wallet_lock.clone(),
            blockchain_lock.clone(),
            current_timestamp,
        )
        .await;
        latest_block_hash = block.get_hash();
        Blockchain::add_block_to_blockchain(blockchain_lock.clone(), block).await;

        //
        // the staking deposits should be econd staker payment should have happened and staking table reset
        //
        {
            let blockchain = blockchain_lock.write().await;
            println!("2 staking deposit transactions made, deposits should have TWO");
            println!("STAKERS: {:?}", blockchain.staking.stakers);
            println!("PENDING: {:?}", blockchain.staking.pending);
            println!("DEPOSIT: {:?}", blockchain.staking.deposits);
        }

        //
        // BLOCK 3 - payout
        //
        current_timestamp = create_timestamp() + 240000;
        block = make_mock_block_with_info(
            blockchain_lock.clone(),
            wallet_lock.clone(),
            publickey,
            latest_block_hash,
            current_timestamp,
            0,
            1,
            true,
        )
        .await;
        latest_block_hash = block.get_hash();
        Blockchain::add_block_to_blockchain(blockchain_lock.clone(), block).await;

        //
        // the staking table should have been created when needed for the payout
        //
        {
            let blockchain = blockchain_lock.write().await;
            println!("2 staking deposit transactions made... where are we?");
            println!("STAKERS: {:?}", blockchain.staking.stakers);
            println!("PENDING: {:?}", blockchain.staking.pending);
            println!("DEPOSIT: {:?}", blockchain.staking.deposits);
        }

        //
        // BLOCK 4
        //
        current_timestamp = create_timestamp() + 360000;
        block = make_mock_block_with_info(
            blockchain_lock.clone(),
            wallet_lock.clone(),
            publickey,
            latest_block_hash,
            current_timestamp,
            0,
            1,
            false,
        )
        .await;
        latest_block_hash = block.get_hash();
        Blockchain::add_block_to_blockchain(blockchain_lock.clone(), block).await;

        //
        // BLOCK 5 - payout
        //
        current_timestamp = create_timestamp() + 480000;
        block = make_mock_block_with_info(
            blockchain_lock.clone(),
            wallet_lock.clone(),
            publickey,
            latest_block_hash,
            current_timestamp,
            0,
            1,
            true,
        )
        .await;
        latest_block_hash = block.get_hash();
        Blockchain::add_block_to_blockchain(blockchain_lock.clone(), block).await;

        //
        // the staking table should have been created when needed for the payout
        //
        {
            let mut blockchain = blockchain_lock.write().await;
            let blk = blockchain.get_block(latest_block_hash).await;
            println!("!!!!!!!!!!!!!!!!!!!!!!!!!!!!!!!!!!!!!!!!!!!!!!!!");
            println!("STAKERS: {:?}", blockchain.staking.stakers);
            println!("PENDING: {:?}", blockchain.staking.pending);
            println!("DEPOSIT: {:?}", blockchain.staking.deposits);
            println!("!!!!!!!!!!!!!!!!!!!!!!!!!!!!!!!!!!!!!!!!!!!!!!!!");
            println!("!!! AND NOW REWINDING SHOULD RESTORE STAKING !!!");
            println!("!!!!!!!!!!!!!!!!!!!!!!!!!!!!!!!!!!!!!!!!!!!!!!!!");

            let blk2 = blk.clone();
            blockchain.staking.on_chain_reorganization(&blk2, false);
            println!("STAKERS: {:?}", blockchain.staking.stakers);
            println!("PENDING: {:?}", blockchain.staking.pending);
            println!("DEPOSIT: {:?}", blockchain.staking.deposits);

            println!("!!!!!!!!!!!!!!!!!!!!!!!!!!!!!!!!!!!!");
            println!("!!! AND NOW MOVING FORWARD AGAIN !!!");
            println!("!!!!!!!!!!!!!!!!!!!!!!!!!!!!!!!!!!!!");

            let blk3 = blk2.clone();
            blockchain.staking.on_chain_reorganization(&blk3, true);
            println!("STAKERS: {:?}", blockchain.staking.stakers);
            println!("PENDING: {:?}", blockchain.staking.pending);
            println!("DEPOSIT: {:?}", blockchain.staking.deposits);
        }

        //
        // BLOCK 6 -- withdraw a staking deposit
        //
        let mut wstx1: Transaction;
        {
            let mut wallet = wallet_lock.write().await;
            let blockchain = blockchain_lock.write().await;
            wstx1 = wallet
                .create_staking_withdrawal_transaction(&blockchain.staking)
                .await;
            wstx1.generate_metadata(publickey);
        }
        let mut transactions: Vec<Transaction> = vec![];
        transactions.push(wstx1);
        current_timestamp = create_timestamp() + 600000;
        block = Block::generate(
            &mut transactions,
            latest_block_hash,
            wallet_lock.clone(),
            blockchain_lock.clone(),
            current_timestamp,
        )
        .await;
        Blockchain::add_block_to_blockchain(blockchain_lock.clone(), block).await;

        //
        // the staking table should have been created when needed for the payout
        //
        {
            let blockchain = blockchain_lock.write().await;
            println!("after the withdrawal of a staking transaction...");
            println!("STAKERS: {:?}", blockchain.staking.stakers);
            println!("PENDING: {:?}", blockchain.staking.pending);
            println!("DEPOSIT: {:?}", blockchain.staking.deposits);
        }
    }


    #[tokio::test]
    async fn blockchain_roll_forward_staking_table_test_with_test_manager() {
        let wallet_lock = Arc::new(RwLock::new(Wallet::default()));
        let blockchain_lock = Arc::new(RwLock::new(Blockchain::new(wallet_lock.clone())));
        let mut test_manager = TestManager::new(blockchain_lock.clone(), wallet_lock.clone());

        let publickey;
        let current_timestamp = create_timestamp();

        {
            let wallet = wallet_lock.read().await;
            publickey = wallet.get_publickey();
        }

        //
        // initialize blockchain staking table
        //
/**
        {
            let mut blockchain = blockchain_lock.write().await;

            let mut slip1 = Slip::new();
            slip1.set_amount(200_000_000);
            slip1.set_slip_type(SlipType::StakerDeposit);

            let mut slip2 = Slip::new();
            slip2.set_amount(300_000_000);
            slip2.set_slip_type(SlipType::StakerDeposit);

            slip1.set_publickey(publickey);
            slip2.set_publickey(publickey);

            slip1.generate_utxoset_key();
            slip2.generate_utxoset_key();

            slip1.on_chain_reorganization(&mut blockchain.utxoset, true, 1);
            slip2.on_chain_reorganization(&mut blockchain.utxoset, true, 1);

            blockchain.staking.add_deposit(slip1);
            blockchain.staking.add_deposit(slip2);

            blockchain.staking.reset_staker_table(1_000_000_000); // 10 Saito
        }
***/

        //
        // BLOCK 1
        //
        test_manager
            .add_block(current_timestamp, 3, 0, false, vec![])
            .await;

        //
        // BLOCK 2
        //
        test_manager
            .add_block(current_timestamp + 120000, 0, 1, false, vec![])
            .await;

        //
        // BLOCK 3
        //
        test_manager
            .add_block(current_timestamp + 240000, 0, 1, false, vec![])
            .await;

        //
        // BLOCK 4
        //
        test_manager
            .add_block(current_timestamp + 360000, 0, 1, true, vec![])
            .await;

        test_manager.check_utxoset().await;
        //test_manager.check_token_supply().await;

        //assert_eq!(0, 1);
    }
}<|MERGE_RESOLUTION|>--- conflicted
+++ resolved
@@ -392,11 +392,6 @@
                 //
                 // move staker to pending
                 //
-<<<<<<< HEAD
-                let lucky_staker_option = self.find_winning_staker(staker_random_number);
-                if let Some(lucky_staker) = lucky_staker_option {
-=======
-
                 let lucky_staker_option = self.find_winning_staker(staker_random_number);
                 if let Some(lucky_staker) = lucky_staker_option {
                     event!(Level::TRACE, "the lucky staker is: {:?}", lucky_staker);
@@ -405,7 +400,6 @@
                         "moving from staker into pending: {}",
                         lucky_staker.get_amount()
                     );
->>>>>>> 4013e0ed
                     self.remove_staker(lucky_staker.clone());
                     self.add_pending(staker_output.clone());
                 }
