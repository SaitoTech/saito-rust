//
// TODO
// - array is not the best data structure
// - insert needs to place into a specified position, probabaly ordered by publickey and then UUID
//
use crate::{
    block::Block,
    blockchain::GENESIS_PERIOD,
<<<<<<< HEAD
    crypto::{hash, SaitoHash, SaitoUTXOSetKey},
=======
    crypto::{hash, SaitoHash},
>>>>>>> 0db4228e
    golden_ticket::GoldenTicket,
    slip::{Slip, SlipType},
    transaction::TransactionType,
};
<<<<<<< HEAD
use ahash::AHashMap;
use bigint::uint::U256;
use tracing::{event, span, Level};
=======
use bigint::uint::U256;
>>>>>>> 0db4228e

#[derive(Debug, Clone)]
pub struct Staking {
    // deposits waiting to join staking table for the first time
    pub deposits: Vec<Slip>,
    // in staking table waiting for selection / payout
    pub stakers: Vec<Slip>,
    // waiting for reset of staking table
    pub pending: Vec<Slip>,
}

impl Staking {
    pub fn new() -> Staking {
        Staking {
            deposits: vec![],
            stakers: vec![],
            pending: vec![],
        }
    }

    pub fn add_staker_with_number(&mut self, slip: Slip, random_number: SaitoHash) {
        //
        // find winning nolan
        //
        let x = U256::from_big_endian(&random_number);
        let y = self.stakers.len() + 1;
        let z = U256::from_big_endian(&y.to_be_bytes());
        let (zy, _bolres) = x.overflowing_rem(z);

        let insert_into_pos = zy.low_u64();

        self.stakers.insert(insert_into_pos as usize, slip);
    }

    pub fn find_winning_staker(&self, random_number: SaitoHash) -> Option<Slip> {
        if self.stakers.len() == 0 {
            return None;
        }

        //
        // find winning staker
        //
        let x = U256::from_big_endian(&random_number);
        let y = self.stakers.len();
        let z = U256::from_big_endian(&y.to_be_bytes());
        let (zy, _bolres) = x.overflowing_rem(z);

        let retrieve_from_pos = zy.low_u64();

        let winning_slip = self.stakers[retrieve_from_pos as usize].clone();

        return Some(winning_slip);
    }

    //
    // resets the staker table
    //
    // without using floating-point division, we calculate the share that each staker
    // should earn of the upcoming sweep through the stakers table, and insert the
    // pending and pending-deposits slips into the staking table with the updated
    // expected payout.
    //
    // returns three vectors with slips to SPEND, UNSPEND, DELETE
    //
    pub fn reset_staker_table(
        &mut self,
        staking_treasury: u64,
    ) -> (Vec<Slip>, Vec<Slip>, Vec<Slip>) {
<<<<<<< HEAD
        event!(Level::TRACE, "===========================");
        event!(Level::TRACE, "=== RESET STAKING TABLE ===");
        event!(Level::TRACE, "===========================");
=======
        println!("===========================");
        println!("=== RESET STAKING TABLE ===");
        println!("===========================");
>>>>>>> 0db4228e

        let res_spend: Vec<Slip> = vec![];
        let res_unspend: Vec<Slip> = vec![];
        let res_delete: Vec<Slip> = vec![];

        //
        // move pending into staking table
        //
        for i in 0..self.pending.len() {
            self.add_staker(self.pending[i].clone());
        }
        for i in 0..self.deposits.len() {
            self.add_staker(self.deposits[i].clone());
        }
        self.pending = vec![];
        self.deposits = vec![];
<<<<<<< HEAD
=======

        if self.stakers.len() == 0 {
            return (res_spend, res_unspend, res_delete);
        }

        //
        // adjust the slip amounts based on genesis period
        //
        let staking_payout_per_block: u64 = staking_treasury / GENESIS_PERIOD;

        //
        // calculate average amount staked
        //
        let mut total_staked: u64 = 0;
        for i in 0..self.stakers.len() {
            // TODO - delete when ready
            // we do not update the slip type anymore because we need
            // the slip to be spendable when it is issued.
            // we update the payout rather than the amount so the slip
            // can validate as spendable as well.
            //self.stakers[i].set_slip_type(SlipType::StakerOutput);
            total_staked += self.stakers[i].get_amount();
        }
        let average_staked = total_staked / self.stakers.len() as u64;

        //
        // calculate the payout for average stake
        //
        let m = U256::from_big_endian(&staking_payout_per_block.to_be_bytes());
        let p = U256::from_big_endian(&self.stakers.len().to_be_bytes());

        let (q, _r) = m.overflowing_div(p);
        let average_staker_payout = q.as_u64();

        //
        // and adjust the payout based on this....
        //
        for i in 0..self.stakers.len() {
            //
            // get the total staked
            //
            let my_staked_amount = self.stakers[i].get_amount();

            //
            // figure how much we are due...
            //
            // my stake PLUS (my stake / 1 * ( my_stake / average_staked )
            // my stake PLUS (my stake / 1 * ( my_stake / average_staked ) * ( ( treasury / genesis_period )
            // my stake PLUS (my stake / 1 * ( my_stake / average_staked ) * ( ( treasury / genesis_period )
            //
            let a = U256::from_big_endian(&my_staked_amount.to_be_bytes());
            let b = U256::from_big_endian(&average_staker_payout.to_be_bytes());
            let nominator: U256 = a.saturating_mul(b);
            let denominator = U256::from_big_endian(&average_staked.to_be_bytes());

            let (z, f) = nominator.overflowing_div(denominator);

            let mut staking_profit: u64 = 0;
            if f != true {
                staking_profit = z.as_u64();
            }

            self.stakers[i].set_payout(staking_profit);
        }

        println!("stakers: {:?}", self.stakers);
>>>>>>> 0db4228e

        if self.stakers.len() == 0 {
            return (res_spend, res_unspend, res_delete);
        }

        //
        // adjust the slip amounts based on genesis period
        //
        let staking_payout_per_block: u64 = staking_treasury / GENESIS_PERIOD;

<<<<<<< HEAD
        //
        // calculate average amount staked
        //
        let mut total_staked: u64 = 0;
        for i in 0..self.stakers.len() {
            // TODO - delete when ready
            // we do not update the slip type anymore because we need
            // the slip to be spendable when it is issued.
            // we update the payout rather than the amount so the slip
            // can validate as spendable as well.
            self.stakers[i].set_slip_type(SlipType::StakerOutput);
            total_staked += self.stakers[i].get_amount();
        }
        let average_staked = total_staked / self.stakers.len() as u64;

        //
        // calculate the payout for average stake
        //
        let m = U256::from_big_endian(&staking_payout_per_block.to_be_bytes());
        let p = U256::from_big_endian(&self.stakers.len().to_be_bytes());

        let (q, _r) = m.overflowing_div(p);
        let average_staker_payout = q.as_u64();

        //
        // and adjust the payout based on this....
        //
        for i in 0..self.stakers.len() {
            //
            // get the total staked
            //
            let my_staked_amount = self.stakers[i].get_amount();

            //
            // figure how much we are due...
            //
            // my stake PLUS (my stake / 1 * ( my_stake / average_staked )
            // my stake PLUS (my stake / 1 * ( my_stake / average_staked ) * ( ( treasury / genesis_period )
            // my stake PLUS (my stake / 1 * ( my_stake / average_staked ) * ( ( treasury / genesis_period )
            //
            let a = U256::from_big_endian(&my_staked_amount.to_be_bytes());
            let b = U256::from_big_endian(&average_staker_payout.to_be_bytes());
            let nominator: U256 = a.saturating_mul(b);
            let denominator = U256::from_big_endian(&average_staked.to_be_bytes());

            let (z, f) = nominator.overflowing_div(denominator);

            let mut staking_profit: u64 = 0;
            if f != true {
                staking_profit = z.as_u64();
            }

            self.stakers[i].set_payout(staking_profit);
        }

        return (res_spend, res_unspend, res_delete);
=======
    pub fn validate_slip_in_deposits(&self, slip: Slip) -> bool {
        for i in 0..self.deposits.len() {
            if slip.get_utxoset_key() == self.deposits[i].get_utxoset_key() {
                return true;
            }
        }
        return false;
    }

    pub fn validate_slip_in_stakers(&self, slip: Slip) -> bool {
        for i in 0..self.stakers.len() {
            if slip.get_utxoset_key() == self.stakers[i].get_utxoset_key() {
                return true;
            }
        }
        return false;
    }

    pub fn validate_slip_in_pending(&self, slip: Slip) -> bool {
        for i in 0..self.pending.len() {
            if slip.get_utxoset_key() == self.pending[i].get_utxoset_key() {
                return true;
            }
        }
        return false;
>>>>>>> 0db4228e
    }

    pub fn add_deposit(&mut self, slip: Slip) {
        self.deposits.push(slip);
    }

    pub fn add_staker(&mut self, slip: Slip) {
        self.stakers.push(slip);
    }

    pub fn add_pending(&mut self, slip: Slip) {
        self.pending.push(slip);
    }

    pub fn remove_deposit(&mut self, slip: Slip) -> bool {
        for i in 0..self.deposits.len() {
            if slip.get_utxoset_key() == self.deposits[i].get_utxoset_key() {
                let _removed_slip = self.deposits.remove(i);
                return true;
            }
        }
        return false;
    }

    pub fn remove_staker(&mut self, slip: Slip) -> bool {
        for i in 0..self.stakers.len() {
            if slip.get_utxoset_key() == self.stakers[i].get_utxoset_key() {
                let _removed_slip = self.stakers.remove(i);
                return true;
            }
        }
        return false;
    }

    pub fn remove_pending(&mut self, slip: Slip) -> bool {
        for i in 0..self.pending.len() {
            if slip.get_utxoset_key() == self.pending[i].get_utxoset_key() {
                let _removed_slip = self.pending.remove(i);
                return true;
            }
        }
        return false;
    }

    //
    // handle staking / pending / deposit tables
    //
    // returns slips to SPEND, UNSPEND and DELETE
    //
    // this is required as staking table controlled by blockchain and Rust
    // restricts us from passing the UTXOSET into this part of the program.
    //
    pub fn on_chain_reorganization(
        &mut self,
        block: &Block,
        longest_chain: bool,
    ) -> (Vec<Slip>, Vec<Slip>, Vec<Slip>) {
        let res_spend: Vec<Slip> = vec![];
        let res_unspend: Vec<Slip> = vec![];
        let res_delete: Vec<Slip> = vec![];

        //
        // add/remove deposits
        //
        for tx in &block.transactions {
            if tx.get_transaction_type() == TransactionType::StakerWithdrawal {
                //
                // someone has successfully withdrawn so we need to remove this slip
                // from the necessary table if moving forward, or add it back if
                // moving backwards.
                //
                // roll forward
                //
                if longest_chain {
                    if tx.inputs[0].get_slip_type() == SlipType::StakerWithdrawalPending {
                        self.remove_pending(tx.inputs[0].clone());
                    }
                    if tx.inputs[0].get_slip_type() == SlipType::StakerWithdrawalStaking {
                        self.remove_staker(tx.inputs[0].clone());
                    }
                //
                // roll backward
                //
                } else {
                    if tx.inputs[0].get_slip_type() == SlipType::StakerWithdrawalPending {
                        self.add_pending(tx.inputs[0].clone());
                    }
                    if tx.inputs[0].get_slip_type() == SlipType::StakerWithdrawalStaking {
                        self.add_staker(tx.inputs[0].clone());
                    }
                }
            }

            if tx.get_transaction_type() == TransactionType::StakerDeposit {
                for i in 0..tx.outputs.len() {
                    if tx.outputs[i].get_slip_type() == SlipType::StakerDeposit {
                        //
                        // roll forward
                        //
                        if longest_chain {
                            self.add_deposit(tx.outputs[i].clone());

                        //
                        // roll backward
                        //
                        } else {
                            self.remove_deposit(tx.outputs[i].clone());
                        }
                    }
                }
            }
        }

        //
        // reset tables if needed
        //
        if longest_chain {
            //
            // reset stakers if necessary
            //
            if self.stakers.len() == 0 {
                //self.reset_staker_table(block.get_staking_treasury());
                let (_res_spend, _res_unspend, _res_delete) = self.reset_staker_table(100_000_000);
            }
        } else {
            //
            // reset pending if necessary
            //
            if self.pending.len() == 0 {
                self.pending = vec![];
                self.deposits = vec![];
                for i in 0..self.stakers.len() {
                    if self.stakers[i].get_slip_type() == SlipType::StakerOutput {
                        self.pending.push(self.stakers[i].clone());
                    }
                    if self.stakers[i].get_slip_type() == SlipType::StakerDeposit {
                        self.deposits.push(self.stakers[i].clone());
                    }
                }
                self.stakers = vec![];
            }
        }

        //
        // update staking tables
        //
        if block.get_has_fee_transaction() && block.get_has_golden_ticket() {
            let fee_transaction = &block.transactions[block.get_fee_transaction_idx() as usize];

            let golden_ticket_transaction =
                &block.transactions[block.get_golden_ticket_idx() as usize];

            //
            // grab random input from golden ticket
            //
            let golden_ticket: GoldenTicket = GoldenTicket::deserialize_for_transaction(
                golden_ticket_transaction.get_message().to_vec(),
            );
            let router_random_number1 = hash(&golden_ticket.get_random().to_vec()); // router block1
            let staker_random_number = hash(&router_random_number1.to_vec()); // staker block2
            let _router_random_number2 = hash(&staker_random_number.to_vec()); // router block2
<<<<<<< HEAD

            if fee_transaction.outputs.len() < 3 {
                return (res_spend, res_unspend, res_delete);
            }
            if fee_transaction.inputs.len() < 1 {
                return (res_spend, res_unspend, res_delete);
            }

            let staker_output = fee_transaction.outputs[2].clone(); // 3rd output is staker
            let staker_input = fee_transaction.inputs[0].clone(); // 1st input is staker
            event!(Level::TRACE, "Block {} has payout: ", &block.get_id());

=======

            if fee_transaction.outputs.len() < 3 {
                return (res_spend, res_unspend, res_delete);
            }
            if fee_transaction.inputs.len() < 1 {
                return (res_spend, res_unspend, res_delete);
            }

            let staker_output = fee_transaction.outputs[2].clone(); // 3rd output is staker
            let staker_input = fee_transaction.inputs[0].clone(); // 1st input is staker
            println!("Block {} has payout: ", &block.get_id());
            //println!("staker input:  {:?}", staker_input);
            //println!("staker output: {:?}", staker_output);

>>>>>>> 0db4228e
            //
            // roll forward
            //
            if longest_chain {
<<<<<<< HEAD
=======
                //println!("ok, ready to roll...");

>>>>>>> 0db4228e
                //
                // re-create staker table, if needed
                //
                // we do this at both the start and the end of this function so that
                // we will always have a table that can be handled regardless of
                // vacillations in on_chain_reorg, such as resetting the table and
                // then non-longest-chaining the same block
                //
<<<<<<< HEAD
                event!(Level::TRACE, "Rolling forward and moving into pending: {}!", self.stakers.len());
=======
                println!(
                    "Rolling forward and moving into pending: {}!",
                    self.stakers.len()
                );
>>>>>>> 0db4228e
                if self.stakers.len() == 0 {
                    //self.reset_staker_table(block.get_staking_treasury());
                    let (_res_spend, _res_unspend, _res_delete) =
                        self.reset_staker_table(100_000_000);
                }

                //
                // move staker to pending
                //
<<<<<<< HEAD

                let lucky_staker_option = self.find_winning_staker(staker_random_number);
                if let Some(lucky_staker) = lucky_staker_option {
                    event!(Level::TRACE, "the lucky staker is: {:?}", lucky_staker);
                    event!(
                        Level::TRACE,
=======
                //println!("staker table is: {:?}", self.stakers);

                let lucky_staker_option = self.find_winning_staker(staker_random_number);
                if let Some(lucky_staker) = lucky_staker_option {
                    println!("the lucky staker is: {:?}", lucky_staker);
                    println!(
>>>>>>> 0db4228e
                        "moving from staker into pending: {}",
                        lucky_staker.get_amount()
                    );
                    self.remove_staker(lucky_staker.clone());
                    self.add_pending(staker_output.clone());
                }

                //
                // re-create staker table, if needed
                //
                if self.stakers.len() == 0 {
                    //self.reset_staker_table(block.get_staking_treasury());
                    let (_res_spend, _res_unspend, _res_delete) =
                        self.reset_staker_table(100_000_000);
                }
<<<<<<< HEAD

            //
            // roll backward
            //
            } else {
                event!(Level::TRACE, "roll backward...");

                //
                // reset pending if necessary
                //
                if self.pending.len() == 0 {
                    self.pending = vec![];
                    self.deposits = vec![];
                    for i in 0..self.stakers.len() {
                        if self.stakers[i].get_slip_type() == SlipType::StakerOutput {
                            self.pending.push(self.stakers[i].clone());
                        }
                        if self.stakers[i].get_slip_type() == SlipType::StakerDeposit {
                            self.deposits.push(self.stakers[i].clone());
                        }
                    }
                    self.stakers = vec![];
                }

                //
                // remove from pending to staker (awaiting payout)
                //
                self.remove_pending(staker_output.clone());
                let slip_type = staker_input.get_slip_type();
                if slip_type == SlipType::StakerDeposit {
                    self.add_deposit(staker_input.clone());
                }
                if slip_type == SlipType::StakerOutput {
                    self.add_staker(staker_input.clone());
                }

                //
                // reset pending if necessary
                //
                if self.pending.len() == 0 {
                    self.pending = vec![];
                    self.deposits = vec![];
                    for i in 0..self.stakers.len() {
                        if self.stakers[i].get_slip_type() == SlipType::StakerOutput {
                            self.pending.push(self.stakers[i].clone());
                        }
                        if self.stakers[i].get_slip_type() == SlipType::StakerDeposit {
                            self.deposits.push(self.stakers[i].clone());
                        }
                    }
                    self.stakers = vec![];
                }
            }
        }

=======

            //
            // roll backward
            //
            } else {
                println!("roll backward...");

                //
                // reset pending if necessary
                //
                if self.pending.len() == 0 {
                    self.pending = vec![];
                    self.deposits = vec![];
                    for i in 0..self.stakers.len() {
                        if self.stakers[i].get_slip_type() == SlipType::StakerOutput {
                            self.pending.push(self.stakers[i].clone());
                        }
                        if self.stakers[i].get_slip_type() == SlipType::StakerDeposit {
                            self.deposits.push(self.stakers[i].clone());
                        }
                    }
                    self.stakers = vec![];
                }

                //
                // remove from pending to staker (awaiting payout)
                //
                self.remove_pending(staker_output.clone());
                let slip_type = staker_input.get_slip_type();
                if slip_type == SlipType::StakerDeposit {
                    self.add_deposit(staker_input.clone());
                }
                if slip_type == SlipType::StakerOutput {
                    self.add_staker(staker_input.clone());
                }

                //
                // reset pending if necessary
                //
                if self.pending.len() == 0 {
                    self.pending = vec![];
                    self.deposits = vec![];
                    for i in 0..self.stakers.len() {
                        if self.stakers[i].get_slip_type() == SlipType::StakerOutput {
                            self.pending.push(self.stakers[i].clone());
                        }
                        if self.stakers[i].get_slip_type() == SlipType::StakerDeposit {
                            self.deposits.push(self.stakers[i].clone());
                        }
                    }
                    self.stakers = vec![];
                }
            }
        }

>>>>>>> 0db4228e
        return (res_spend, res_unspend, res_delete);
    }
}

#[cfg(test)]
mod tests {

    use super::*;
    use crate::test_utilities::mocks::make_mock_block_with_info;
    use crate::test_utilities::test_manager::TestManager;
    use crate::transaction::Transaction;
    use crate::{
        blockchain::Blockchain,
        slip::{Slip, SlipType},
        time::create_timestamp,
        wallet::Wallet,
    };
    use std::sync::Arc;
    use tokio::sync::RwLock;

    #[test]
    fn staking_table_test() {
<<<<<<< HEAD
        let wallet_lock = Arc::new(RwLock::new(Wallet::default()));
        let mut staking = Staking::new();
        let mut blockchain = Blockchain::new(wallet_lock.clone());
=======
        let mut staking = Staking::new();
>>>>>>> 0db4228e

        let mut slip1 = Slip::new();
        slip1.set_amount(200_000_000);
        slip1.set_slip_type(SlipType::StakerDeposit);

        let mut slip2 = Slip::new();
        slip2.set_amount(300_000_000);
        slip2.set_slip_type(SlipType::StakerDeposit);

        let mut slip3 = Slip::new();
        slip3.set_amount(400_000_000);
        slip3.set_slip_type(SlipType::StakerDeposit);

        let mut slip4 = Slip::new();
        slip4.set_amount(500_000_000);
        slip4.set_slip_type(SlipType::StakerDeposit);

        let mut slip5 = Slip::new();
        slip5.set_amount(600_000_000);
        slip5.set_slip_type(SlipType::StakerDeposit);

        staking.add_deposit(slip1);
        staking.add_deposit(slip2);
        staking.add_deposit(slip3);
        staking.add_deposit(slip4);
        staking.add_deposit(slip5);

        let (_res_spend, _res_unspend, _res_delete) = staking.reset_staker_table(1_000_000_000); // 10 Saito

        assert_eq!(
            staking.stakers[0].get_amount() + staking.stakers[0].get_payout(),
            210000000
        );
        assert_eq!(
            staking.stakers[1].get_amount() + staking.stakers[1].get_payout(),
            315000000
        );
        assert_eq!(
            staking.stakers[2].get_amount() + staking.stakers[2].get_payout(),
            420000000
        );
        assert_eq!(
            staking.stakers[3].get_amount() + staking.stakers[3].get_payout(),
            525000000
        );
        assert_eq!(
            staking.stakers[4].get_amount() + staking.stakers[4].get_payout(),
            630000000
        );
    }

    #[tokio::test]
    async fn blockchain_roll_forward_staking_table_test() {
        let wallet_lock = Arc::new(RwLock::new(Wallet::default()));
        let blockchain_lock = Arc::new(RwLock::new(Blockchain::new(wallet_lock.clone())));
        let publickey;
        let mut latest_block_hash = [0; 32];

        {
            let wallet = wallet_lock.read().await;
            publickey = wallet.get_publickey();
        }

        //
        // initialize blockchain staking table
        //
        {
            let mut blockchain = blockchain_lock.write().await;

            let mut slip1 = Slip::new();
            slip1.set_amount(200_000_000);
            slip1.set_slip_type(SlipType::StakerDeposit);

            let mut slip2 = Slip::new();
            slip2.set_amount(300_000_000);
            slip2.set_slip_type(SlipType::StakerDeposit);

            slip1.set_publickey(publickey);
            slip2.set_publickey(publickey);

            slip1.generate_utxoset_key();
            slip2.generate_utxoset_key();

<<<<<<< HEAD
            slip1.on_chain_reorganization(&mut blockchain.utxoset, true, 0);
            slip2.on_chain_reorganization(&mut blockchain.utxoset, true, 0);
=======
            slip1.on_chain_reorganization(&mut blockchain.utxoset, true, 1);
            slip2.on_chain_reorganization(&mut blockchain.utxoset, true, 1);
>>>>>>> 0db4228e

            blockchain.staking.add_deposit(slip1);
            blockchain.staking.add_deposit(slip2);

            blockchain.staking.reset_staker_table(1_000_000_000); // 10 Saito
        }

        //
        // BLOCK 1
        //
        let mut current_timestamp = create_timestamp();
        let mut block = make_mock_block_with_info(
            blockchain_lock.clone(),
            wallet_lock.clone(),
            publickey,
            latest_block_hash,
            current_timestamp,
            3,
            0,
            false,
        )
        .await;
        latest_block_hash = block.get_hash();
<<<<<<< HEAD
        Blockchain::add_block_to_blockchain(blockchain_lock.clone(), block, true).await;
=======
        Blockchain::add_block_to_blockchain(blockchain_lock.clone(), block).await;
>>>>>>> 0db4228e

        //
        // BLOCK 2
        //
        current_timestamp = create_timestamp() + 120000;
        block = make_mock_block_with_info(
            blockchain_lock.clone(),
            wallet_lock.clone(),
            publickey,
            latest_block_hash,
            current_timestamp,
            0,
            1,
            false,
        )
        .await;
        latest_block_hash = block.get_hash();
<<<<<<< HEAD
        Blockchain::add_block_to_blockchain(blockchain_lock.clone(), block, true).await;
=======
        Blockchain::add_block_to_blockchain(blockchain_lock.clone(), block).await;
>>>>>>> 0db4228e

        //
        // BLOCK 3
        //
        current_timestamp = create_timestamp() + 240000;
        block = make_mock_block_with_info(
            blockchain_lock.clone(),
            wallet_lock.clone(),
            publickey,
            latest_block_hash,
            current_timestamp,
            0,
            1,
            true,
        )
        .await;
        latest_block_hash = block.get_hash();
<<<<<<< HEAD
        Blockchain::add_block_to_blockchain(blockchain_lock.clone(), block, true).await;
=======
        Blockchain::add_block_to_blockchain(blockchain_lock.clone(), block).await;
>>>>>>> 0db4228e

        //
        // BLOCK 4
        //
        current_timestamp = create_timestamp() + 360000;
        block = make_mock_block_with_info(
            blockchain_lock.clone(),
            wallet_lock.clone(),
            publickey,
            latest_block_hash,
            current_timestamp,
            0,
            1,
            false,
        )
        .await;
<<<<<<< HEAD
        latest_block_hash = block.get_hash();
        Blockchain::add_block_to_blockchain(blockchain_lock.clone(), block, true).await;

        //
        // second staker payment should have happened and staking table reset
        //
        {
            let blockchain = blockchain_lock.write().await;
            let blk = blockchain.get_block(latest_block_hash).await;
            println!("STAKERS: {:?}", blockchain.staking.stakers);
            println!("PENDING: {:?}", blockchain.staking.pending);
            println!("DEPOSIT: {:?}", blockchain.staking.deposits);
        }

        //
        // BLOCK 5
        //
        current_timestamp = create_timestamp() + 480000;
        block = make_mock_block_with_info(
            blockchain_lock.clone(),
            wallet_lock.clone(),
            publickey,
            latest_block_hash,
            current_timestamp,
            0,
            1,
            true,
        )
        .await;
        latest_block_hash = block.get_hash();
        Blockchain::add_block_to_blockchain(blockchain_lock.clone(), block, true).await;

        //
        // BLOCK 6
        //
        current_timestamp = create_timestamp() + 600000;
=======
        latest_block_hash = block.get_hash();
        Blockchain::add_block_to_blockchain(blockchain_lock.clone(), block).await;

        //
        // second staker payment should have happened and staking table reset
        //
        {
            let blockchain = blockchain_lock.write().await;
            println!("STAKERS: {:?}", blockchain.staking.stakers);
            println!("PENDING: {:?}", blockchain.staking.pending);
            println!("DEPOSIT: {:?}", blockchain.staking.deposits);
        }

        //
        // BLOCK 5
        //
        current_timestamp = create_timestamp() + 480000;
>>>>>>> 0db4228e
        block = make_mock_block_with_info(
            blockchain_lock.clone(),
            wallet_lock.clone(),
            publickey,
            latest_block_hash,
            current_timestamp,
            0,
            1,
<<<<<<< HEAD
            false,
        )
        .await;
        latest_block_hash = block.get_hash();
        Blockchain::add_block_to_blockchain(blockchain_lock.clone(), block, true).await;

        //
        // BLOCK 7
        //
        current_timestamp = create_timestamp() + 720000;
=======
            true,
        )
        .await;
        latest_block_hash = block.get_hash();
        Blockchain::add_block_to_blockchain(blockchain_lock.clone(), block).await;

        //
        // BLOCK 6
        //
        current_timestamp = create_timestamp() + 600000;
>>>>>>> 0db4228e
        block = make_mock_block_with_info(
            blockchain_lock.clone(),
            wallet_lock.clone(),
            publickey,
            latest_block_hash,
            current_timestamp,
            0,
            1,
<<<<<<< HEAD
            true,
        )
        .await;
        latest_block_hash = block.get_hash();
        Blockchain::add_block_to_blockchain(blockchain_lock.clone(), block, true).await;

        //
        // second staker payment should have happened and staking table reset
        //
        {
            let blockchain = blockchain_lock.write().await;
            let blk = blockchain.get_block(latest_block_hash).await;
            println!("STAKERS 2: {:?}", blockchain.staking.stakers);
            println!("PENDING 2: {:?}", blockchain.staking.pending);
            println!("DEPOSIT 2: {:?}", blockchain.staking.deposits);
        }

        //
        // BLOCK 8
        //
        current_timestamp = create_timestamp() + 840000;
=======
            false,
        )
        .await;
        latest_block_hash = block.get_hash();
        Blockchain::add_block_to_blockchain(blockchain_lock.clone(), block).await;

        //
        // BLOCK 7
        //
        current_timestamp = create_timestamp() + 720000;
>>>>>>> 0db4228e
        block = make_mock_block_with_info(
            blockchain_lock.clone(),
            wallet_lock.clone(),
            publickey,
            latest_block_hash,
            current_timestamp,
            0,
            1,
<<<<<<< HEAD
            false,
        )
        .await;
        latest_block_hash = block.get_hash();
        Blockchain::add_block_to_blockchain(blockchain_lock.clone(), block, true).await;
=======
            true,
        )
        .await;
        latest_block_hash = block.get_hash();
        Blockchain::add_block_to_blockchain(blockchain_lock.clone(), block).await;

        //
        // second staker payment should have happened and staking table reset
        //
        {
            let blockchain = blockchain_lock.write().await;
            println!("STAKERS 2: {:?}", blockchain.staking.stakers);
            println!("PENDING 2: {:?}", blockchain.staking.pending);
            println!("DEPOSIT 2: {:?}", blockchain.staking.deposits);
        }

        //
        // BLOCK 8
        //
        current_timestamp = create_timestamp() + 840000;
        block = make_mock_block_with_info(
            blockchain_lock.clone(),
            wallet_lock.clone(),
            publickey,
            latest_block_hash,
            current_timestamp,
            0,
            1,
            false,
        )
        .await;
        Blockchain::add_block_to_blockchain(blockchain_lock.clone(), block).await;
>>>>>>> 0db4228e

        //
        // TEST STAKER PAID
        //
        {
            let blockchain = blockchain_lock.write().await;
<<<<<<< HEAD
            let blk = blockchain.get_block(latest_block_hash).await;
=======
>>>>>>> 0db4228e

            //
            // second staker payment should have happened and staking table reset
            //
            println!("STAKERS 3: {:?}", blockchain.staking.stakers);
            println!("PENDING 3: {:?}", blockchain.staking.pending);
            println!("DEPOSIT 3: {:?}", blockchain.staking.deposits);

            //assert_eq!(blk.get_has_fee_transaction(), true);
            //assert_eq!(blk.get_fee_transaction_idx(), 2); // normal tx, golden ticket, fee tx
<<<<<<< HEAD
=======
            //println!("{:?}", blk.transactions[2].get_outputs());
>>>>>>> 0db4228e
            //assert_eq!(blk.transactions[2].get_outputs()[2].get_slip_type(), SlipType::StakerOutput);
        }
    }

    #[tokio::test]
    async fn blockchain_staking_deposits_test() {
        let wallet_lock = Arc::new(RwLock::new(Wallet::default()));
        let blockchain_lock = Arc::new(RwLock::new(Blockchain::new(wallet_lock.clone())));
        let publickey;
        let mut latest_block_hash = [0; 32];

        {
            let wallet = wallet_lock.read().await;
            publickey = wallet.get_publickey();
        }

        //
        // BLOCK 1 -- VIP transactions
        //
        let mut current_timestamp = create_timestamp();
        let mut block = make_mock_block_with_info(
            blockchain_lock.clone(),
            wallet_lock.clone(),
            publickey,
            latest_block_hash,
            current_timestamp,
            10,
            0,
            false,
        )
        .await;
        latest_block_hash = block.get_hash();
<<<<<<< HEAD
        Blockchain::add_block_to_blockchain(blockchain_lock.clone(), block, true).await;
=======
        Blockchain::add_block_to_blockchain(blockchain_lock.clone(), block).await;
>>>>>>> 0db4228e

        //
        // BLOCK 2 -- staking deposits
        //
        let mut stx1: Transaction;
        let mut stx2: Transaction;
<<<<<<< HEAD

=======
>>>>>>> 0db4228e
        {
            let mut wallet = wallet_lock.write().await;
            stx1 = wallet.create_staking_deposit_transaction(100000).await;
            stx2 = wallet.create_staking_deposit_transaction(200000).await;
            stx1.generate_metadata(publickey);
            stx2.generate_metadata(publickey);
        }
<<<<<<< HEAD

        let mut transactions: Vec<Transaction> = vec![];
        transactions.push(stx1);
        transactions.push(stx2);

        current_timestamp = create_timestamp() + 120000;
        block = Block::generate_with_timestamp(
=======
        let mut transactions: Vec<Transaction> = vec![];
        transactions.push(stx1);
        transactions.push(stx2);
        current_timestamp = create_timestamp() + 120000;
        block = Block::generate(
>>>>>>> 0db4228e
            &mut transactions,
            latest_block_hash,
            wallet_lock.clone(),
            blockchain_lock.clone(),
            current_timestamp,
        )
        .await;
<<<<<<< HEAD
        latest_block_hash = block.get_hash();
        Blockchain::add_block_to_blockchain(blockchain_lock.clone(), block, true).await;

        //
        // the staking deposits should be econd staker payment should have happened and staking table reset
        //
        {
            let blockchain = blockchain_lock.write().await;
            let blk = blockchain.get_block(latest_block_hash).await;
            println!("2 staking deposit transactions made, deposits should have TWO");
=======
        latest_block_hash = block.get_hash();
        Blockchain::add_block_to_blockchain(blockchain_lock.clone(), block).await;

        //
        // the staking deposits should be econd staker payment should have happened and staking table reset
        //
        {
            let blockchain = blockchain_lock.write().await;
            println!("2 staking deposit transactions made, deposits should have TWO");
            println!("STAKERS: {:?}", blockchain.staking.stakers);
            println!("PENDING: {:?}", blockchain.staking.pending);
            println!("DEPOSIT: {:?}", blockchain.staking.deposits);
        }

        //
        // BLOCK 3 - payout
        //
        current_timestamp = create_timestamp() + 240000;
        block = make_mock_block_with_info(
            blockchain_lock.clone(),
            wallet_lock.clone(),
            publickey,
            latest_block_hash,
            current_timestamp,
            0,
            1,
            true,
        )
        .await;
        latest_block_hash = block.get_hash();
        Blockchain::add_block_to_blockchain(blockchain_lock.clone(), block).await;

        //
        // the staking table should have been created when needed for the payout
        //
        {
            let blockchain = blockchain_lock.write().await;
            println!("2 staking deposit transactions made... where are we?");
>>>>>>> 0db4228e
            println!("STAKERS: {:?}", blockchain.staking.stakers);
            println!("PENDING: {:?}", blockchain.staking.pending);
            println!("DEPOSIT: {:?}", blockchain.staking.deposits);
        }

        //
<<<<<<< HEAD
        // BLOCK 3
        //
        current_timestamp = create_timestamp() + 240000;
=======
        // BLOCK 4
        //
        current_timestamp = create_timestamp() + 360000;
>>>>>>> 0db4228e
        block = make_mock_block_with_info(
            blockchain_lock.clone(),
            wallet_lock.clone(),
            publickey,
            latest_block_hash,
            current_timestamp,
            0,
            1,
<<<<<<< HEAD
            true,
        )
        .await;
        latest_block_hash = block.get_hash();
        Blockchain::add_block_to_blockchain(blockchain_lock.clone(), block, true).await;

        //
        // the staking table should have been created when needed for the payout
        //
        {
            let blockchain = blockchain_lock.write().await;
            let blk = blockchain.get_block(latest_block_hash).await;
            println!("2 staking deposit transactions made... where are we?");
            println!("STAKERS: {:?}", blockchain.staking.stakers);
            println!("PENDING: {:?}", blockchain.staking.pending);
            println!("DEPOSIT: {:?}", blockchain.staking.deposits);
        }

        //
        // BLOCK 4
        //
        current_timestamp = create_timestamp() + 360000;
        block = make_mock_block_with_info(
            blockchain_lock.clone(),
            wallet_lock.clone(),
            publickey,
            latest_block_hash,
            current_timestamp,
            0,
            1,
            false,
        )
        .await;
        latest_block_hash = block.get_hash();
        Blockchain::add_block_to_blockchain(blockchain_lock.clone(), block, true).await;

        //
        // BLOCK 5
        //
        current_timestamp = create_timestamp() + 480000;
        block = make_mock_block_with_info(
            blockchain_lock.clone(),
            wallet_lock.clone(),
            publickey,
            latest_block_hash,
            current_timestamp,
            0,
            1,
            true,
        )
        .await;
        latest_block_hash = block.get_hash();
        Blockchain::add_block_to_blockchain(blockchain_lock.clone(), block, true).await;

        //
        // the staking table should have been created when needed for the payout
        //
        {
            let mut blockchain = blockchain_lock.write().await;
            let blk = blockchain.get_block(latest_block_hash).await;
            println!("!!!!!!!!!!!!!!!!!!!!!!!!!!!!!!!!!!!!!!!!!!!!!!!!");
            println!("STAKERS: {:?}", blockchain.staking.stakers);
            println!("PENDING: {:?}", blockchain.staking.pending);
            println!("DEPOSIT: {:?}", blockchain.staking.deposits);
            println!("!!!!!!!!!!!!!!!!!!!!!!!!!!!!!!!!!!!!!!!!!!!!!!!!");
            println!("!!! AND NOW REWINDING SHOULD RESTORE STAKING !!!");
            println!("!!!!!!!!!!!!!!!!!!!!!!!!!!!!!!!!!!!!!!!!!!!!!!!!");

            let blk2 = blk.clone();
            blockchain.staking.on_chain_reorganization(&blk2, false);
            println!("STAKERS: {:?}", blockchain.staking.stakers);
            println!("PENDING: {:?}", blockchain.staking.pending);
            println!("DEPOSIT: {:?}", blockchain.staking.deposits);

            println!("!!!!!!!!!!!!!!!!!!!!!!!!!!!!!!!!!!!!");
            println!("!!! AND NOW MOVING FORWARD AGAIN !!!");
            println!("!!!!!!!!!!!!!!!!!!!!!!!!!!!!!!!!!!!!");

            let blk3 = blk2.clone();
            blockchain.staking.on_chain_reorganization(&blk3, true);
            println!("STAKERS: {:?}", blockchain.staking.stakers);
            println!("PENDING: {:?}", blockchain.staking.pending);
            println!("DEPOSIT: {:?}", blockchain.staking.deposits);
        }

=======
            false,
        )
        .await;
        latest_block_hash = block.get_hash();
        Blockchain::add_block_to_blockchain(blockchain_lock.clone(), block).await;

        //
        // BLOCK 5 - payout
        //
        current_timestamp = create_timestamp() + 480000;
        block = make_mock_block_with_info(
            blockchain_lock.clone(),
            wallet_lock.clone(),
            publickey,
            latest_block_hash,
            current_timestamp,
            0,
            1,
            true,
        )
        .await;
        latest_block_hash = block.get_hash();
        Blockchain::add_block_to_blockchain(blockchain_lock.clone(), block).await;

        //
        // the staking table should have been created when needed for the payout
        //
        {
            let mut blockchain = blockchain_lock.write().await;
            let blk = blockchain.get_block(latest_block_hash).await;
            println!("!!!!!!!!!!!!!!!!!!!!!!!!!!!!!!!!!!!!!!!!!!!!!!!!");
            println!("STAKERS: {:?}", blockchain.staking.stakers);
            println!("PENDING: {:?}", blockchain.staking.pending);
            println!("DEPOSIT: {:?}", blockchain.staking.deposits);
            println!("!!!!!!!!!!!!!!!!!!!!!!!!!!!!!!!!!!!!!!!!!!!!!!!!");
            println!("!!! AND NOW REWINDING SHOULD RESTORE STAKING !!!");
            println!("!!!!!!!!!!!!!!!!!!!!!!!!!!!!!!!!!!!!!!!!!!!!!!!!");

            let blk2 = blk.clone();
            blockchain.staking.on_chain_reorganization(&blk2, false);
            println!("STAKERS: {:?}", blockchain.staking.stakers);
            println!("PENDING: {:?}", blockchain.staking.pending);
            println!("DEPOSIT: {:?}", blockchain.staking.deposits);

            println!("!!!!!!!!!!!!!!!!!!!!!!!!!!!!!!!!!!!!");
            println!("!!! AND NOW MOVING FORWARD AGAIN !!!");
            println!("!!!!!!!!!!!!!!!!!!!!!!!!!!!!!!!!!!!!");

            let blk3 = blk2.clone();
            blockchain.staking.on_chain_reorganization(&blk3, true);
            println!("STAKERS: {:?}", blockchain.staking.stakers);
            println!("PENDING: {:?}", blockchain.staking.pending);
            println!("DEPOSIT: {:?}", blockchain.staking.deposits);
        }

        //
        // BLOCK 6 -- withdraw a staking deposit
        //
        let mut wstx1: Transaction;
        {
            let mut wallet = wallet_lock.write().await;
            let blockchain = blockchain_lock.write().await;
            wstx1 = wallet
                .create_staking_withdrawal_transaction(&blockchain.staking)
                .await;
            wstx1.generate_metadata(publickey);
        }
        let mut transactions: Vec<Transaction> = vec![];
        transactions.push(wstx1);
        current_timestamp = create_timestamp() + 600000;
        block = Block::generate(
            &mut transactions,
            latest_block_hash,
            wallet_lock.clone(),
            blockchain_lock.clone(),
            current_timestamp,
        )
        .await;
        Blockchain::add_block_to_blockchain(blockchain_lock.clone(), block).await;

        //
        // the staking table should have been created when needed for the payout
        //
        {
            let blockchain = blockchain_lock.write().await;
            println!("after the withdrawal of a staking transaction...");
            println!("STAKERS: {:?}", blockchain.staking.stakers);
            println!("PENDING: {:?}", blockchain.staking.pending);
            println!("DEPOSIT: {:?}", blockchain.staking.deposits);
        }
    }

    #[tokio::test]
    async fn blockchain_roll_forward_staking_table_test_with_test_manager() {
        let wallet_lock = Arc::new(RwLock::new(Wallet::default()));
        let blockchain_lock = Arc::new(RwLock::new(Blockchain::new(wallet_lock.clone())));
        let mut test_manager = TestManager::new(blockchain_lock.clone(), wallet_lock.clone());

        let publickey;
        let current_timestamp = create_timestamp();

        {
            let wallet = wallet_lock.read().await;
            publickey = wallet.get_publickey();
        }

        //
        // initialize blockchain staking table
        //
        {
            let mut blockchain = blockchain_lock.write().await;

            let mut slip1 = Slip::new();
            slip1.set_amount(200_000_000);
            slip1.set_slip_type(SlipType::StakerDeposit);

            let mut slip2 = Slip::new();
            slip2.set_amount(300_000_000);
            slip2.set_slip_type(SlipType::StakerDeposit);

            slip1.set_publickey(publickey);
            slip2.set_publickey(publickey);

            slip1.generate_utxoset_key();
            slip2.generate_utxoset_key();

            slip1.on_chain_reorganization(&mut blockchain.utxoset, true, 1);
            slip2.on_chain_reorganization(&mut blockchain.utxoset, true, 1);

            blockchain.staking.add_deposit(slip1);
            blockchain.staking.add_deposit(slip2);

            blockchain.staking.reset_staker_table(1_000_000_000); // 10 Saito
        }

        //
        // BLOCK 1
        //
        test_manager
            .add_block(current_timestamp, 3, 0, false, vec![])
            .await;

        //
        // BLOCK 2
        //
        test_manager
            .add_block(current_timestamp + 120000, 0, 1, false, vec![])
            .await;

        //
        // BLOCK 3
        //
        test_manager
            .add_block(current_timestamp + 240000, 0, 1, false, vec![])
            .await;

        //
        // BLOCK 4
        //
        test_manager
            .add_block(current_timestamp + 360000, 0, 1, true, vec![])
            .await;

        //test_manager.check_utxoset().await;
        //test_manager.check_token_supply().await;

>>>>>>> 0db4228e
        assert_eq!(0, 1);
    }
}<|MERGE_RESOLUTION|>--- conflicted
+++ resolved
@@ -6,22 +6,14 @@
 use crate::{
     block::Block,
     blockchain::GENESIS_PERIOD,
-<<<<<<< HEAD
     crypto::{hash, SaitoHash, SaitoUTXOSetKey},
-=======
-    crypto::{hash, SaitoHash},
->>>>>>> 0db4228e
     golden_ticket::GoldenTicket,
     slip::{Slip, SlipType},
     transaction::TransactionType,
 };
-<<<<<<< HEAD
 use ahash::AHashMap;
 use bigint::uint::U256;
 use tracing::{event, span, Level};
-=======
-use bigint::uint::U256;
->>>>>>> 0db4228e
 
 #[derive(Debug, Clone)]
 pub struct Staking {
@@ -90,15 +82,9 @@
         &mut self,
         staking_treasury: u64,
     ) -> (Vec<Slip>, Vec<Slip>, Vec<Slip>) {
-<<<<<<< HEAD
         event!(Level::TRACE, "===========================");
         event!(Level::TRACE, "=== RESET STAKING TABLE ===");
         event!(Level::TRACE, "===========================");
-=======
-        println!("===========================");
-        println!("=== RESET STAKING TABLE ===");
-        println!("===========================");
->>>>>>> 0db4228e
 
         let res_spend: Vec<Slip> = vec![];
         let res_unspend: Vec<Slip> = vec![];
@@ -115,8 +101,6 @@
         }
         self.pending = vec![];
         self.deposits = vec![];
-<<<<<<< HEAD
-=======
 
         if self.stakers.len() == 0 {
             return (res_spend, res_unspend, res_delete);
@@ -183,75 +167,10 @@
         }
 
         println!("stakers: {:?}", self.stakers);
->>>>>>> 0db4228e
-
-        if self.stakers.len() == 0 {
-            return (res_spend, res_unspend, res_delete);
-        }
-
-        //
-        // adjust the slip amounts based on genesis period
-        //
-        let staking_payout_per_block: u64 = staking_treasury / GENESIS_PERIOD;
-
-<<<<<<< HEAD
-        //
-        // calculate average amount staked
-        //
-        let mut total_staked: u64 = 0;
-        for i in 0..self.stakers.len() {
-            // TODO - delete when ready
-            // we do not update the slip type anymore because we need
-            // the slip to be spendable when it is issued.
-            // we update the payout rather than the amount so the slip
-            // can validate as spendable as well.
-            self.stakers[i].set_slip_type(SlipType::StakerOutput);
-            total_staked += self.stakers[i].get_amount();
-        }
-        let average_staked = total_staked / self.stakers.len() as u64;
-
-        //
-        // calculate the payout for average stake
-        //
-        let m = U256::from_big_endian(&staking_payout_per_block.to_be_bytes());
-        let p = U256::from_big_endian(&self.stakers.len().to_be_bytes());
-
-        let (q, _r) = m.overflowing_div(p);
-        let average_staker_payout = q.as_u64();
-
-        //
-        // and adjust the payout based on this....
-        //
-        for i in 0..self.stakers.len() {
-            //
-            // get the total staked
-            //
-            let my_staked_amount = self.stakers[i].get_amount();
-
-            //
-            // figure how much we are due...
-            //
-            // my stake PLUS (my stake / 1 * ( my_stake / average_staked )
-            // my stake PLUS (my stake / 1 * ( my_stake / average_staked ) * ( ( treasury / genesis_period )
-            // my stake PLUS (my stake / 1 * ( my_stake / average_staked ) * ( ( treasury / genesis_period )
-            //
-            let a = U256::from_big_endian(&my_staked_amount.to_be_bytes());
-            let b = U256::from_big_endian(&average_staker_payout.to_be_bytes());
-            let nominator: U256 = a.saturating_mul(b);
-            let denominator = U256::from_big_endian(&average_staked.to_be_bytes());
-
-            let (z, f) = nominator.overflowing_div(denominator);
-
-            let mut staking_profit: u64 = 0;
-            if f != true {
-                staking_profit = z.as_u64();
-            }
-
-            self.stakers[i].set_payout(staking_profit);
-        }
 
         return (res_spend, res_unspend, res_delete);
-=======
+    }
+
     pub fn validate_slip_in_deposits(&self, slip: Slip) -> bool {
         for i in 0..self.deposits.len() {
             if slip.get_utxoset_key() == self.deposits[i].get_utxoset_key() {
@@ -277,7 +196,6 @@
             }
         }
         return false;
->>>>>>> 0db4228e
     }
 
     pub fn add_deposit(&mut self, slip: Slip) {
@@ -439,7 +357,6 @@
             let router_random_number1 = hash(&golden_ticket.get_random().to_vec()); // router block1
             let staker_random_number = hash(&router_random_number1.to_vec()); // staker block2
             let _router_random_number2 = hash(&staker_random_number.to_vec()); // router block2
-<<<<<<< HEAD
 
             if fee_transaction.outputs.len() < 3 {
                 return (res_spend, res_unspend, res_delete);
@@ -450,33 +367,13 @@
 
             let staker_output = fee_transaction.outputs[2].clone(); // 3rd output is staker
             let staker_input = fee_transaction.inputs[0].clone(); // 1st input is staker
-            event!(Level::TRACE, "Block {} has payout: ", &block.get_id());
-
-=======
-
-            if fee_transaction.outputs.len() < 3 {
-                return (res_spend, res_unspend, res_delete);
-            }
-            if fee_transaction.inputs.len() < 1 {
-                return (res_spend, res_unspend, res_delete);
-            }
-
-            let staker_output = fee_transaction.outputs[2].clone(); // 3rd output is staker
-            let staker_input = fee_transaction.inputs[0].clone(); // 1st input is staker
-            println!("Block {} has payout: ", &block.get_id());
-            //println!("staker input:  {:?}", staker_input);
-            //println!("staker output: {:?}", staker_output);
-
->>>>>>> 0db4228e
+
             //
             // roll forward
             //
             if longest_chain {
-<<<<<<< HEAD
-=======
                 //println!("ok, ready to roll...");
 
->>>>>>> 0db4228e
                 //
                 // re-create staker table, if needed
                 //
@@ -485,14 +382,7 @@
                 // vacillations in on_chain_reorg, such as resetting the table and
                 // then non-longest-chaining the same block
                 //
-<<<<<<< HEAD
                 event!(Level::TRACE, "Rolling forward and moving into pending: {}!", self.stakers.len());
-=======
-                println!(
-                    "Rolling forward and moving into pending: {}!",
-                    self.stakers.len()
-                );
->>>>>>> 0db4228e
                 if self.stakers.len() == 0 {
                     //self.reset_staker_table(block.get_staking_treasury());
                     let (_res_spend, _res_unspend, _res_delete) =
@@ -502,21 +392,12 @@
                 //
                 // move staker to pending
                 //
-<<<<<<< HEAD
 
                 let lucky_staker_option = self.find_winning_staker(staker_random_number);
                 if let Some(lucky_staker) = lucky_staker_option {
                     event!(Level::TRACE, "the lucky staker is: {:?}", lucky_staker);
                     event!(
                         Level::TRACE,
-=======
-                //println!("staker table is: {:?}", self.stakers);
-
-                let lucky_staker_option = self.find_winning_staker(staker_random_number);
-                if let Some(lucky_staker) = lucky_staker_option {
-                    println!("the lucky staker is: {:?}", lucky_staker);
-                    println!(
->>>>>>> 0db4228e
                         "moving from staker into pending: {}",
                         lucky_staker.get_amount()
                     );
@@ -532,7 +413,6 @@
                     let (_res_spend, _res_unspend, _res_delete) =
                         self.reset_staker_table(100_000_000);
                 }
-<<<<<<< HEAD
 
             //
             // roll backward
@@ -588,63 +468,6 @@
             }
         }
 
-=======
-
-            //
-            // roll backward
-            //
-            } else {
-                println!("roll backward...");
-
-                //
-                // reset pending if necessary
-                //
-                if self.pending.len() == 0 {
-                    self.pending = vec![];
-                    self.deposits = vec![];
-                    for i in 0..self.stakers.len() {
-                        if self.stakers[i].get_slip_type() == SlipType::StakerOutput {
-                            self.pending.push(self.stakers[i].clone());
-                        }
-                        if self.stakers[i].get_slip_type() == SlipType::StakerDeposit {
-                            self.deposits.push(self.stakers[i].clone());
-                        }
-                    }
-                    self.stakers = vec![];
-                }
-
-                //
-                // remove from pending to staker (awaiting payout)
-                //
-                self.remove_pending(staker_output.clone());
-                let slip_type = staker_input.get_slip_type();
-                if slip_type == SlipType::StakerDeposit {
-                    self.add_deposit(staker_input.clone());
-                }
-                if slip_type == SlipType::StakerOutput {
-                    self.add_staker(staker_input.clone());
-                }
-
-                //
-                // reset pending if necessary
-                //
-                if self.pending.len() == 0 {
-                    self.pending = vec![];
-                    self.deposits = vec![];
-                    for i in 0..self.stakers.len() {
-                        if self.stakers[i].get_slip_type() == SlipType::StakerOutput {
-                            self.pending.push(self.stakers[i].clone());
-                        }
-                        if self.stakers[i].get_slip_type() == SlipType::StakerDeposit {
-                            self.deposits.push(self.stakers[i].clone());
-                        }
-                    }
-                    self.stakers = vec![];
-                }
-            }
-        }
-
->>>>>>> 0db4228e
         return (res_spend, res_unspend, res_delete);
     }
 }
@@ -667,13 +490,7 @@
 
     #[test]
     fn staking_table_test() {
-<<<<<<< HEAD
-        let wallet_lock = Arc::new(RwLock::new(Wallet::default()));
         let mut staking = Staking::new();
-        let mut blockchain = Blockchain::new(wallet_lock.clone());
-=======
-        let mut staking = Staking::new();
->>>>>>> 0db4228e
 
         let mut slip1 = Slip::new();
         slip1.set_amount(200_000_000);
@@ -757,13 +574,8 @@
             slip1.generate_utxoset_key();
             slip2.generate_utxoset_key();
 
-<<<<<<< HEAD
-            slip1.on_chain_reorganization(&mut blockchain.utxoset, true, 0);
-            slip2.on_chain_reorganization(&mut blockchain.utxoset, true, 0);
-=======
             slip1.on_chain_reorganization(&mut blockchain.utxoset, true, 1);
             slip2.on_chain_reorganization(&mut blockchain.utxoset, true, 1);
->>>>>>> 0db4228e
 
             blockchain.staking.add_deposit(slip1);
             blockchain.staking.add_deposit(slip2);
@@ -787,11 +599,7 @@
         )
         .await;
         latest_block_hash = block.get_hash();
-<<<<<<< HEAD
-        Blockchain::add_block_to_blockchain(blockchain_lock.clone(), block, true).await;
-=======
-        Blockchain::add_block_to_blockchain(blockchain_lock.clone(), block).await;
->>>>>>> 0db4228e
+        Blockchain::add_block_to_blockchain(blockchain_lock.clone(), block).await;
 
         //
         // BLOCK 2
@@ -809,11 +617,7 @@
         )
         .await;
         latest_block_hash = block.get_hash();
-<<<<<<< HEAD
-        Blockchain::add_block_to_blockchain(blockchain_lock.clone(), block, true).await;
-=======
-        Blockchain::add_block_to_blockchain(blockchain_lock.clone(), block).await;
->>>>>>> 0db4228e
+        Blockchain::add_block_to_blockchain(blockchain_lock.clone(), block).await;
 
         //
         // BLOCK 3
@@ -831,11 +635,7 @@
         )
         .await;
         latest_block_hash = block.get_hash();
-<<<<<<< HEAD
-        Blockchain::add_block_to_blockchain(blockchain_lock.clone(), block, true).await;
-=======
-        Blockchain::add_block_to_blockchain(blockchain_lock.clone(), block).await;
->>>>>>> 0db4228e
+        Blockchain::add_block_to_blockchain(blockchain_lock.clone(), block).await;
 
         //
         // BLOCK 4
@@ -852,44 +652,6 @@
             false,
         )
         .await;
-<<<<<<< HEAD
-        latest_block_hash = block.get_hash();
-        Blockchain::add_block_to_blockchain(blockchain_lock.clone(), block, true).await;
-
-        //
-        // second staker payment should have happened and staking table reset
-        //
-        {
-            let blockchain = blockchain_lock.write().await;
-            let blk = blockchain.get_block(latest_block_hash).await;
-            println!("STAKERS: {:?}", blockchain.staking.stakers);
-            println!("PENDING: {:?}", blockchain.staking.pending);
-            println!("DEPOSIT: {:?}", blockchain.staking.deposits);
-        }
-
-        //
-        // BLOCK 5
-        //
-        current_timestamp = create_timestamp() + 480000;
-        block = make_mock_block_with_info(
-            blockchain_lock.clone(),
-            wallet_lock.clone(),
-            publickey,
-            latest_block_hash,
-            current_timestamp,
-            0,
-            1,
-            true,
-        )
-        .await;
-        latest_block_hash = block.get_hash();
-        Blockchain::add_block_to_blockchain(blockchain_lock.clone(), block, true).await;
-
-        //
-        // BLOCK 6
-        //
-        current_timestamp = create_timestamp() + 600000;
-=======
         latest_block_hash = block.get_hash();
         Blockchain::add_block_to_blockchain(blockchain_lock.clone(), block).await;
 
@@ -907,7 +669,6 @@
         // BLOCK 5
         //
         current_timestamp = create_timestamp() + 480000;
->>>>>>> 0db4228e
         block = make_mock_block_with_info(
             blockchain_lock.clone(),
             wallet_lock.clone(),
@@ -916,29 +677,34 @@
             current_timestamp,
             0,
             1,
-<<<<<<< HEAD
+            true,
+        )
+        .await;
+        latest_block_hash = block.get_hash();
+        Blockchain::add_block_to_blockchain(blockchain_lock.clone(), block).await;
+
+        //
+        // BLOCK 6
+        //
+        current_timestamp = create_timestamp() + 600000;
+        block = make_mock_block_with_info(
+            blockchain_lock.clone(),
+            wallet_lock.clone(),
+            publickey,
+            latest_block_hash,
+            current_timestamp,
+            0,
+            1,
             false,
         )
         .await;
         latest_block_hash = block.get_hash();
-        Blockchain::add_block_to_blockchain(blockchain_lock.clone(), block, true).await;
+        Blockchain::add_block_to_blockchain(blockchain_lock.clone(), block).await;
 
         //
         // BLOCK 7
         //
         current_timestamp = create_timestamp() + 720000;
-=======
-            true,
-        )
-        .await;
-        latest_block_hash = block.get_hash();
-        Blockchain::add_block_to_blockchain(blockchain_lock.clone(), block).await;
-
-        //
-        // BLOCK 6
-        //
-        current_timestamp = create_timestamp() + 600000;
->>>>>>> 0db4228e
         block = make_mock_block_with_info(
             blockchain_lock.clone(),
             wallet_lock.clone(),
@@ -947,55 +713,6 @@
             current_timestamp,
             0,
             1,
-<<<<<<< HEAD
-            true,
-        )
-        .await;
-        latest_block_hash = block.get_hash();
-        Blockchain::add_block_to_blockchain(blockchain_lock.clone(), block, true).await;
-
-        //
-        // second staker payment should have happened and staking table reset
-        //
-        {
-            let blockchain = blockchain_lock.write().await;
-            let blk = blockchain.get_block(latest_block_hash).await;
-            println!("STAKERS 2: {:?}", blockchain.staking.stakers);
-            println!("PENDING 2: {:?}", blockchain.staking.pending);
-            println!("DEPOSIT 2: {:?}", blockchain.staking.deposits);
-        }
-
-        //
-        // BLOCK 8
-        //
-        current_timestamp = create_timestamp() + 840000;
-=======
-            false,
-        )
-        .await;
-        latest_block_hash = block.get_hash();
-        Blockchain::add_block_to_blockchain(blockchain_lock.clone(), block).await;
-
-        //
-        // BLOCK 7
-        //
-        current_timestamp = create_timestamp() + 720000;
->>>>>>> 0db4228e
-        block = make_mock_block_with_info(
-            blockchain_lock.clone(),
-            wallet_lock.clone(),
-            publickey,
-            latest_block_hash,
-            current_timestamp,
-            0,
-            1,
-<<<<<<< HEAD
-            false,
-        )
-        .await;
-        latest_block_hash = block.get_hash();
-        Blockchain::add_block_to_blockchain(blockchain_lock.clone(), block, true).await;
-=======
             true,
         )
         .await;
@@ -1028,17 +745,12 @@
         )
         .await;
         Blockchain::add_block_to_blockchain(blockchain_lock.clone(), block).await;
->>>>>>> 0db4228e
 
         //
         // TEST STAKER PAID
         //
         {
             let blockchain = blockchain_lock.write().await;
-<<<<<<< HEAD
-            let blk = blockchain.get_block(latest_block_hash).await;
-=======
->>>>>>> 0db4228e
 
             //
             // second staker payment should have happened and staking table reset
@@ -1049,10 +761,7 @@
 
             //assert_eq!(blk.get_has_fee_transaction(), true);
             //assert_eq!(blk.get_fee_transaction_idx(), 2); // normal tx, golden ticket, fee tx
-<<<<<<< HEAD
-=======
             //println!("{:?}", blk.transactions[2].get_outputs());
->>>>>>> 0db4228e
             //assert_eq!(blk.transactions[2].get_outputs()[2].get_slip_type(), SlipType::StakerOutput);
         }
     }
@@ -1085,21 +794,13 @@
         )
         .await;
         latest_block_hash = block.get_hash();
-<<<<<<< HEAD
-        Blockchain::add_block_to_blockchain(blockchain_lock.clone(), block, true).await;
-=======
-        Blockchain::add_block_to_blockchain(blockchain_lock.clone(), block).await;
->>>>>>> 0db4228e
+        Blockchain::add_block_to_blockchain(blockchain_lock.clone(), block).await;
 
         //
         // BLOCK 2 -- staking deposits
         //
         let mut stx1: Transaction;
         let mut stx2: Transaction;
-<<<<<<< HEAD
-
-=======
->>>>>>> 0db4228e
         {
             let mut wallet = wallet_lock.write().await;
             stx1 = wallet.create_staking_deposit_transaction(100000).await;
@@ -1107,21 +808,11 @@
             stx1.generate_metadata(publickey);
             stx2.generate_metadata(publickey);
         }
-<<<<<<< HEAD
-
-        let mut transactions: Vec<Transaction> = vec![];
-        transactions.push(stx1);
-        transactions.push(stx2);
-
-        current_timestamp = create_timestamp() + 120000;
-        block = Block::generate_with_timestamp(
-=======
         let mut transactions: Vec<Transaction> = vec![];
         transactions.push(stx1);
         transactions.push(stx2);
         current_timestamp = create_timestamp() + 120000;
         block = Block::generate(
->>>>>>> 0db4228e
             &mut transactions,
             latest_block_hash,
             wallet_lock.clone(),
@@ -1129,18 +820,6 @@
             current_timestamp,
         )
         .await;
-<<<<<<< HEAD
-        latest_block_hash = block.get_hash();
-        Blockchain::add_block_to_blockchain(blockchain_lock.clone(), block, true).await;
-
-        //
-        // the staking deposits should be econd staker payment should have happened and staking table reset
-        //
-        {
-            let blockchain = blockchain_lock.write().await;
-            let blk = blockchain.get_block(latest_block_hash).await;
-            println!("2 staking deposit transactions made, deposits should have TWO");
-=======
         latest_block_hash = block.get_hash();
         Blockchain::add_block_to_blockchain(blockchain_lock.clone(), block).await;
 
@@ -1179,50 +858,12 @@
         {
             let blockchain = blockchain_lock.write().await;
             println!("2 staking deposit transactions made... where are we?");
->>>>>>> 0db4228e
             println!("STAKERS: {:?}", blockchain.staking.stakers);
             println!("PENDING: {:?}", blockchain.staking.pending);
             println!("DEPOSIT: {:?}", blockchain.staking.deposits);
         }
 
         //
-<<<<<<< HEAD
-        // BLOCK 3
-        //
-        current_timestamp = create_timestamp() + 240000;
-=======
-        // BLOCK 4
-        //
-        current_timestamp = create_timestamp() + 360000;
->>>>>>> 0db4228e
-        block = make_mock_block_with_info(
-            blockchain_lock.clone(),
-            wallet_lock.clone(),
-            publickey,
-            latest_block_hash,
-            current_timestamp,
-            0,
-            1,
-<<<<<<< HEAD
-            true,
-        )
-        .await;
-        latest_block_hash = block.get_hash();
-        Blockchain::add_block_to_blockchain(blockchain_lock.clone(), block, true).await;
-
-        //
-        // the staking table should have been created when needed for the payout
-        //
-        {
-            let blockchain = blockchain_lock.write().await;
-            let blk = blockchain.get_block(latest_block_hash).await;
-            println!("2 staking deposit transactions made... where are we?");
-            println!("STAKERS: {:?}", blockchain.staking.stakers);
-            println!("PENDING: {:?}", blockchain.staking.pending);
-            println!("DEPOSIT: {:?}", blockchain.staking.deposits);
-        }
-
-        //
         // BLOCK 4
         //
         current_timestamp = create_timestamp() + 360000;
@@ -1238,10 +879,10 @@
         )
         .await;
         latest_block_hash = block.get_hash();
-        Blockchain::add_block_to_blockchain(blockchain_lock.clone(), block, true).await;
-
-        //
-        // BLOCK 5
+        Blockchain::add_block_to_blockchain(blockchain_lock.clone(), block).await;
+
+        //
+        // BLOCK 5 - payout
         //
         current_timestamp = create_timestamp() + 480000;
         block = make_mock_block_with_info(
@@ -1256,7 +897,7 @@
         )
         .await;
         latest_block_hash = block.get_hash();
-        Blockchain::add_block_to_blockchain(blockchain_lock.clone(), block, true).await;
+        Blockchain::add_block_to_blockchain(blockchain_lock.clone(), block).await;
 
         //
         // the staking table should have been created when needed for the payout
@@ -1289,62 +930,6 @@
             println!("DEPOSIT: {:?}", blockchain.staking.deposits);
         }
 
-=======
-            false,
-        )
-        .await;
-        latest_block_hash = block.get_hash();
-        Blockchain::add_block_to_blockchain(blockchain_lock.clone(), block).await;
-
-        //
-        // BLOCK 5 - payout
-        //
-        current_timestamp = create_timestamp() + 480000;
-        block = make_mock_block_with_info(
-            blockchain_lock.clone(),
-            wallet_lock.clone(),
-            publickey,
-            latest_block_hash,
-            current_timestamp,
-            0,
-            1,
-            true,
-        )
-        .await;
-        latest_block_hash = block.get_hash();
-        Blockchain::add_block_to_blockchain(blockchain_lock.clone(), block).await;
-
-        //
-        // the staking table should have been created when needed for the payout
-        //
-        {
-            let mut blockchain = blockchain_lock.write().await;
-            let blk = blockchain.get_block(latest_block_hash).await;
-            println!("!!!!!!!!!!!!!!!!!!!!!!!!!!!!!!!!!!!!!!!!!!!!!!!!");
-            println!("STAKERS: {:?}", blockchain.staking.stakers);
-            println!("PENDING: {:?}", blockchain.staking.pending);
-            println!("DEPOSIT: {:?}", blockchain.staking.deposits);
-            println!("!!!!!!!!!!!!!!!!!!!!!!!!!!!!!!!!!!!!!!!!!!!!!!!!");
-            println!("!!! AND NOW REWINDING SHOULD RESTORE STAKING !!!");
-            println!("!!!!!!!!!!!!!!!!!!!!!!!!!!!!!!!!!!!!!!!!!!!!!!!!");
-
-            let blk2 = blk.clone();
-            blockchain.staking.on_chain_reorganization(&blk2, false);
-            println!("STAKERS: {:?}", blockchain.staking.stakers);
-            println!("PENDING: {:?}", blockchain.staking.pending);
-            println!("DEPOSIT: {:?}", blockchain.staking.deposits);
-
-            println!("!!!!!!!!!!!!!!!!!!!!!!!!!!!!!!!!!!!!");
-            println!("!!! AND NOW MOVING FORWARD AGAIN !!!");
-            println!("!!!!!!!!!!!!!!!!!!!!!!!!!!!!!!!!!!!!");
-
-            let blk3 = blk2.clone();
-            blockchain.staking.on_chain_reorganization(&blk3, true);
-            println!("STAKERS: {:?}", blockchain.staking.stakers);
-            println!("PENDING: {:?}", blockchain.staking.pending);
-            println!("DEPOSIT: {:?}", blockchain.staking.deposits);
-        }
-
         //
         // BLOCK 6 -- withdraw a staking deposit
         //
@@ -1456,7 +1041,6 @@
         //test_manager.check_utxoset().await;
         //test_manager.check_token_supply().await;
 
->>>>>>> 0db4228e
         assert_eq!(0, 1);
     }
 }