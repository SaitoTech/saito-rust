--- conflicted
+++ resolved
@@ -494,11 +494,7 @@
             idx += 1;
         }
 
-<<<<<<< HEAD
         if let Some(gt_idx) = gt_idx_option {
-=======
-        if gt_num > 0 && gt_idx != usize::MAX {
->>>>>>> f98f8bcb
             //
             // grab random solution from golden ticket
             //
@@ -606,7 +602,6 @@
         //
         // validate difficulty
         //
-<<<<<<< HEAD
         if let Some(previous_block) = blockchain.blocks.get(&self.get_previous_block_hash()) {
             let difficulty = previous_block.get_difficulty();
             if !previous_block.get_has_golden_ticket() && !self.get_has_golden_ticket() {
@@ -617,22 +612,6 @@
                 cv.expected_difficulty = difficulty + 1;
             } else {
                 cv.expected_difficulty = difficulty;
-=======
-        let previous_block = blockchain.blocks.get(&self.get_previous_block_hash());
-        if !previous_block.is_none() {
-            if !previous_block.as_ref().unwrap().get_has_golden_ticket()
-                && !self.get_has_golden_ticket()
-            {
-                if previous_block.as_ref().unwrap().get_difficulty() > 0 {
-                    cv.expected_difficulty = previous_block.as_ref().unwrap().get_difficulty() - 1;
-                }
-            } else if previous_block.as_ref().unwrap().get_has_golden_ticket()
-                && self.get_has_golden_ticket()
-            {
-                cv.expected_difficulty = previous_block.as_ref().unwrap().get_difficulty() + 1;
-            } else {
-                cv.expected_difficulty = previous_block.as_ref().unwrap().get_difficulty();
->>>>>>> f98f8bcb
             }
         }
 
@@ -674,14 +653,9 @@
         // CUMULATIVE FEES only AFTER parallel calculations
         //
         let mut cumulative_fees = 0;
-<<<<<<< HEAD
         let mut has_golden_ticket = false;
         let mut has_fee_transaction = false;
 
-=======
-        let mut hgt = false;
-        let mut hft = false;
->>>>>>> f98f8bcb
         for transaction in &mut self.transactions {
             cumulative_fees =
                 transaction.pre_validation_calculations_cumulative_fees(cumulative_fees);
@@ -689,7 +663,6 @@
             //
             // also check the transactions for golden ticket and fees
             //
-<<<<<<< HEAD
             match transaction.get_transaction_type() {
                 TransactionType::Fee => has_fee_transaction = true,
                 TransactionType::GoldenTicket => has_golden_ticket = true,
@@ -699,17 +672,6 @@
 
         self.set_has_fee_transaction(has_fee_transaction);
         self.set_has_golden_ticket(has_golden_ticket);
-=======
-            if transaction.get_transaction_type() == TransactionType::Fee {
-                hft = true;
-            }
-            if transaction.get_transaction_type() == TransactionType::GoldenTicket {
-                hgt = true;
-            }
-        }
-        self.set_has_fee_transaction(hft);
-        self.set_has_golden_ticket(hgt);
->>>>>>> f98f8bcb
 
         //
         // update block with total fees
@@ -720,9 +682,6 @@
         true
     }
 
-<<<<<<< HEAD
-    pub fn validate(&self, blockchain: &Blockchain) -> bool {
-=======
     pub fn validate(
         &self,
         blockchain: &Blockchain,
@@ -754,7 +713,6 @@
         }
         println!(" ... block.validate: (merkle rt) {:?}", create_timestamp());
 
->>>>>>> f98f8bcb
         //
         // verify merkle root
         //
@@ -771,10 +729,7 @@
             return false;
         }
 
-<<<<<<< HEAD
-=======
         println!(" ... block.validate: (cv-data)   {:?}", create_timestamp());
->>>>>>> f98f8bcb
         //
         // validate fee-transaction (miner/router/staker) payments
         //
@@ -846,8 +801,6 @@
             }
         }
 
-<<<<<<< HEAD
-=======
         //
         // validate difficulty
         //
@@ -863,7 +816,6 @@
         }
         println!(" ... block.validate: (txs valid) {:?}", create_timestamp());
 
->>>>>>> f98f8bcb
         //
         // VALIDATE transactions
         //
@@ -874,8 +826,6 @@
         true
     }
 
-<<<<<<< HEAD
-=======
     pub async fn generate_block(
         transactions: &mut Vec<Transaction>,
         previous_block_hash: SaitoHash,
@@ -982,7 +932,6 @@
     }
 }
 
->>>>>>> f98f8bcb
 //
 // TODO
 //
@@ -1009,10 +958,6 @@
 
     use super::*;
     use crate::{
-<<<<<<< HEAD
-        blockchain::Blockchain,
-=======
->>>>>>> f98f8bcb
         slip::Slip,
         time::create_timestamp,
         transaction::{Transaction, TransactionType},
