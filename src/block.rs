use crate::{
<<<<<<< HEAD
    crypto::{hash, SaitoHash, SaitoPublicKey, SaitoSignature, SaitoUTXOSetKey},
    slip::SLIP_SIZE,
=======
    crypto::{
        hash, MerkleTree, SaitoHash, SaitoPublicKey, SaitoSignature, SaitoUTXOSetKey, SHA256,
    },
>>>>>>> 44123f82
    time::create_timestamp,
    transaction::{Transaction, TRANSACTION_SIZE},
};
use ahash::AHashMap;
use serde::{Deserialize, Serialize};
use std::convert::TryInto;

<<<<<<< HEAD
use std::convert::TryInto;

extern crate rayon;
=======
>>>>>>> 44123f82
use rayon::prelude::*;

/// BlockCore is a self-contained object containing only the minimum
/// information needed about a block. It exists to simplify block
/// serialization and deserialization until we have custom functions
/// and to.
///
/// This is a private variable. Access to variables within the BlockCore
/// should be handled through getters and setters in the block which
/// surrounds it.
#[serde_with::serde_as]
#[derive(Serialize, Deserialize, PartialEq, Debug, Clone)]
pub struct BlockCore {
    id: u64,
    timestamp: u64,
    previous_block_hash: SaitoHash,
    #[serde_as(as = "[_; 33]")]
    creator: SaitoPublicKey, // public key of block creator
    merkle_root: SaitoHash, // merkle root of txs
    #[serde_as(as = "[_; 64]")]
    signature: SaitoSignature, // signature of block creator
    treasury: u64,
    burnfee: u64,
    difficulty: u64,
}

impl BlockCore {
    #[allow(clippy::too_many_arguments)]
    pub fn new(
        id: u64,
        timestamp: u64,
        previous_block_hash: [u8; 32],
        creator: [u8; 33],
        merkle_root: [u8; 32],
        signature: [u8; 64],
        treasury: u64,
        burnfee: u64,
        difficulty: u64,
    ) -> Self {
        Self {
            id,
            timestamp,
            previous_block_hash,
            creator,
            merkle_root,
            signature,
            treasury,
            burnfee,
            difficulty,
        }
    }
}

impl Default for BlockCore {
    fn default() -> Self {
        Self::new(
            0,
            create_timestamp(),
            [0; 32],
            [0; 33],
            [0; 32],
            [0; 64],
            0,
            0,
            0,
        )
    }
}

#[derive(Serialize, Deserialize, PartialEq, Debug, Clone)]
pub struct Block {
    /// Consensus Level Variables
    core: BlockCore,
    /// Transactions
    transactions: Vec<Transaction>,
    /// Self-Calculated / Validated
    hash: SaitoHash,
    /// Is Block on longest chain
    lc: bool,
}

impl Block {
    pub fn new(core: BlockCore) -> Block {
        Block {
            core,
            transactions: vec![],
            hash: [0; 32],
            lc: false,
        }
    }

    pub fn get_transactions(&self) -> &Vec<Transaction> {
        &self.transactions
    }

    pub fn get_hash(&self) -> SaitoHash {
        self.hash
    }

    pub fn get_lc(&self) -> bool {
        self.lc
    }

    pub fn get_id(&self) -> u64 {
        self.core.id
    }

    pub fn get_timestamp(&self) -> u64 {
        self.core.timestamp
    }

    pub fn get_previous_block_hash(&self) -> SaitoHash {
        self.core.previous_block_hash
    }

    pub fn get_creator(&self) -> SaitoPublicKey {
        self.core.creator
    }

    pub fn get_merkle_root(&self) -> SaitoHash {
        self.core.merkle_root
    }

    pub fn get_signature(&self) -> SaitoSignature {
        self.core.signature
    }

    pub fn get_treasury(&self) -> u64 {
        self.core.treasury
    }

    pub fn get_burnfee(&self) -> u64 {
        self.core.burnfee
    }

    pub fn get_difficulty(&self) -> u64 {
        self.core.difficulty
    }

    pub fn set_transactions(&mut self, transactions: &mut Vec<Transaction>) {
        self.transactions = transactions.to_vec();
    }

    pub fn set_id(&mut self, id: u64) {
        self.core.id = id;
    }

    pub fn set_lc(&mut self, lc: bool) {
        self.lc = lc;
    }

    pub fn set_timestamp(&mut self, timestamp: u64) {
        self.core.timestamp = timestamp;
    }

    pub fn set_previous_block_hash(&mut self, previous_block_hash: SaitoHash) {
        self.core.previous_block_hash = previous_block_hash;
    }

    pub fn set_creator(&mut self, creator: SaitoPublicKey) {
        self.core.creator = creator;
    }

    pub fn set_merkle_root(&mut self, merkle_root: SaitoHash) {
        self.core.merkle_root = merkle_root;
    }

    // TODO - signature needs to be generated from consensus vars
    pub fn set_signature(&mut self) {}

    pub fn set_treasury(&mut self, treasury: u64) {
        self.core.treasury = treasury;
    }

    pub fn set_burnfee(&mut self, burnfee: u64) {
        self.core.burnfee = burnfee;
    }

    pub fn set_difficulty(&mut self, difficulty: u64) {
        self.core.difficulty = difficulty;
    }

    pub fn set_hash(&mut self, hash: SaitoHash) {
        self.hash = hash;
    }

    pub fn set_transactions(&mut self, transactions: Vec<Transaction>) {
        self.transactions = transactions;
    }
    // TODO
    //
    // hash is nor being serialized from the right data - requires
    // merkle_root as an input into the hash, and that is not yet
    // supported. this is a stub that uses the timestamp and the
    // id -- it exists so each block will still have a unique hash
    // for blockchain functions.
    //
    pub fn generate_hash(&self) -> SaitoHash {
        //
        // fastest known way that isn't bincode ??
        //
        let mut vbytes: Vec<u8> = vec![];
        vbytes.extend(&self.core.id.to_be_bytes());
        vbytes.extend(&self.core.timestamp.to_be_bytes());
        vbytes.extend(&self.core.previous_block_hash);
        vbytes.extend(&self.core.creator);
        vbytes.extend(&self.core.merkle_root);
        vbytes.extend(&self.core.signature);
        vbytes.extend(&self.core.treasury.to_be_bytes());
        vbytes.extend(&self.core.burnfee.to_be_bytes());
        vbytes.extend(&self.core.difficulty.to_be_bytes());

        hash(&vbytes)
    }
<<<<<<< HEAD
    /// Serialize a Block for transport or disk.
    /// [len of transactions - 4 bytes - u32]
    /// [id - 8 bytes - u64]
    /// [timestamp - 8 bytes - u64]
    /// [previous_block_hash - 32 bytes - SHA 256 hash]
    /// [creator - 33 bytes - Secp25k1 pubkey compact format]
    /// [merkle_root - 32 bytes - SHA 256 hash
    /// [signature - 64 bytes - Secp25k1 sig]
    /// [treasury - 8 bytes - u64]
    /// [burnfee - 8 bytes - u64]
    /// [difficulty - 8 bytes - u64]
    /// [transaction][transaction][transaction]...
    pub fn serialize_for_net(&self) -> Vec<u8> {
        let mut vbytes: Vec<u8> = vec![];
        vbytes.extend(&(self.transactions.iter().len() as u32).to_be_bytes());
        vbytes.extend(&self.core.id.to_be_bytes());
        vbytes.extend(&self.core.timestamp.to_be_bytes());
        vbytes.extend(&self.core.previous_block_hash);
        vbytes.extend(&self.core.creator);
        vbytes.extend(&self.core.merkle_root);
        vbytes.extend(&self.core.signature);
        vbytes.extend(&self.core.treasury.to_be_bytes());
        vbytes.extend(&self.core.burnfee.to_be_bytes());
        vbytes.extend(&self.core.difficulty.to_be_bytes());
        let mut serialized_txs = vec![];
        self.transactions.iter().for_each(|transaction| {
            serialized_txs.extend(transaction.serialize_for_net());
        });
        vbytes.extend(serialized_txs);
        vbytes
    }
    /// Deserialize from bytes to a Block.
    /// [len of transactions - 4 bytes - u32]
    /// [id - 8 bytes - u64]
    /// [timestamp - 8 bytes - u64]
    /// [previous_block_hash - 32 bytes - SHA 256 hash]
    /// [creator - 33 bytes - Secp25k1 pubkey compact format]
    /// [merkle_root - 32 bytes - SHA 256 hash
    /// [signature - 64 bytes - Secp25k1 sig]
    /// [treasury - 8 bytes - u64]
    /// [burnfee - 8 bytes - u64]
    /// [difficulty - 8 bytes - u64]
    /// [transaction][transaction][transaction]...
    pub fn deserialize_for_net(bytes: Vec<u8>) -> Block {
        let transactions_len: u32 = u32::from_be_bytes(bytes[0..4].try_into().unwrap());
        let id: u64 = u64::from_be_bytes(bytes[4..12].try_into().unwrap());
        let timestamp: u64 = u64::from_be_bytes(bytes[12..20].try_into().unwrap());
        let previous_block_hash: SaitoHash = bytes[20..52].try_into().unwrap();
        let creator: SaitoPublicKey = bytes[52..85].try_into().unwrap();
        let merkle_root: SaitoHash = bytes[85..117].try_into().unwrap();
        let signature: SaitoSignature = bytes[117..181].try_into().unwrap();

        let treasury: u64 = u64::from_be_bytes(bytes[181..189].try_into().unwrap());
        let burnfee: u64 = u64::from_be_bytes(bytes[189..197].try_into().unwrap());
        let difficulty: u64 = u64::from_be_bytes(bytes[197..205].try_into().unwrap());
        let mut transactions = vec![];
        let mut start_of_transaction_data = 205;
        for _n in 0..transactions_len {
            let inputs_len: u32 = u32::from_be_bytes(
                bytes[start_of_transaction_data..start_of_transaction_data + 4]
                    .try_into()
                    .unwrap(),
            );
            let outputs_len: u32 = u32::from_be_bytes(
                bytes[start_of_transaction_data + 4..start_of_transaction_data + 8]
                    .try_into()
                    .unwrap(),
            );
            let message_len: usize = u32::from_be_bytes(
                bytes[start_of_transaction_data + 8..start_of_transaction_data + 12]
                    .try_into()
                    .unwrap(),
            ) as usize;
            let end_of_transaction_data = start_of_transaction_data
                + TRANSACTION_SIZE
                + ((inputs_len + outputs_len) as usize * SLIP_SIZE)
                + message_len;
            let transaction = Transaction::deserialize_from_net(
                bytes[start_of_transaction_data..end_of_transaction_data].to_vec(),
            );
            transactions.push(transaction);
            start_of_transaction_data = end_of_transaction_data;
        }
        let mut block = Block::new(BlockCore::new(
            id,
            timestamp,
            previous_block_hash,
            creator,
            merkle_root,
            signature,
            treasury,
            burnfee,
            difficulty,
        ));
        block.set_transactions(transactions);
        block
    }
    pub fn generate_merkle_root(&mut self) -> SaitoHash {
        [0; 32]
=======

    pub fn generate_merkle_root(&self) -> SaitoHash {
        let tx_sig_hashes: Vec<[u8; 32]> = self
            .transactions
            .iter()
            .map(|tx| tx.get_hash_for_signature())
            .collect();
        let mt = MerkleTree::from_vec(SHA256, tx_sig_hashes);
        mt.root_hash()
            .clone()
            .try_into()
            .expect("Faiiled to unwrao merkle root")
>>>>>>> 44123f82
    }

    pub fn on_chain_reorganization(
        &self,
        utxoset: &mut AHashMap<SaitoUTXOSetKey, u64>,
        longest_chain: bool,
    ) -> bool {
        for tx in &self.transactions {
            tx.on_chain_reorganization(utxoset, longest_chain, self.get_id());
        }
        true
    }

    pub fn validate(&mut self) -> bool {
        //
        // we validate transactions before generating the merkle_root
        // and calculating the block hashes, as we need to be able to
        // generate the tx_sigs
        //
        let _transactions_valid = &self.transactions.par_iter_mut().all(|tx| tx.validate());

        // Verify merkle root
        if self.core.merkle_root != self.generate_merkle_root() {
            return false;
        }

        true
    }
}

impl Default for Block {
    fn default() -> Self {
        Self::new(BlockCore::default())
    }
}

//
// TODO
//
// temporary data-serialization of blocks so that we can save
// to disk. These should only be called through the serialization
// functions within the block class, so that all access is
// compartmentalized and we can move to custom serialization
//
impl From<Vec<u8>> for Block {
    fn from(data: Vec<u8>) -> Self {
        bincode::deserialize(&data[..]).unwrap()
    }
}

impl Into<Vec<u8>> for Block {
    fn into(self) -> Vec<u8> {
        bincode::serialize(&self).unwrap()
    }
}

#[cfg(test)]

mod tests {

    use super::*;
<<<<<<< HEAD
    use crate::{
        slip::{Slip, SlipCore},
        time::create_timestamp,
        transaction::{TransactionCore, TransactionType},
    };
=======
    use crate::{time::create_timestamp, wallet::Wallet};
>>>>>>> 44123f82

    #[test]
    fn block_core_new_test() {
        let timestamp = create_timestamp();
        let block_core = BlockCore::new(0, timestamp, [0; 32], [0; 33], [0; 32], [0; 64], 0, 0, 0);

        assert_eq!(block_core.id, 0);
        assert_eq!(block_core.timestamp, timestamp);
        assert_eq!(block_core.previous_block_hash, [0; 32]);
        assert_eq!(block_core.creator, [0; 33]);
        assert_eq!(block_core.merkle_root, [0; 32]);
        assert_eq!(block_core.signature, [0; 64]);
        assert_eq!(block_core.treasury, 0);
        assert_eq!(block_core.burnfee, 0);
        assert_eq!(block_core.difficulty, 0);
    }

    #[test]
    fn block_core_default_test() {
        let timestamp = create_timestamp();
        let block_core = BlockCore::default();

        assert_eq!(block_core.id, 0);
        assert_eq!(block_core.timestamp, timestamp);
        assert_eq!(block_core.previous_block_hash, [0; 32]);
        assert_eq!(block_core.creator, [0; 33]);
        assert_eq!(block_core.merkle_root, [0; 32]);
        assert_eq!(block_core.signature, [0; 64]);
        assert_eq!(block_core.treasury, 0);
        assert_eq!(block_core.burnfee, 0);
        assert_eq!(block_core.difficulty, 0);
    }

    #[test]
    fn block_new_test() {
        let timestamp = create_timestamp();
        let core = BlockCore::default();
        let block = Block::new(core);

        assert_eq!(block.core.id, 0);
        assert_eq!(block.core.timestamp, timestamp);
        assert_eq!(block.core.previous_block_hash, [0; 32]);
        assert_eq!(block.core.creator, [0; 33]);
        assert_eq!(block.core.merkle_root, [0; 32]);
        assert_eq!(block.core.signature, [0; 64]);
        assert_eq!(block.core.treasury, 0);
        assert_eq!(block.core.burnfee, 0);
        assert_eq!(block.core.difficulty, 0);
    }

    #[test]
    fn block_default_test() {
        let timestamp = create_timestamp();
        let block = Block::default();

        assert_eq!(block.core.id, 0);
        assert_eq!(block.core.timestamp, timestamp);
        assert_eq!(block.core.previous_block_hash, [0; 32]);
        assert_eq!(block.core.creator, [0; 33]);
        assert_eq!(block.core.merkle_root, [0; 32]);
        assert_eq!(block.core.signature, [0; 64]);
        assert_eq!(block.core.treasury, 0);
        assert_eq!(block.core.burnfee, 0);
        assert_eq!(block.core.difficulty, 0);
    }
<<<<<<< HEAD
    #[test]
    fn block_serialize_for_net_test() {
        let mock_input = Slip::new(SlipCore::default());
        let mock_output = Slip::new(SlipCore::default());
        let mock_tx = Transaction::new(TransactionCore::new(
            create_timestamp(),
            vec![mock_input.clone()],
            vec![mock_output.clone()],
            vec![104, 101, 108, 108, 111],
            TransactionType::Normal,
            [1; 64],
        ));
        let mock_tx2 = Transaction::new(TransactionCore::new(
            create_timestamp(),
            vec![mock_input.clone()],
            vec![mock_output.clone()],
            vec![],
            TransactionType::Normal,
            [2; 64],
        ));
        let timestamp = create_timestamp();
        let mut block = Block::new(BlockCore::new(
            1, timestamp, [1; 32], [2; 33], [3; 32], [4; 64], 1, 2, 3,
        ));
        block.set_transactions(vec![mock_tx, mock_tx2]);
        let serialized_block = block.serialize_for_net();
        let deserialized_block = Block::deserialize_for_net(serialized_block);
        assert_eq!(block, deserialized_block);
        assert_eq!(deserialized_block.get_id(), 1);
        assert_eq!(deserialized_block.get_timestamp(), timestamp);
        assert_eq!(deserialized_block.get_previous_block_hash(), [1; 32]);
        assert_eq!(deserialized_block.get_creator(), [2; 33]);
        assert_eq!(deserialized_block.get_merkle_root(), [3; 32]);
        assert_eq!(deserialized_block.get_signature(), [4; 64]);
        assert_eq!(deserialized_block.get_treasury(), 1);
        assert_eq!(deserialized_block.get_burnfee(), 2);
        assert_eq!(deserialized_block.get_difficulty(), 3);
=======

    #[test]
    fn block_merkle_root_test() {
        let mut block = Block::default();
        let wallet = Wallet::new();

        let mut transactions = (0..5)
            .into_iter()
            .map(|_| {
                let mut transaction = Transaction::default();
                transaction.sign(wallet.get_privatekey());
                transaction
            })
            .collect();

        block.set_transactions(&mut transactions);

        assert!(block.generate_merkle_root().len() == 32);
>>>>>>> 44123f82
    }
}<|MERGE_RESOLUTION|>--- conflicted
+++ resolved
@@ -1,26 +1,15 @@
 use crate::{
-<<<<<<< HEAD
-    crypto::{hash, SaitoHash, SaitoPublicKey, SaitoSignature, SaitoUTXOSetKey},
-    slip::SLIP_SIZE,
-=======
     crypto::{
         hash, MerkleTree, SaitoHash, SaitoPublicKey, SaitoSignature, SaitoUTXOSetKey, SHA256,
     },
->>>>>>> 44123f82
+    slip::SLIP_SIZE,
     time::create_timestamp,
     transaction::{Transaction, TRANSACTION_SIZE},
 };
 use ahash::AHashMap;
+use rayon::prelude::*;
 use serde::{Deserialize, Serialize};
 use std::convert::TryInto;
-
-<<<<<<< HEAD
-use std::convert::TryInto;
-
-extern crate rayon;
-=======
->>>>>>> 44123f82
-use rayon::prelude::*;
 
 /// BlockCore is a self-contained object containing only the minimum
 /// information needed about a block. It exists to simplify block
@@ -206,9 +195,6 @@
         self.hash = hash;
     }
 
-    pub fn set_transactions(&mut self, transactions: Vec<Transaction>) {
-        self.transactions = transactions;
-    }
     // TODO
     //
     // hash is nor being serialized from the right data - requires
@@ -234,7 +220,7 @@
 
         hash(&vbytes)
     }
-<<<<<<< HEAD
+
     /// Serialize a Block for transport or disk.
     /// [len of transactions - 4 bytes - u32]
     /// [id - 8 bytes - u64]
@@ -329,12 +315,9 @@
             burnfee,
             difficulty,
         ));
-        block.set_transactions(transactions);
+        block.set_transactions(&mut transactions);
         block
     }
-    pub fn generate_merkle_root(&mut self) -> SaitoHash {
-        [0; 32]
-=======
 
     pub fn generate_merkle_root(&self) -> SaitoHash {
         let tx_sig_hashes: Vec<[u8; 32]> = self
@@ -347,7 +330,6 @@
             .clone()
             .try_into()
             .expect("Faiiled to unwrao merkle root")
->>>>>>> 44123f82
     }
 
     pub fn on_chain_reorganization(
@@ -409,15 +391,12 @@
 mod tests {
 
     use super::*;
-<<<<<<< HEAD
     use crate::{
         slip::{Slip, SlipCore},
         time::create_timestamp,
         transaction::{TransactionCore, TransactionType},
+        wallet::Wallet,
     };
-=======
-    use crate::{time::create_timestamp, wallet::Wallet};
->>>>>>> 44123f82
 
     #[test]
     fn block_core_new_test() {
@@ -483,7 +462,7 @@
         assert_eq!(block.core.burnfee, 0);
         assert_eq!(block.core.difficulty, 0);
     }
-<<<<<<< HEAD
+
     #[test]
     fn block_serialize_for_net_test() {
         let mock_input = Slip::new(SlipCore::default());
@@ -508,7 +487,7 @@
         let mut block = Block::new(BlockCore::new(
             1, timestamp, [1; 32], [2; 33], [3; 32], [4; 64], 1, 2, 3,
         ));
-        block.set_transactions(vec![mock_tx, mock_tx2]);
+        block.set_transactions(&mut vec![mock_tx, mock_tx2]);
         let serialized_block = block.serialize_for_net();
         let deserialized_block = Block::deserialize_for_net(serialized_block);
         assert_eq!(block, deserialized_block);
@@ -521,7 +500,7 @@
         assert_eq!(deserialized_block.get_treasury(), 1);
         assert_eq!(deserialized_block.get_burnfee(), 2);
         assert_eq!(deserialized_block.get_difficulty(), 3);
-=======
+    }
 
     #[test]
     fn block_merkle_root_test() {
@@ -540,6 +519,5 @@
         block.set_transactions(&mut transactions);
 
         assert!(block.generate_merkle_root().len() == 32);
->>>>>>> 44123f82
     }
 }