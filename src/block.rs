--- conflicted
+++ resolved
@@ -2064,7 +2064,7 @@
         let deserialized_block = Block::deserialize_for_net(&serialized_block);
 
         let serialized_block_header = block.serialize_for_net(BlockType::Header);
-        let _deserialized_block_header = Block::deserialize_for_net(&serialized_block_header);
+        let deserialized_block_header = Block::deserialize_for_net(&serialized_block_header);
 
         assert_eq!(
             block.serialize_for_net(BlockType::Full),
@@ -2150,9 +2150,6 @@
         assert_eq!(block.transactions.len(), 0);
         assert_eq!(block.get_block_type(), BlockType::Pruned);
 
-<<<<<<< HEAD
-    #[tokio::test]
-    async fn block_serialization_test() {
         let wallet_lock = Arc::new(RwLock::new(Wallet::new()));
         let blockchain_lock = Arc::new(RwLock::new(Blockchain::new(wallet_lock.clone())));
         let test_manager = TestManager::new(blockchain_lock.clone(), wallet_lock.clone());
@@ -2178,9 +2175,6 @@
         block.sign(publickey, privatekey);
 
         let unsigned_block = block.clone();
-=======
-        block.upgrade_block_to_block_type(BlockType::Full).await;
->>>>>>> 42d61b7e
 
         assert_eq!(block.transactions.len(), 5);
         assert_eq!(block.get_block_type(), BlockType::Full);
@@ -2190,9 +2184,6 @@
         );
 
         TestManager::check_block_consistency(&block);
-<<<<<<< HEAD
         TestManager::check_block_consistency(&unsigned_block);
-=======
->>>>>>> 42d61b7e
     }
 }