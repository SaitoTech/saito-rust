--- conflicted
+++ resolved
@@ -1270,13 +1270,8 @@
             //
             fee_transaction.generate_metadata(self.get_creator());
 
-<<<<<<< HEAD
-            // println!("CV: {:?}", fee_transaction);
-            // println!("BLK: {:?}", self.transactions[ft_idx]);
-=======
             //println!("CV: {:?}", fee_transaction);
             //println!("BLK: {:?}", self.transactions[ft_idx]);
->>>>>>> 2ab54088
 
             let hash1 = hash(&fee_transaction.serialize_for_signature());
             let hash2 = hash(&self.transactions[ft_idx].serialize_for_signature());
