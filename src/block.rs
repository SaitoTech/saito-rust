--- conflicted
+++ resolved
@@ -10,48 +10,16 @@
 #[derive(Serialize, Deserialize, PartialEq, Debug, Clone)]
 pub struct Block {
     /// Memoized hash of the block
-<<<<<<< HEAD
     hash: [u8; 32],
-=======
-    hash: Option<[u8; 32]>,
-}
-
-/// This `Header` holds `Block`'s metadata
-#[derive(Serialize, Deserialize, PartialEq, Debug, Clone)]
-pub struct BlockHeader {
-    /// Block id
-    id: u64,
-    /// Block timestamp
-    timestamp: u64,
-    /// Byte array hash of the previous block in the chain
-    previous_block_hash: [u8; 32],
-    /// `Publickey` of the block creator
-    creator: PublicKey,
->>>>>>> 614eaa16
     /// `BurnFee` containing the fees paid to produce the block
     burnfee: u64,
     /// Block difficulty required to win the `LotteryGame` in golden ticket generation
     difficulty: f32,
-<<<<<<< HEAD
     /// BlockCore contains consensus data like id, creator,  etc.
     /// when we receive blocks over the network, we are receiving
     /// this data. The remaining data associated with this Block
     /// is created locally.
     core: BlockCore,
-=======
-    /// Treasury of existing Saito in the network
-    treasury: u64,
-    /// Total block reward being released in the block
-    coinbase: u64,
-}
-
-/// This `BlockBody` holds data to be serialized along with
-/// `Transaction`s
-#[derive(Serialize, Deserialize, PartialEq, Debug, Clone)]
-pub struct BlockBody {
-    /// List of transactions in the block
-    transactions: Vec<Transaction>,
->>>>>>> 614eaa16
 }
 
 impl Block {
@@ -128,7 +96,6 @@
     transactions: Vec<Transaction>,
 }
 
-<<<<<<< HEAD
 impl BlockCore {
     /// Creates a new mock `BlockCore` for use as we develop code. Please replace the fields with actual fields as we get them
     /// until we arrive at something the actual constructor:
@@ -158,30 +125,9 @@
             coinbase: coinbase,
             transactions: transactions,
         }
-=======
-impl From<Vec<u8>> for Block {
-    fn from(data: Vec<u8>) -> Self {
-        bincode::deserialize(&data[..]).unwrap()
     }
 }
 
-impl Into<Vec<u8>> for Block {
-    fn into(self) -> Vec<u8> {
-        bincode::serialize(&self).unwrap()
-    }
-}
-
-/// Update value of given field, reset memoised hash if changed.
-fn update_field<T>(hash: &mut Option<[u8; 32]>, field: &mut T, value: T)
-where
-    T: PartialEq<T>,
-{
-    if field != &value {
-        *field = value;
-        *hash = None;
->>>>>>> 614eaa16
-    }
-}
 
 #[cfg(test)]
 mod test {
