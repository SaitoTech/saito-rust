use crate::{
    blockchain::{Blockchain, UtxoSet},
    burnfee::BurnFee,
    crypto::{
        hash, sign, SaitoHash, SaitoPrivateKey, SaitoPublicKey, SaitoSignature, SaitoUTXOSetKey,
    },
    golden_ticket::GoldenTicket,
    hop::{Hop, HOP_SIZE},
    merkle::MerkleTreeLayer,
    slip::{Slip, SlipType, SLIP_SIZE},
    time::create_timestamp,
    transaction::{Transaction, TransactionType, TRANSACTION_SIZE},
    wallet::Wallet,
};
use ahash::AHashMap;
use bigint::uint::U256;
use rayon::prelude::*;
use serde::{Deserialize, Serialize};
use std::convert::TryInto;
use std::{mem, sync::Arc};
use tokio::sync::RwLock;

//
// object used when generating and validation transactions, containing the
// information that is created selectively according to the transaction fees
// and the optional outbound payments.
//
#[derive(PartialEq, Debug, Clone)]
pub struct DataToValidate {
    // expected transaction containing outbound payments
    pub fee_transaction: Option<Transaction>,
    // number of FEE in transactions if exists
    pub ft_num: u8,
    // index of FEE in transactions if exists
    pub ft_idx: Option<usize>,
    // number of GT in transactions if exists
    pub gt_num: u8,
    // index of GT in transactions if exists
    pub gt_idx: Option<usize>,
    // expected difficulty
    pub expected_difficulty: u64,
    // rebroadcast txs
    pub rebroadcasts: Vec<Transaction>,
    // number of rebroadcast slips
    pub total_rebroadcast_slips: u64,
    // number of rebroadcast txs
    pub total_rebroadcast_nolan: u64,
    // all ATR txs hashed together
    pub rebroadcast_hash: [u8; 32],
}
impl DataToValidate {
    #[allow(clippy::too_many_arguments)]
    pub fn new() -> DataToValidate {
        DataToValidate {
            fee_transaction: None,
            ft_num: 0,
            ft_idx: None,
            gt_num: 0,
            gt_idx: None,
            expected_difficulty: 0,
            rebroadcasts: vec![],
            total_rebroadcast_slips: 0,
            total_rebroadcast_nolan: 0,
            // must be initialized zeroed-out for proper hashing
            rebroadcast_hash: [0; 32],
        }
    }
}

#[serde_with::serde_as]
#[derive(Serialize, Deserialize, PartialEq, Debug, Clone)]
pub struct Block {
    /// Consensus Level Variables
    id: u64,
    timestamp: u64,
    previous_block_hash: [u8; 32],
    #[serde_as(as = "[_; 33]")]
    creator: [u8; 33],
    merkle_root: [u8; 32],
    #[serde_as(as = "[_; 64]")]
    signature: [u8; 64],
    treasury: u64,
    burnfee: u64,
    difficulty: u64,
    /// Transactions
    pub transactions: Vec<Transaction>,
    /// Self-Calculated / Validated
    hash: SaitoHash,
    /// total fees paid into block
    total_fees: u64,
    /// total fees paid into block
    routing_work_for_creator: u64,
    /// Is Block on longest chain
    lc: bool,
    // has golden ticket
    pub has_golden_ticket: bool,
    // has fee transaction
    pub has_fee_transaction: bool,
    // number of rebroadcast slips
    pub total_rebroadcast_slips: u64,
    // number of rebroadcast txs
    pub total_rebroadcast_nolan: u64,
    // all ATR txs hashed together
    pub rebroadcast_hash: [u8; 32],
}

impl Block {
    #[allow(clippy::clippy::new_without_default)]
    pub fn new() -> Block {
        Block {
            id: 0,
            timestamp: 0,
            previous_block_hash: [0; 32],
            creator: [0; 33],
            merkle_root: [0; 32],
            signature: [0; 64],
            treasury: 0,
            burnfee: 0,
            difficulty: 0,
            transactions: vec![],
            hash: [0; 32],
            total_fees: 0,
            routing_work_for_creator: 0,
            lc: false,
            has_golden_ticket: false,
            has_fee_transaction: false,
            total_rebroadcast_slips: 0,
            total_rebroadcast_nolan: 0,
            // must be initialized zeroed-out for proper hashing
            rebroadcast_hash: [0; 32],
        }
    }

    pub fn get_transactions(&self) -> &Vec<Transaction> {
        &self.transactions
    }

    pub fn get_hash(&self) -> SaitoHash {
        self.hash
    }

    pub fn get_lc(&self) -> bool {
        self.lc
    }

    pub fn get_id(&self) -> u64 {
        self.id
    }

    pub fn get_timestamp(&self) -> u64 {
        self.timestamp
    }

    pub fn get_previous_block_hash(&self) -> SaitoHash {
        self.previous_block_hash
    }

    pub fn get_creator(&self) -> SaitoPublicKey {
        self.creator
    }

    pub fn get_merkle_root(&self) -> SaitoHash {
        self.merkle_root
    }

    pub fn get_signature(&self) -> SaitoSignature {
        self.signature
    }

    pub fn get_treasury(&self) -> u64 {
        self.treasury
    }

    pub fn get_burnfee(&self) -> u64 {
        self.burnfee
    }

    pub fn get_difficulty(&self) -> u64 {
        self.difficulty
    }

    pub fn get_has_golden_ticket(&self) -> bool {
        self.has_golden_ticket
    }

    pub fn get_has_fee_transaction(&self) -> bool {
        self.has_fee_transaction
    }

    pub fn set_has_golden_ticket(&mut self, hgt: bool) {
        self.has_golden_ticket = hgt;
    }

    pub fn set_has_fee_transaction(&mut self, hft: bool) {
        self.has_fee_transaction = hft;
    }

    pub fn set_transactions(&mut self, transactions: &mut Vec<Transaction>) {
        self.transactions = transactions.to_vec();
    }

    //pub fn set_transactions(&mut self, transactions: Vec<Transaction>) {
    //    self.transactions = transactions;
    //}

    pub fn set_id(&mut self, id: u64) {
        self.id = id;
    }

    pub fn set_lc(&mut self, lc: bool) {
        self.lc = lc;
    }

    pub fn set_timestamp(&mut self, timestamp: u64) {
        self.timestamp = timestamp;
    }

    pub fn set_previous_block_hash(&mut self, previous_block_hash: SaitoHash) {
        self.previous_block_hash = previous_block_hash;
    }

    pub fn set_creator(&mut self, creator: SaitoPublicKey) {
        self.creator = creator;
    }

    pub fn set_merkle_root(&mut self, merkle_root: SaitoHash) {
        self.merkle_root = merkle_root;
    }

    pub fn set_signature(&mut self, signature: SaitoSignature) {
        self.signature = signature;
    }

    pub fn set_treasury(&mut self, treasury: u64) {
        self.treasury = treasury;
    }

    pub fn set_burnfee(&mut self, burnfee: u64) {
        self.burnfee = burnfee;
    }

    pub fn set_difficulty(&mut self, difficulty: u64) {
        self.difficulty = difficulty;
    }

    pub fn set_hash(&mut self, hash: SaitoHash) {
        self.hash = hash;
    }

    pub fn add_transaction(&mut self, tx: Transaction) {
        self.transactions.push(tx);
    }

    pub fn sign(&mut self, publickey: SaitoPublicKey, privatekey: SaitoPrivateKey) {
        //
        // we set final data
        //
        self.set_creator(publickey);

        let hash_for_signature = hash(&self.serialize_for_signature());
        self.set_hash(hash_for_signature);

        self.set_signature(sign(&hash_for_signature, privatekey));
    }

    //
    // TODO
    //
    // hash is nor being serialized from the right data - requires
    // merkle_root as an input into the hash, and that is not yet
    // supported. this is a stub that uses the timestamp and the
    // id -- it exists so each block will still have a unique hash
    // for blockchain functions.
    //
    pub fn generate_hash(&self) -> SaitoHash {
        //
        // fastest known way that isn't bincode ??
        //
        let mut vbytes: Vec<u8> = vec![];
        vbytes.extend(&self.id.to_be_bytes());
        vbytes.extend(&self.timestamp.to_be_bytes());
        vbytes.extend(&self.previous_block_hash);
        vbytes.extend(&self.creator);
        vbytes.extend(&self.merkle_root);
        vbytes.extend(&self.signature);
        vbytes.extend(&self.treasury.to_be_bytes());
        vbytes.extend(&self.burnfee.to_be_bytes());
        vbytes.extend(&self.difficulty.to_be_bytes());

        hash(&vbytes)
    }

    // serialize major block components for block signature
    // this will manually calculate the merkle_root if necessary
    // but it is advised that the merkle_root be already calculated
    // to avoid speed issues.
    pub fn serialize_for_signature(&self) -> Vec<u8> {
        let mut vbytes: Vec<u8> = vec![];
        vbytes.extend(&self.id.to_be_bytes());
        vbytes.extend(&self.timestamp.to_be_bytes());
        vbytes.extend(&self.previous_block_hash);
        vbytes.extend(&self.creator);
        vbytes.extend(&self.merkle_root);
        vbytes.extend(&self.treasury.to_be_bytes());
        vbytes.extend(&self.burnfee.to_be_bytes());
        vbytes.extend(&self.difficulty.to_be_bytes());
        vbytes
    }

    /// Serialize a Block for transport or disk.
    /// [len of transactions - 4 bytes - u32]
    /// [id - 8 bytes - u64]
    /// [timestamp - 8 bytes - u64]
    /// [previous_block_hash - 32 bytes - SHA 256 hash]
    /// [creator - 33 bytes - Secp25k1 pubkey compact format]
    /// [merkle_root - 32 bytes - SHA 256 hash
    /// [signature - 64 bytes - Secp25k1 sig]
    /// [treasury - 8 bytes - u64]
    /// [burnfee - 8 bytes - u64]
    /// [difficulty - 8 bytes - u64]
    /// [transaction][transaction][transaction]...
    pub fn serialize_for_net(&self) -> Vec<u8> {
        let mut vbytes: Vec<u8> = vec![];
        vbytes.extend(&(self.transactions.iter().len() as u32).to_be_bytes());
        vbytes.extend(&self.id.to_be_bytes());
        vbytes.extend(&self.timestamp.to_be_bytes());
        vbytes.extend(&self.previous_block_hash);
        vbytes.extend(&self.creator);
        vbytes.extend(&self.merkle_root);
        vbytes.extend(&self.signature);
        vbytes.extend(&self.treasury.to_be_bytes());
        vbytes.extend(&self.burnfee.to_be_bytes());
        vbytes.extend(&self.difficulty.to_be_bytes());
        let mut serialized_txs = vec![];
        self.transactions.iter().for_each(|transaction| {
            serialized_txs.extend(transaction.serialize_for_net());
        });
        vbytes.extend(serialized_txs);
        vbytes
    }
    /// Deserialize from bytes to a Block.
    /// [len of transactions - 4 bytes - u32]
    /// [id - 8 bytes - u64]
    /// [timestamp - 8 bytes - u64]
    /// [previous_block_hash - 32 bytes - SHA 256 hash]
    /// [creator - 33 bytes - Secp25k1 pubkey compact format]
    /// [merkle_root - 32 bytes - SHA 256 hash
    /// [signature - 64 bytes - Secp25k1 sig]
    /// [treasury - 8 bytes - u64]
    /// [burnfee - 8 bytes - u64]
    /// [difficulty - 8 bytes - u64]
    /// [transaction][transaction][transaction]...
    pub fn deserialize_for_net(bytes: Vec<u8>) -> Block {
        let transactions_len: u32 = u32::from_be_bytes(bytes[0..4].try_into().unwrap());
        let id: u64 = u64::from_be_bytes(bytes[4..12].try_into().unwrap());
        let timestamp: u64 = u64::from_be_bytes(bytes[12..20].try_into().unwrap());
        let previous_block_hash: SaitoHash = bytes[20..52].try_into().unwrap();
        let creator: SaitoPublicKey = bytes[52..85].try_into().unwrap();
        let merkle_root: SaitoHash = bytes[85..117].try_into().unwrap();
        let signature: SaitoSignature = bytes[117..181].try_into().unwrap();

        let treasury: u64 = u64::from_be_bytes(bytes[181..189].try_into().unwrap());
        let burnfee: u64 = u64::from_be_bytes(bytes[189..197].try_into().unwrap());
        let difficulty: u64 = u64::from_be_bytes(bytes[197..205].try_into().unwrap());
        let mut transactions = vec![];
        let mut start_of_transaction_data = 205;
        for _n in 0..transactions_len {
            let inputs_len: u32 = u32::from_be_bytes(
                bytes[start_of_transaction_data..start_of_transaction_data + 4]
                    .try_into()
                    .unwrap(),
            );
            let outputs_len: u32 = u32::from_be_bytes(
                bytes[start_of_transaction_data + 4..start_of_transaction_data + 8]
                    .try_into()
                    .unwrap(),
            );
            let message_len: usize = u32::from_be_bytes(
                bytes[start_of_transaction_data + 8..start_of_transaction_data + 12]
                    .try_into()
                    .unwrap(),
            ) as usize;
            let path_len: usize = u32::from_be_bytes(
                bytes[start_of_transaction_data + 12..start_of_transaction_data + 16]
                    .try_into()
                    .unwrap(),
            ) as usize;
            let end_of_transaction_data = start_of_transaction_data
                + TRANSACTION_SIZE
                + ((inputs_len + outputs_len) as usize * SLIP_SIZE)
                + message_len
                + path_len as usize * HOP_SIZE;
            let transaction = Transaction::deserialize_from_net(
                bytes[start_of_transaction_data..end_of_transaction_data].to_vec(),
            );
            transactions.push(transaction);
            start_of_transaction_data = end_of_transaction_data;
        }

        let mut block = Block::new();
        block.set_id(id);
        block.set_timestamp(timestamp);
        block.set_previous_block_hash(previous_block_hash);
        block.set_creator(creator);
        block.set_merkle_root(merkle_root);
        block.set_signature(signature);
        block.set_treasury(treasury);
        block.set_burnfee(burnfee);
        block.set_difficulty(difficulty);

        block.set_transactions(&mut transactions);
        block
    }

    //
    // TODO - this logic should probably be in the merkle-root class
    //
    pub fn generate_merkle_root(&self) -> SaitoHash {
        let tx_sig_hashes: Vec<SaitoHash> = self
            .transactions
            .iter()
            .map(|tx| tx.get_hash_for_signature().unwrap())
            .collect();

        let mut mrv: Vec<MerkleTreeLayer> = vec![];

        //
        // or let's try another approach
        //
        let tsh_len = tx_sig_hashes.len();
        let mut leaf_depth = 0;

        for i in 0..tsh_len {
            if (i + 1) < tsh_len {
                mrv.push(MerkleTreeLayer::new(
                    tx_sig_hashes[i],
                    tx_sig_hashes[i + 1],
                    leaf_depth,
                ));
            } else {
                mrv.push(MerkleTreeLayer::new(tx_sig_hashes[i], [0; 32], leaf_depth));
            }
        }

        let mut start_point = 0;
        let mut stop_point = mrv.len();
        let mut keep_looping = true;

        while keep_looping {
            // processing new layer
            leaf_depth += 1;

            // hash the parent in parallel
            mrv[start_point..stop_point]
                .par_iter_mut()
                .all(|leaf| leaf.hash());

            let start_point_old = start_point;
            start_point = mrv.len();

            for i in (start_point_old..stop_point).step_by(2) {
                if (i + 1) < stop_point {
                    mrv.push(MerkleTreeLayer::new(
                        mrv[i].get_hash(),
                        mrv[i + 1].get_hash(),
                        leaf_depth,
                    ));
                } else {
                    mrv.push(MerkleTreeLayer::new(mrv[i].get_hash(), [0; 32], leaf_depth));
                }
            }

            stop_point = mrv.len();
            if stop_point > 0 {
                keep_looping = start_point < stop_point - 1;
            } else {
                keep_looping = false;
            }
        }

        //
        // hash the final leaf
        //
        mrv[start_point].hash();
        mrv[start_point].get_hash()
    }

    //
    // generate hashes and payouts and fee calculations
    //
    pub fn generate_data_to_validate(&self, blockchain: &Blockchain) -> DataToValidate {
        let mut cv = DataToValidate::new();

        let mut gt_num: u8 = 0;
        let mut ft_num: u8 = 0;
        let mut gt_idx_option: Option<usize> = None;
        let mut ft_idx_option: Option<usize> = None;
        let mut total_fees = 0;
        let mut total_rebroadcast_slips: u64 = 0;
        let mut total_rebroadcast_nolan: u64 = 0;
        // when we find a rebroadcast TX we hash it and put the hash
        // here. when validating a block we do the exact same. as long
        // as the rebroadcast hash and the block hash match the set of
        // transactions are exactly the same.
        let mut rebroadcast_hash: SaitoHash = [0; 32];
        let miner_publickey;
        let router_publickey;

        //
        // calculate total fees
        //
        let mut idx: usize = 0;
        for transaction in &self.transactions {
            // fee transaction
            if !transaction.is_fee_transaction() {
                total_fees += transaction.get_total_fees();
            } else {
                ft_num += 1;
                ft_idx_option = Some(idx);
            }

            // gt transaction
            if transaction.is_golden_ticket() {
                gt_num += 1;
                gt_idx_option = Some(idx);
            }

            idx += 1;
        }

        //
        // calculate payments
        //
        if let Some(gt_idx) = gt_idx_option {
            //
            // grab random input from golden ticket
            //
            let golden_ticket: GoldenTicket = GoldenTicket::deserialize_for_transaction(
                self.transactions[gt_idx].get_message().to_vec(),
            );
            let miner_random = golden_ticket.get_random();

            //
            // create fee transaction
            //
            if total_fees == 0 {
            } else {
                //
                // find winning tx
                //
                let x = U256::from_big_endian(&miner_random);
                // no risk of divide by zero with if / else check
                let y = total_fees;

                //
                // random number mod total fees gives us th ewinning
                // nolan. we are going to pick the transaction that
                // contains this incremental nolan
                //
                let z = U256::from_big_endian(&y.to_be_bytes());
                let (zy, _bolres) = x.overflowing_rem(z);
                let winning_nolan_in_fees = zy.low_u64();

                //
                // winning TX contains the winning nolan
                //
                // i.e. txs are picked based on fee contribution
                //
                let mut winning_tx = &self.transactions[0];
                for transaction in &self.transactions {
                    if transaction.cumulative_fees > winning_nolan_in_fees {
                        break;
                    }
                    winning_tx = &transaction;
                }

                //
                // winning router is picked by sending a random
                // number into the transaction, which is then
                // used to select a routing node based on the
                // weighted lottery.
                //
                let random_number2 = hash(&miner_random.to_vec());
                router_publickey = winning_tx.get_winning_routing_node(random_number2);

                //
                // winning miner from golden ticket
                //
                miner_publickey = golden_ticket.get_publickey();

                //
                // calculate miner and router payments
                //
                let miner_payment = total_fees / 2;
                let router_payment = total_fees - miner_payment;

                let mut transaction = Transaction::new();
                transaction.set_transaction_type(TransactionType::Fee);

                let mut input1 = Slip::new();
                input1.set_publickey(miner_publickey);
                input1.set_amount(0);
                input1.set_slip_type(SlipType::MinerInput);
                input1.set_slip_ordinal(0);

                let mut output1 = Slip::new();
                output1.set_publickey([0; 33]);
                output1.set_amount(miner_payment);
                output1.set_slip_type(SlipType::MinerOutput);
                output1.set_slip_ordinal(0);

                let mut input2 = Slip::new();
                input2.set_publickey(router_publickey);
                input2.set_amount(0);
                input2.set_slip_type(SlipType::RouterInput);
                input2.set_slip_ordinal(1);

                let mut output2 = Slip::new();
                output2.set_publickey(router_publickey);
                output2.set_amount(router_payment);
                output2.set_slip_type(SlipType::RouterOutput);
                output2.set_slip_ordinal(1);

                transaction.add_input(input1);
                transaction.add_output(output1);
                transaction.add_input(input2);
                transaction.add_output(output2);

                //
                // fee transaction added to consensus values
                //
                cv.fee_transaction = Some(transaction);
            }

            //
            // fee transaction added to consensus values
            //
            cv.ft_idx = ft_idx_option;
            cv.ft_num = ft_num;
            cv.gt_idx = gt_idx_option;
            cv.gt_num = gt_num;
        }

        //
        // calculate expected burn-fee given previous block
        //
        if let Some(previous_block) = blockchain.blocks.get(&self.get_previous_block_hash()) {
            let difficulty = previous_block.get_difficulty();
            if !previous_block.get_has_golden_ticket() && !self.get_has_golden_ticket() {
                if difficulty > 0 {
                    cv.expected_difficulty = previous_block.get_difficulty() - 1;
                }
            } else if previous_block.get_has_golden_ticket() && self.get_has_golden_ticket() {
                cv.expected_difficulty = difficulty + 1;
            } else {
                cv.expected_difficulty = difficulty;
            }
        }

        //
        // calculate automatic transaction rebroadcasts / ATR / atr
        //
        if self.get_id() > 2 {
            let pruned_block_hash = blockchain
                .blockring
                .get_longest_chain_block_hash_by_block_id(self.get_id() - 2);
            println!("pruned block hash: {:?}", pruned_block_hash);

            if let Some(pruned_block) = blockchain.blocks.get(&pruned_block_hash) {
                //
                // identify all unspent transactions
                //
                for transaction in &pruned_block.transactions {
                    for output in transaction.get_outputs() {
                        //
                        // valid means spendable and non-zero
                        //
                        if output.validate(&blockchain.utxoset) {
                            total_rebroadcast_slips += 1;
                            total_rebroadcast_nolan += output.get_amount();

                            //
                            // create rebroadcast transaction
                            //
                            // TODO - floating fee based on previous block average
                            //
                            let rebroadcast_transaction =
                                Transaction::generate_rebroadcast_transaction(
                                    &transaction,
                                    output,
                                    200_000_000,
                                );

                            //
                            // update cryptographic hash of all ATRs
                            //
                            let mut vbytes: Vec<u8> = vec![];
                            vbytes.extend(&rebroadcast_hash);
                            vbytes.extend(&rebroadcast_transaction.serialize_for_signature());
                            rebroadcast_hash = hash(&vbytes);

                            cv.rebroadcasts.push(rebroadcast_transaction);
                        }
                    }
                }

                cv.total_rebroadcast_slips = total_rebroadcast_slips;
                cv.total_rebroadcast_nolan = total_rebroadcast_nolan;
                cv.rebroadcast_hash = rebroadcast_hash;
            }
        }

        cv
    }

    pub fn on_chain_reorganization(
        &self,
        utxoset: &mut AHashMap<SaitoUTXOSetKey, u64>,
        longest_chain: bool,
    ) -> bool {
        for tx in &self.transactions {
            tx.on_chain_reorganization(utxoset, longest_chain, self.get_id());
        }
        true
    }

    //
    // before we validate the block we need to generate some information such
    // as the hash of the transaction message data that is used to generate
    // the signature. because this requires mutable access to the transactions
    // Rust forces us to do it in a separate function.
    //
    // we first calculate as much information as we can in parallel before
    // sweeping through the transactions to find out what percentage of the
    // cumulative block fees they contain.
    //
<<<<<<< HEAD
    pub fn pre_validation_calculations(&mut self) -> bool {
        // println!(" ... block.prevalid - pre hash:  {:?}", create_timestamp());
=======
    pub fn generate_metadata(&mut self) -> bool {
        println!(" ... block.prevalid - pre hash:  {:?}", create_timestamp());
>>>>>>> 3b097940
        //
        // PARALLEL PROCESSING of most data
        //
        let creator_publickey = self.get_creator();

        let _transactions_pre_calculated = &self
            .transactions
            .par_iter_mut()
            .all(|tx| tx.generate_metadata(creator_publickey));

<<<<<<< HEAD
       //  println!(" ... block.prevalid - pst hash:  {:?}", create_timestamp());
=======
        println!(" ... block.prevalid - pst hash:  {:?}", create_timestamp());

>>>>>>> 3b097940
        //
        // CUMULATIVE FEES only AFTER parallel calculations
        //
        // we need to calculate the cumulative figures AFTER the
        // transactions have been fleshed out with all of the
        // original figures.
        //
        let mut cumulative_fees = 0;
        let mut cumulative_work = 0;

        let mut has_golden_ticket = false;
        let mut has_fee_transaction = false;

        //
        // we have to do a single sweep through all of the transactions in
        // non-parallel to do things like generate the cumulative order of the
        // transactions in the block for things like work and fee calculations
        // for the lottery.
        //
        // we take advantage of the sweep to perform other pre-validation work
        // like counting up our ATR transactions and generating the hash
        // commitment for all of our rebroadcasts.
        //
        for transaction in &mut self.transactions {
            cumulative_fees = transaction.generate_metadata_cumulative_fees(cumulative_fees);
            cumulative_work = transaction.generate_metadata_cumulative_work(cumulative_work);

            //
            // also check the transactions for golden ticket and fees
            //
            match transaction.get_transaction_type() {
                TransactionType::Fee => has_fee_transaction = true,
                TransactionType::GoldenTicket => has_golden_ticket = true,
                TransactionType::ATR => {
                    let mut vbytes: Vec<u8> = vec![];
                    vbytes.extend(&self.rebroadcast_hash);
                    vbytes.extend(&transaction.serialize_for_signature());
                    self.rebroadcast_hash = hash(&vbytes);

                    for input in transaction.get_inputs() {
                        self.total_rebroadcast_slips += 1;
                        self.total_rebroadcast_nolan += input.get_amount();
                    }
                }
                _ => {}
            };
        }

        self.set_has_fee_transaction(has_fee_transaction);
        self.set_has_golden_ticket(has_golden_ticket);

        //
        // update block with total fees
        //
        self.total_fees = cumulative_fees;
<<<<<<< HEAD
        // println!(" ... block.pre_validation_done:  {:?}", create_timestamp());
=======
        self.routing_work_for_creator = cumulative_work;
        println!(" ... block.pre_validation_done:  {:?}", create_timestamp());
>>>>>>> 3b097940

        true
    }

<<<<<<< HEAD
    pub fn validate(
        &self,
        blockchain: &Blockchain,
        utxoset: &AHashMap<SaitoUTXOSetKey, u64>,
    ) -> bool {
       //  println!(" ... block.validate: (burn fee)  {:?}", create_timestamp());
        //
        // validate burn fee
        //
        let previous_block = blockchain.blocks.get(&self.get_previous_block_hash());
=======
    pub fn validate(&self, blockchain: &Blockchain, utxoset: &UtxoSet) -> bool {
        println!(" ... block.validate: (merkle rt) {:?}", create_timestamp());
        // verify merkle root
        if self.get_merkle_root() == [0; 32]
            && self.get_merkle_root() != self.generate_merkle_root()
>>>>>>> 3b097940
        {
            println!("merkle root is unset or is invalid false 1");
            return false;
        }

        // validate burn fee
        if let Some(previous_block) = blockchain.blocks.get(&self.get_previous_block_hash()) {
            println!(" ... block.validate: (burn fee)  {:?}", create_timestamp());
            let new_burnfee: u64 =
                BurnFee::return_burnfee_for_block_produced_at_current_timestamp_in_nolan(
                    previous_block.get_burnfee(),
                    self.get_timestamp(),
                    previous_block.get_timestamp(),
                );

            if new_burnfee != self.get_burnfee() {
                println!(
                    "ERROR: burn fee does not validate, expected: {}",
                    new_burnfee
                );
                return false;
            }

            // routing work must be adequate given block time difference
            let amount_of_routing_work_needed: u64 =
                BurnFee::return_routing_work_needed_to_produce_block_in_nolan(
                    previous_block.get_burnfee(),
                    self.get_timestamp(),
                    previous_block.get_timestamp(),
                );

            if self.routing_work_for_creator < amount_of_routing_work_needed {
                println!("Error 510293: block lacking adequate routing work from creator");
                return false;
            }

            println!(" ... block.validate: (cv-data)   {:?}", create_timestamp());
            // validate fee-transaction (miner/router/staker) payments
            let cv = self.generate_data_to_validate(&blockchain);

            // fee transactions
            //
            // we grab the fee transaction created in the cv function and run
            // a quick hash of it, comparing that with the hash of the fee-tx
            // that exists in the block. if they match, we're OK with th block
            // including this fee transaction.
            if let (Some(ft_idx), Some(fee_transaction)) = (cv.ft_idx, cv.fee_transaction) {
                // fee-transaction must still pass validation rules
                //
                // we are OK with just doing a hash check as the other
                // requirements are covered in the validation function.
                let cv_ft_hash = hash(&fee_transaction.serialize_for_signature());
                let block_ft_hash = hash(&self.transactions[ft_idx].serialize_for_signature());
                if cv_ft_hash != block_ft_hash {
                    println!(
                        "ERROR 627428: block fee transaction doesn't match cv fee transaction"
                    );
                    return false;
                }
            }
<<<<<<< HEAD
        }
        // println!(" ... block.validate: (merkle rt) {:?}", create_timestamp());

        //
        // verify merkle root
        //
        if self.merkle_root == [0; 32] {
         //   println!("merkle root is unset / false 1");
            return false;
        }

        //
        // verify merkle root
        //
        if self.merkle_root != self.generate_merkle_root() {
         //   println!("merkle root is false 2");
            return false;
        }

       // println!(" ... block.validate: (cv-data)   {:?}", create_timestamp());
        //
        // validate fee-transaction (miner/router/staker) payments
        //
        //
        let cv = self.generate_data_to_validate(&blockchain);
=======

            // validate difficulty
            if cv.expected_difficulty != self.get_difficulty() {
                println!(
                    "difficulty is false {} vs {}",
                    cv.expected_difficulty,
                    self.get_difficulty()
                );
                return false;
            }
>>>>>>> 3b097940

            //
            // VALIDATE ATR
            //
            if cv.total_rebroadcast_slips != self.total_rebroadcast_slips {
                println!("ERROR 624442: rebroadcast slips total incorrect");
                return false;
            }
            if cv.total_rebroadcast_nolan != self.total_rebroadcast_nolan {
                println!("ERROR 294018: rebroadcast nolan amount incorrect");
                return false;
            }
            if cv.rebroadcast_hash != self.rebroadcast_hash {
                println!("ERROR 123422: hash of rebroadcast transactions incorrect");
                return false;
            }

            // validate golden ticket
            if let Some(gt_idx) = cv.gt_idx {
                let golden_ticket: GoldenTicket = GoldenTicket::deserialize_for_transaction(
                    self.get_transactions()[gt_idx].get_message().to_vec(),
                );
                let solution = GoldenTicket::generate_solution(
                    golden_ticket.get_random(),
                    golden_ticket.get_publickey(),
                );
                if !GoldenTicket::is_valid_solution(
                    previous_block.get_hash(),
                    solution,
                    previous_block.get_difficulty(),
                ) {
                    println!("ERROR: Golden Ticket solution does not validate against previous block hash and difficulty");
                    return false;
                }
            }
            println!(" ... block.validate: (txs valid) {:?}", create_timestamp());
        }

<<<<<<< HEAD
        //
        // validate difficulty
        //
        if !previous_block.is_none() {
            if cv.expected_difficulty != self.get_difficulty() {
                println!(
                    "Block difficulty is {} but we expect {}",
                    self.get_difficulty(),
                    cv.expected_difficulty
                );
                return false;
            }
        }
        // println!(" ... block.validate: (txs valid) {:?}", create_timestamp());

        //
=======
>>>>>>> 3b097940
        // VALIDATE transactions
        let transactions_valid = self.transactions.par_iter().all(|tx| tx.validate(utxoset));

        // println!(" ... block.validate: (done all)  {:?}", create_timestamp());

        transactions_valid
    }

    pub async fn generate(
        transactions: &mut Vec<Transaction>,
        previous_block_hash: SaitoHash,
        wallet_lock: Arc<RwLock<Wallet>>,
        blockchain_lock: Arc<RwLock<Blockchain>>,
    ) -> Block {
        let blockchain = blockchain_lock.read().await;
        let wallet = wallet_lock.read().await;

        let mut previous_block_id = 0;
        let mut previous_block_burnfee = 0;
        let mut previous_block_timestamp = 0;
        let mut previous_block_difficulty = 0;

        if let Some(previous_block) = blockchain.blocks.get(&previous_block_hash) {
            previous_block_id = previous_block.get_id();
            previous_block_burnfee = previous_block.get_burnfee();
            previous_block_timestamp = previous_block.get_timestamp();
            previous_block_difficulty = previous_block.get_difficulty();
        }

        let mut block = Block::new();

        let current_timestamp = create_timestamp();
        let current_burnfee: u64 =
            BurnFee::return_burnfee_for_block_produced_at_current_timestamp_in_nolan(
                previous_block_burnfee,
                current_timestamp,
                previous_block_timestamp,
            );

        block.set_id(previous_block_id + 1);
        block.set_previous_block_hash(previous_block_hash);
        block.set_burnfee(current_burnfee);
        block.set_timestamp(current_timestamp);
        block.set_difficulty(previous_block_difficulty);

        //
        // in-memory swap of pointers, for instant copying of txs into block from mempool
        //
        mem::swap(&mut block.transactions, transactions);

        //
        // TODO - not ideal that we have to loop through the block.
        // perhaps we can put GT in a specific location.
        //
        for transaction in &block.transactions {
            if transaction.is_golden_ticket() {
                block.set_has_golden_ticket(true);
                break;
            }
        }

        // repopulate the `hash_for_signature` fields on `Transaction`
        // block.transactions.par_iter_mut().for_each(|tx| {
        //     tx.set_hash_for_signature(
        //         hash(&tx.serialize_for_signature())
        //     );
        // });

        //
        // set our initial transactions
        //
        let wallet_publickey = wallet.get_publickey();
        let wallet_privatekey = wallet.get_privatekey();
        if previous_block_id == 0 {
            for i in 0..10 as i32 {
                println!("generating VIP transaction {}", i);
                let mut transaction = Transaction::generate_vip_transaction(
                    wallet_lock.clone(),
                    wallet_publickey,
                    wallet_publickey,
                    100000,
                )
                .await;
                transaction.sign(wallet_privatekey);
                block.add_transaction(transaction);
            }
        }

        //
        // create
        //
        let cv: DataToValidate = block.generate_data_to_validate(&blockchain);

        //
        // fee transactions and golden tickets
        //
        // set hash_for_signature for fee_tx as we cannot mutably fetch it
        // during merkle_root generation as those functions require parallel
        // processing in block validation. So some extra code here.
        //
        if !cv.fee_transaction.is_none() {
            //
            // fee-transaction must still pass validation rules
            //
            let mut fee_tx = cv.fee_transaction.unwrap();

            //
            // block creator sends transaction inputs
            //
            for input in fee_tx.get_mut_inputs() {
                input.set_publickey(wallet.get_publickey());
            }

            //
            // create tx hash
            //
            let hash_for_signature: SaitoHash = hash(&fee_tx.serialize_for_signature());
            fee_tx.set_hash_for_signature(hash_for_signature);

            //
            // sign the transaction and finalize it
            //
            fee_tx.sign(wallet.get_privatekey());

            block.add_transaction(fee_tx);
            block.set_has_fee_transaction(true);
        }

        //
        // validate difficulty
        //
        if cv.expected_difficulty != 0 {
            block.set_difficulty(cv.expected_difficulty);
        }

        let block_merkle_root = block.generate_merkle_root();
        block.set_merkle_root(block_merkle_root);

        let block_hash = block.generate_hash();
        block.set_hash(block_hash);

        block.sign(wallet.get_publickey(), wallet.get_privatekey());

        block
    }
}

//
// TODO
//
// temporary data-serialization of blocks so that we can save
// to disk. These should only be called through the serialization
// functions within the block class, so that all access is
// compartmentalized and we can move to custom serialization
//
impl From<Vec<u8>> for Block {
    fn from(data: Vec<u8>) -> Self {
        bincode::deserialize(&data[..]).unwrap()
    }
}

impl Into<Vec<u8>> for Block {
    fn into(self) -> Vec<u8> {
        bincode::serialize(&self).unwrap()
    }
}

#[cfg(test)]

mod tests {

    use super::*;
    use crate::{
        slip::Slip,
        time::create_timestamp,
        transaction::{Transaction, TransactionType},
        wallet::Wallet,
    };
    use std::sync::Arc;
    use tokio::sync::RwLock;

    #[test]
    fn block_new_test() {
        let block = Block::new();
        assert_eq!(block.id, 0);
        assert_eq!(block.timestamp, 0);
        assert_eq!(block.previous_block_hash, [0; 32]);
        assert_eq!(block.creator, [0; 33]);
        assert_eq!(block.merkle_root, [0; 32]);
        assert_eq!(block.signature, [0; 64]);
        assert_eq!(block.treasury, 0);
        assert_eq!(block.burnfee, 0);
        assert_eq!(block.difficulty, 0);
        assert_eq!(block.transactions, vec![]);
        assert_eq!(block.hash, [0; 32]);
        assert_eq!(block.total_fees, 0);
        assert_eq!(block.lc, false);
        assert_eq!(block.has_golden_ticket, false);
        assert_eq!(block.has_fee_transaction, false);
    }

    #[test]
    fn block_sign_test() {
        let wallet = Wallet::new();
        let mut block = Block::new();

        block.sign(wallet.get_publickey(), wallet.get_privatekey());

        assert_eq!(block.creator, wallet.get_publickey());
        assert_ne!(block.get_hash(), [0; 32]);
        assert_ne!(block.get_signature(), [0; 64]);
    }

    #[test]
    fn block_generate_hash() {
        let block = Block::new();
        let hash = block.generate_hash();
        assert_ne!(hash, [0; 32]);
    }

    #[test]
    fn block_serialize_for_signature_hash() {
        let block = Block::new();
        let serialized_body = block.serialize_for_signature();
        assert_eq!(serialized_body.len(), 137);
    }

    #[test]
    fn block_serialize_for_net_test() {
        let mock_input = Slip::new();
        let mock_output = Slip::new();
        let mut mock_tx = Transaction::new();
        mock_tx.set_timestamp(create_timestamp());
        mock_tx.add_input(mock_input.clone());
        mock_tx.add_output(mock_output.clone());
        mock_tx.set_message(vec![104, 101, 108, 111]);
        mock_tx.set_transaction_type(TransactionType::Normal);
        mock_tx.set_signature([1; 64]);

        let mut mock_tx2 = Transaction::new();
        mock_tx2.set_timestamp(create_timestamp());
        mock_tx2.add_input(mock_input);
        mock_tx2.add_output(mock_output);
        mock_tx2.set_message(vec![]);
        mock_tx2.set_transaction_type(TransactionType::Normal);
        mock_tx2.set_signature([2; 64]);

        let timestamp = create_timestamp();

        let mut block = Block::new();
        block.set_id(1);
        block.set_timestamp(timestamp);
        block.set_previous_block_hash([1; 32]);
        block.set_creator([2; 33]);
        block.set_merkle_root([3; 32]);
        block.set_signature([4; 64]);
        block.set_treasury(1);
        block.set_burnfee(2);
        block.set_difficulty(3);
        block.set_transactions(&mut vec![mock_tx, mock_tx2]);

        let serialized_block = block.serialize_for_net();
        let deserialized_block = Block::deserialize_for_net(serialized_block);
        assert_eq!(block, deserialized_block);
        assert_eq!(deserialized_block.get_id(), 1);
        assert_eq!(deserialized_block.get_timestamp(), timestamp);
        assert_eq!(deserialized_block.get_previous_block_hash(), [1; 32]);
        assert_eq!(deserialized_block.get_creator(), [2; 33]);
        assert_eq!(deserialized_block.get_merkle_root(), [3; 32]);
        assert_eq!(deserialized_block.get_signature(), [4; 64]);
        assert_eq!(deserialized_block.get_treasury(), 1);
        assert_eq!(deserialized_block.get_burnfee(), 2);
        assert_eq!(deserialized_block.get_difficulty(), 3);
    }

    #[test]
    fn block_merkle_root_test() {
        let mut block = Block::new();
        let wallet = Wallet::new();

        let mut transactions = (0..5)
            .into_iter()
            .map(|_| {
                let mut transaction = Transaction::new();
                transaction.sign(wallet.get_privatekey());
                transaction
            })
            .collect();

        block.set_transactions(&mut transactions);

        assert!(block.generate_merkle_root().len() == 32);
    }

    #[test]
    fn block_generate_data_to_validate() {
        let wallet = Wallet::new();
        let blockchain = Blockchain::new(Arc::new(RwLock::new(wallet)));
    }

    #[test]
    fn block_pre_validateion_calculations() {}

    #[test]
    fn block_onchain_reorganization_test() {}

    #[test]
    fn block_validation() {}
}<|MERGE_RESOLUTION|>--- conflicted
+++ resolved
@@ -734,13 +734,8 @@
     // sweeping through the transactions to find out what percentage of the
     // cumulative block fees they contain.
     //
-<<<<<<< HEAD
-    pub fn pre_validation_calculations(&mut self) -> bool {
-        // println!(" ... block.prevalid - pre hash:  {:?}", create_timestamp());
-=======
     pub fn generate_metadata(&mut self) -> bool {
         println!(" ... block.prevalid - pre hash:  {:?}", create_timestamp());
->>>>>>> 3b097940
         //
         // PARALLEL PROCESSING of most data
         //
@@ -751,17 +746,10 @@
             .par_iter_mut()
             .all(|tx| tx.generate_metadata(creator_publickey));
 
-<<<<<<< HEAD
-       //  println!(" ... block.prevalid - pst hash:  {:?}", create_timestamp());
-=======
         println!(" ... block.prevalid - pst hash:  {:?}", create_timestamp());
 
->>>>>>> 3b097940
-        //
-        // CUMULATIVE FEES only AFTER parallel calculations
         //
         // we need to calculate the cumulative figures AFTER the
-        // transactions have been fleshed out with all of the
         // original figures.
         //
         let mut cumulative_fees = 0;
@@ -812,34 +800,17 @@
         // update block with total fees
         //
         self.total_fees = cumulative_fees;
-<<<<<<< HEAD
-        // println!(" ... block.pre_validation_done:  {:?}", create_timestamp());
-=======
         self.routing_work_for_creator = cumulative_work;
         println!(" ... block.pre_validation_done:  {:?}", create_timestamp());
->>>>>>> 3b097940
 
         true
     }
 
-<<<<<<< HEAD
-    pub fn validate(
-        &self,
-        blockchain: &Blockchain,
-        utxoset: &AHashMap<SaitoUTXOSetKey, u64>,
-    ) -> bool {
-       //  println!(" ... block.validate: (burn fee)  {:?}", create_timestamp());
-        //
-        // validate burn fee
-        //
-        let previous_block = blockchain.blocks.get(&self.get_previous_block_hash());
-=======
     pub fn validate(&self, blockchain: &Blockchain, utxoset: &UtxoSet) -> bool {
         println!(" ... block.validate: (merkle rt) {:?}", create_timestamp());
         // verify merkle root
         if self.get_merkle_root() == [0; 32]
             && self.get_merkle_root() != self.generate_merkle_root()
->>>>>>> 3b097940
         {
             println!("merkle root is unset or is invalid false 1");
             return false;
@@ -900,33 +871,6 @@
                     return false;
                 }
             }
-<<<<<<< HEAD
-        }
-        // println!(" ... block.validate: (merkle rt) {:?}", create_timestamp());
-
-        //
-        // verify merkle root
-        //
-        if self.merkle_root == [0; 32] {
-         //   println!("merkle root is unset / false 1");
-            return false;
-        }
-
-        //
-        // verify merkle root
-        //
-        if self.merkle_root != self.generate_merkle_root() {
-         //   println!("merkle root is false 2");
-            return false;
-        }
-
-       // println!(" ... block.validate: (cv-data)   {:?}", create_timestamp());
-        //
-        // validate fee-transaction (miner/router/staker) payments
-        //
-        //
-        let cv = self.generate_data_to_validate(&blockchain);
-=======
 
             // validate difficulty
             if cv.expected_difficulty != self.get_difficulty() {
@@ -937,7 +881,6 @@
                 );
                 return false;
             }
->>>>>>> 3b097940
 
             //
             // VALIDATE ATR
@@ -976,25 +919,6 @@
             println!(" ... block.validate: (txs valid) {:?}", create_timestamp());
         }
 
-<<<<<<< HEAD
-        //
-        // validate difficulty
-        //
-        if !previous_block.is_none() {
-            if cv.expected_difficulty != self.get_difficulty() {
-                println!(
-                    "Block difficulty is {} but we expect {}",
-                    self.get_difficulty(),
-                    cv.expected_difficulty
-                );
-                return false;
-            }
-        }
-        // println!(" ... block.validate: (txs valid) {:?}", create_timestamp());
-
-        //
-=======
->>>>>>> 3b097940
         // VALIDATE transactions
         let transactions_valid = self.transactions.par_iter().all(|tx| tx.validate(utxoset));
 
