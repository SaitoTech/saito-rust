use crate::{
    blockchain::{Blockchain, GENESIS_PERIOD, MAX_STAKER_RECURSION},
    burnfee::BurnFee,
    crypto::{
        hash, sign, SaitoHash, SaitoPrivateKey, SaitoPublicKey, SaitoSignature, SaitoUTXOSetKey,
    },
    golden_ticket::GoldenTicket,
    hop::HOP_SIZE,
    merkle::MerkleTreeLayer,
    slip::{Slip, SlipType, SLIP_SIZE},
    staking::Staking,
    storage::Storage,
    time::{create_timestamp, TracingTimer},
    transaction::{Transaction, TransactionType, TRANSACTION_SIZE},
    wallet::Wallet,
};
use ahash::AHashMap;
use bigint::uint::U256;
use rayon::prelude::*;
use serde::{Deserialize, Serialize};
use std::convert::TryInto;
use std::{mem, sync::Arc};
use tokio::sync::RwLock;
use tracing::{event, span, Level};

pub const BLOCK_HEADER_SIZE: usize = 213;

//
// object used when generating and validation transactions, containing the
// information that is created selectively according to the transaction fees
// and the optional outbound payments.
//
#[derive(PartialEq, Debug, Clone)]
pub struct ConsensusValues {
    // expected transaction containing outbound payments
    pub fee_transaction: Option<Transaction>,
    // number of FEE in transactions if exists
    pub ft_num: u8,
    // index of FEE in transactions if exists
    pub ft_idx: Option<usize>,
    // number of GT in transactions if exists
    pub gt_num: u8,
    // index of GT in transactions if exists
    pub gt_idx: Option<usize>,
    // total fees in block
    pub total_fees: u64,
    // expected difficulty
    pub expected_difficulty: u64,
    // rebroadcast txs
    pub rebroadcasts: Vec<Transaction>,
    // number of rebroadcast slips
    pub total_rebroadcast_slips: u64,
    // number of rebroadcast txs
    pub total_rebroadcast_nolan: u64,
    // number of rebroadcast fees in block
    pub total_rebroadcast_fees_nolan: u64,
    // all ATR txs hashed together
    pub rebroadcast_hash: [u8; 32],
    // dust falling off chain, needs adding to treasury
    pub nolan_falling_off_chain: u64,
    // staker treasury -> amount to add
    pub staking_treasury: i64,
    // block payout
    pub block_payout: Vec<BlockPayout>,
}
impl ConsensusValues {
    #[allow(clippy::too_many_arguments)]
    pub fn new() -> ConsensusValues {
        ConsensusValues {
            fee_transaction: None,
            ft_num: 0,
            ft_idx: None,
            gt_num: 0,
            gt_idx: None,
            total_fees: 0,
            expected_difficulty: 0,
            rebroadcasts: vec![],
            total_rebroadcast_slips: 0,
            total_rebroadcast_nolan: 0,
            total_rebroadcast_fees_nolan: 0,
            // must be initialized zeroed-out for proper hashing
            rebroadcast_hash: [0; 32],
            nolan_falling_off_chain: 0,
            staking_treasury: 0,
            block_payout: vec![],
        }
    }
}

//
// The BlockPayout object is returned by each block to report who
// receives the payment from the block. It is included in the
// consensus_values so that the fee transaction can be generated
// and validated.
//
#[derive(PartialEq, Debug, Clone)]
pub struct BlockPayout {
    pub miner: SaitoPublicKey,
    pub router: SaitoPublicKey,
    pub staker: SaitoPublicKey,
    pub miner_payout: u64,
    pub router_payout: u64,
    pub staker_payout: u64,
    pub staking_treasury: u64,
    pub staker_slip: Slip,
    pub random_number: SaitoHash,
}
impl BlockPayout {
    #[allow(clippy::too_many_arguments)]
    pub fn new() -> BlockPayout {
        BlockPayout {
            miner: [0; 33],
            router: [0; 33],
            staker: [0; 33],
            miner_payout: 0,
            router_payout: 0,
            staker_payout: 0,
            staking_treasury: 0,
            staker_slip: Slip::new(),
            random_number: [0; 32],
        }
    }
}

//
// The RouterPayout object is returned by the function that calculates
// who deserves the payment for each block.
//
#[derive(PartialEq, Debug, Clone)]
pub struct RouterPayout {
    // expected transaction containing outbound payments
    pub publickey: SaitoPublicKey,
    pub random_number: SaitoHash,
}
impl RouterPayout {
    #[allow(clippy::too_many_arguments)]
    pub fn new() -> RouterPayout {
        RouterPayout {
            publickey: [0; 33],
            random_number: [0; 32],
        }
    }
}

///
/// BlockType is a human-readable indicator of the state of the block
/// with particular attention to its state of pruning and the amount of
/// data that is available. It is used by some functions to fetch blocks
/// that require certain types of data, such as the full set of transactions
/// or the UTXOSet
///
/// Hash - a ghost block sent to lite-clients primarily for SPV mode
/// Header - the header of the block without transaction data
/// Full - the full block including transactions and signatures
///
#[derive(Serialize, Deserialize, Debug, Copy, PartialEq, Clone)]
pub enum BlockType {
    Ghost,
    Pruned,
    Full,
}

#[serde_with::serde_as]
#[derive(Serialize, Deserialize, PartialEq, Debug, Clone)]
pub struct BlockHeader {
    id: u64,
    timestamp: u64,
    previous_block_hash: [u8; 32],
    #[serde_as(as = "[_; 33]")]
    creator: [u8; 33],
    merkle_root: [u8; 32],
    #[serde_as(as = "[_; 64]")]
    signature: [u8; 64],
    treasury: u64,
    burnfee: u64,
    difficulty: u64,
}

impl BlockHeader {
    #[allow(clippy::clippy::new_without_default)]
    pub fn new(
        id: u64,
        timestamp: u64,
        previous_block_hash: SaitoHash,
        creator: SaitoPublicKey,
        merkle_root: SaitoHash,
        signature: SaitoSignature,
        treasury: u64,
        burnfee: u64,
        difficulty: u64,
    ) -> Self {
        Self {
            id,
            timestamp,
            previous_block_hash,
            creator,
            merkle_root,
            signature,
            treasury,
            burnfee,
            difficulty,
        }
    }

    pub fn serialize_for_net(&self) -> Vec<u8> {
        let mut vbytes: Vec<u8> = vec![];
        vbytes.extend(&self.id.to_be_bytes());
        vbytes.extend(&self.timestamp.to_be_bytes());
        vbytes.extend(&self.previous_block_hash);
        vbytes.extend(&self.creator);
        vbytes.extend(&self.merkle_root);
        vbytes.extend(&self.signature);
        vbytes.extend(&self.treasury.to_be_bytes());
        vbytes.extend(&self.burnfee.to_be_bytes());
        vbytes.extend(&self.difficulty.to_be_bytes());
        vbytes
    }

    pub fn deserialize_for_net(bytes: Vec<u8>) -> BlockHeader {
        let id: u64 = u64::from_be_bytes(bytes[4..12].try_into().unwrap());
        let timestamp: u64 = u64::from_be_bytes(bytes[12..20].try_into().unwrap());
        let previous_block_hash: SaitoHash = bytes[20..52].try_into().unwrap();
        let creator: SaitoPublicKey = bytes[52..85].try_into().unwrap();
        let merkle_root: SaitoHash = bytes[85..117].try_into().unwrap();
        let signature: SaitoSignature = bytes[117..181].try_into().unwrap();

        let treasury: u64 = u64::from_be_bytes(bytes[181..189].try_into().unwrap());
        let burnfee: u64 = u64::from_be_bytes(bytes[189..197].try_into().unwrap());
        let difficulty: u64 = u64::from_be_bytes(bytes[197..205].try_into().unwrap());

        BlockHeader::new(
            id,
            timestamp,
            previous_block_hash,
            creator,
            merkle_root,
            signature,
            treasury,
            burnfee,
            difficulty,
        )
    }
}

#[serde_with::serde_as]
#[derive(Serialize, Deserialize, PartialEq, Debug, Clone)]
pub struct Block {
    /// Consensus Level Variables
    id: u64,
    timestamp: u64,
    previous_block_hash: [u8; 32],
    #[serde_as(as = "[_; 33]")]
    creator: [u8; 33],
    merkle_root: [u8; 32],
    #[serde_as(as = "[_; 64]")]
    signature: [u8; 64],
    treasury: u64,
    burnfee: u64,
    difficulty: u64,
    staking_treasury: u64,
    /// Transactions
    pub transactions: Vec<Transaction>,
    /// Self-Calculated / Validated
    pre_hash: SaitoHash,
    /// Self-Calculated / Validated
    hash: SaitoHash,
    /// total fees paid into block
    total_fees: u64,
    /// total fees paid into block
    routing_work_for_creator: u64,
    /// Is Block on longest chain
    lc: bool,
    // has golden ticket
    pub has_golden_ticket: bool,
    // has fee transaction
    pub has_fee_transaction: bool,
    // golden ticket index
    pub golden_ticket_idx: u64,
    // fee transaction index
    pub fee_transaction_idx: u64,
    // number of rebroadcast slips
    pub total_rebroadcast_slips: u64,
    // number of rebroadcast txs
    pub total_rebroadcast_nolan: u64,
    // all ATR txs hashed together
    pub rebroadcast_hash: [u8; 32],
    // the state of the block w/ pruning etc
    pub block_type: BlockType,
}

impl Block {
    #[allow(clippy::clippy::new_without_default)]
    pub fn new() -> Block {
        Block {
            id: 0,
            timestamp: 0,
            previous_block_hash: [0; 32],
            creator: [0; 33],
            merkle_root: [0; 32],
            signature: [0; 64],
            treasury: 0,
            burnfee: 0,
            difficulty: 0,
            staking_treasury: 0,
            transactions: vec![],
            pre_hash: [0; 32],
            hash: [0; 32],
            total_fees: 0,
            routing_work_for_creator: 0,
            lc: false,
            has_golden_ticket: false,
            has_fee_transaction: false,
            golden_ticket_idx: 0,
            fee_transaction_idx: 0,
            total_rebroadcast_slips: 0,
            total_rebroadcast_nolan: 0,
            // must be initialized zeroed-out for proper hashing
            rebroadcast_hash: [0; 32],
            //filename: String::new(),
            block_type: BlockType::Full,
        }
    }

    pub fn get_header(&self) -> BlockHeader {
        BlockHeader {
            id: self.id,
            timestamp: self.timestamp,
            previous_block_hash: self.previous_block_hash,
            creator: self.creator,
            merkle_root: self.merkle_root,
            signature: self.signature,
            treasury: self.treasury,
            burnfee: self.burnfee,
            difficulty: self.difficulty,
        }
    }

    pub fn get_transactions(&self) -> &Vec<Transaction> {
        &self.transactions
    }

    pub fn get_hash(&self) -> SaitoHash {
        self.hash
    }

    pub fn get_lc(&self) -> bool {
        self.lc
    }

    pub fn get_id(&self) -> u64 {
        self.id
    }

    pub fn get_timestamp(&self) -> u64 {
        self.timestamp
    }

    pub fn get_previous_block_hash(&self) -> SaitoHash {
        self.previous_block_hash
    }

    pub fn get_creator(&self) -> SaitoPublicKey {
        self.creator
    }

    pub fn get_merkle_root(&self) -> SaitoHash {
        self.merkle_root
    }

    pub fn get_signature(&self) -> SaitoSignature {
        self.signature
    }

    pub fn get_treasury(&self) -> u64 {
        self.treasury
    }

    pub fn get_staking_treasury(&self) -> u64 {
        self.staking_treasury
    }

    pub fn get_burnfee(&self) -> u64 {
        self.burnfee
    }

    pub fn get_block_type(&self) -> BlockType {
        self.block_type
    }

    pub fn get_difficulty(&self) -> u64 {
        self.difficulty
    }

    pub fn get_has_golden_ticket(&self) -> bool {
        self.has_golden_ticket
    }

    pub fn get_has_fee_transaction(&self) -> bool {
        self.has_fee_transaction
    }

    pub fn get_golden_ticket_idx(&self) -> u64 {
        self.golden_ticket_idx
    }

    pub fn get_fee_transaction_idx(&self) -> u64 {
        self.fee_transaction_idx
    }

    pub fn get_pre_hash(&self) -> SaitoHash {
        self.pre_hash
    }

    pub fn get_total_fees(&self) -> u64 {
        self.total_fees
    }

    pub fn get_routing_work_for_creator(&self) -> u64 {
        self.routing_work_for_creator
    }

    pub fn set_routing_work_for_creator(&mut self, routing_work_for_creator: u64) {
        self.routing_work_for_creator = routing_work_for_creator;
    }

    pub fn set_has_golden_ticket(&mut self, hgt: bool) {
        self.has_golden_ticket = hgt;
    }

    pub fn set_has_fee_transaction(&mut self, hft: bool) {
        self.has_fee_transaction = hft;
    }

    pub fn set_golden_ticket_idx(&mut self, idx: u64) {
        self.golden_ticket_idx = idx;
    }

    pub fn set_fee_transaction_idx(&mut self, idx: u64) {
        self.fee_transaction_idx = idx;
    }

    pub fn set_total_fees(&mut self, total_fees: u64) {
        self.total_fees = total_fees;
    }

    pub fn set_transactions(&mut self, transactions: &mut Vec<Transaction>) {
        self.transactions = transactions.to_vec();
    }

    //pub fn set_transactions(&mut self, transactions: Vec<Transaction>) {
    //    self.transactions = transactions;
    //}

    pub fn set_block_type(&mut self, block_type: BlockType) {
        self.block_type = block_type;
    }

    pub fn set_id(&mut self, id: u64) {
        self.id = id;
    }

    pub fn set_lc(&mut self, lc: bool) {
        self.lc = lc;
    }

    pub fn set_timestamp(&mut self, timestamp: u64) {
        self.timestamp = timestamp;
    }

    pub fn set_previous_block_hash(&mut self, previous_block_hash: SaitoHash) {
        self.previous_block_hash = previous_block_hash;
    }

    pub fn set_creator(&mut self, creator: SaitoPublicKey) {
        self.creator = creator;
    }

    pub fn set_merkle_root(&mut self, merkle_root: SaitoHash) {
        self.merkle_root = merkle_root;
    }

    pub fn set_signature(&mut self, signature: SaitoSignature) {
        self.signature = signature;
    }

    pub fn set_staking_treasury(&mut self, staking_treasury: u64) {
        self.staking_treasury = staking_treasury;
    }

    pub fn set_treasury(&mut self, treasury: u64) {
        self.treasury = treasury;
    }

    pub fn set_burnfee(&mut self, burnfee: u64) {
        self.burnfee = burnfee;
    }

    pub fn set_difficulty(&mut self, difficulty: u64) {
        self.difficulty = difficulty;
    }

    pub fn set_pre_hash(&mut self, pre_hash: SaitoHash) {
        self.pre_hash = pre_hash;
    }

    pub fn set_hash(&mut self, hash: SaitoHash) {
        self.hash = hash;
    }

    pub fn add_transaction(&mut self, tx: Transaction) {
        self.transactions.push(tx);
    }

    //
    // if the block is not at the proper type, try to upgrade it to have the
    // data that is necessary for blocks of that type if possible. if this is
    // not possible, return false. if it is possible, return true once upgraded.
    //
    pub async fn upgrade_block_to_block_type(&mut self, block_type: BlockType) -> bool {
        let _span = span!(Level::TRACE, "UPGRADE BLOCK");
        event!(
            Level::TRACE,
            "UPGRADE_BLOCK_TO_BLOCK_TYPE {:?}",
            self.block_type
        );
        if self.block_type == block_type {
            return true;
        }

        //
        // if the block type needed is full and we are not,
        // load the block if it exists on disk.
        //
        if block_type == BlockType::Full {
            let mut new_block =
                Storage::load_block_from_disk(Storage::generate_block_filename(&self)).await;
            let hash_for_signature = hash(&new_block.serialize_for_signature());
            new_block.set_pre_hash(hash_for_signature);
            let hash_for_hash = hash(&new_block.serialize_for_hash());
            new_block.set_hash(hash_for_hash);

            //
            // in-memory swap copying txs in block from mempool
            //
            mem::swap(&mut new_block.transactions, &mut self.transactions);
            //
            // transactions need hashes
            //
            self.generate_metadata();
            self.set_block_type(BlockType::Full);

            return true;
        }

        return false;
    }

    //
    // if the block is not at the proper type, try to downgrade it by removing elements
    // that take up significant amounts of data / memory. if this is possible return
    // true, otherwise return false.
    //
    pub async fn downgrade_block_to_block_type(&mut self, block_type: BlockType) -> bool {
        let _span = span!(Level::TRACE, "DOWNGRADE BLOCK");
        event!(Level::TRACE, "BLOCK_ID {:?}", self.get_id());

        if self.block_type == block_type {
            return true;
        }

        //
        // if the block type needed is full and we are not,
        // load the block if it exists on disk.
        //
        if block_type == BlockType::Pruned {
            self.transactions = vec![];
            self.set_block_type(BlockType::Pruned);
            return true;
        }

        return false;
    }

    pub fn sign(&mut self, publickey: SaitoPublicKey, privatekey: SaitoPrivateKey) {
        //
        // we set final data
        //
        self.set_creator(publickey);
        self.generate_hashes();
        self.set_signature(sign(&self.get_pre_hash(), privatekey));
    }

    pub fn generate_hashes(&mut self) -> SaitoHash {
        //
        // fastest known way that isn't bincode ??
        //
        let hash_for_signature = hash(&self.serialize_for_signature());
        self.set_pre_hash(hash_for_signature);
        let hash_for_hash = hash(&self.serialize_for_hash());
        self.set_hash(hash_for_hash);

        hash_for_hash
    }

    // serialize the pre_hash and the signature_for_source into a
    // bytes array that can be hashed and then have the hash set.
    pub fn serialize_for_hash(&self) -> Vec<u8> {
        let mut vbytes: Vec<u8> = vec![];
        vbytes.extend(&self.get_pre_hash());
        vbytes.extend(&self.get_signature());
        vbytes.extend(&self.get_previous_block_hash());
        vbytes
    }

    // serialize major block components for block signature
    // this will manually calculate the merkle_root if necessary
    // but it is advised that the merkle_root be already calculated
    // to avoid speed issues.
    pub fn serialize_for_signature(&self) -> Vec<u8> {
        let mut vbytes: Vec<u8> = vec![];
        vbytes.extend(&self.id.to_be_bytes());
        vbytes.extend(&self.timestamp.to_be_bytes());
        vbytes.extend(&self.previous_block_hash);
        vbytes.extend(&self.creator);
        vbytes.extend(&self.merkle_root);
        vbytes.extend(&self.treasury.to_be_bytes());
        vbytes.extend(&self.staking_treasury.to_be_bytes());
        vbytes.extend(&self.burnfee.to_be_bytes());
        vbytes.extend(&self.difficulty.to_be_bytes());
        vbytes
    }

    /// Serialize a Block for transport or disk.
    /// [len of transactions - 4 bytes - u32]
    /// [id - 8 bytes - u64]
    /// [timestamp - 8 bytes - u64]
    /// [previous_block_hash - 32 bytes - SHA 256 hash]
    /// [creator - 33 bytes - Secp25k1 pubkey compact format]
    /// [merkle_root - 32 bytes - SHA 256 hash
    /// [signature - 64 bytes - Secp25k1 sig]
    /// [treasury - 8 bytes - u64]
    /// [staking_treasury - 8 bytes - u64]
    /// [burnfee - 8 bytes - u64]
    /// [difficulty - 8 bytes - u64]
    /// [transaction][transaction][transaction]...
    pub fn serialize_for_net(&self) -> Vec<u8> {
        let mut vbytes: Vec<u8> = vec![];
        vbytes.extend(&(self.transactions.iter().len() as u32).to_be_bytes());
        vbytes.extend(&self.id.to_be_bytes());
        vbytes.extend(&self.timestamp.to_be_bytes());
        vbytes.extend(&self.previous_block_hash);
        vbytes.extend(&self.creator);
        vbytes.extend(&self.merkle_root);
        vbytes.extend(&self.signature);
        vbytes.extend(&self.treasury.to_be_bytes());
        vbytes.extend(&self.staking_treasury.to_be_bytes());
        vbytes.extend(&self.burnfee.to_be_bytes());
        vbytes.extend(&self.difficulty.to_be_bytes());
        let mut serialized_txs = vec![];
        self.transactions.iter().for_each(|transaction| {
            serialized_txs.extend(transaction.serialize_for_net());
        });
        vbytes.extend(serialized_txs);
        vbytes
    }
    /// Deserialize from bytes to a Block.
    /// [len of transactions - 4 bytes - u32]
    /// [id - 8 bytes - u64]
    /// [timestamp - 8 bytes - u64]
    /// [previous_block_hash - 32 bytes - SHA 256 hash]
    /// [creator - 33 bytes - Secp25k1 pubkey compact format]
    /// [merkle_root - 32 bytes - SHA 256 hash
    /// [signature - 64 bytes - Secp25k1 sig]
    /// [treasury - 8 bytes - u64]
    /// [staking_treasury - 8 bytes - u64]
    /// [burnfee - 8 bytes - u64]
    /// [difficulty - 8 bytes - u64]
    /// [transaction][transaction][transaction]...
    pub fn deserialize_for_net(bytes: &Vec<u8>) -> Block {
        let transactions_len: u32 = u32::from_be_bytes(bytes[0..4].try_into().unwrap());
        let id: u64 = u64::from_be_bytes(bytes[4..12].try_into().unwrap());
        let timestamp: u64 = u64::from_be_bytes(bytes[12..20].try_into().unwrap());
        let previous_block_hash: SaitoHash = bytes[20..52].try_into().unwrap();
        let creator: SaitoPublicKey = bytes[52..85].try_into().unwrap();
        let merkle_root: SaitoHash = bytes[85..117].try_into().unwrap();
        let signature: SaitoSignature = bytes[117..181].try_into().unwrap();

        let treasury: u64 = u64::from_be_bytes(bytes[181..189].try_into().unwrap());
        let staking_treasury: u64 = u64::from_be_bytes(bytes[189..197].try_into().unwrap());

        let burnfee: u64 = u64::from_be_bytes(bytes[197..205].try_into().unwrap());
        let difficulty: u64 = u64::from_be_bytes(bytes[205..213].try_into().unwrap());
        let mut transactions = vec![];
        let mut start_of_transaction_data = BLOCK_HEADER_SIZE;
        for _n in 0..transactions_len {
            let inputs_len: u32 = u32::from_be_bytes(
                bytes[start_of_transaction_data..start_of_transaction_data + 4]
                    .try_into()
                    .unwrap(),
            );
            let outputs_len: u32 = u32::from_be_bytes(
                bytes[start_of_transaction_data + 4..start_of_transaction_data + 8]
                    .try_into()
                    .unwrap(),
            );
            let message_len: usize = u32::from_be_bytes(
                bytes[start_of_transaction_data + 8..start_of_transaction_data + 12]
                    .try_into()
                    .unwrap(),
            ) as usize;
            let path_len: usize = u32::from_be_bytes(
                bytes[start_of_transaction_data + 12..start_of_transaction_data + 16]
                    .try_into()
                    .unwrap(),
            ) as usize;
            let end_of_transaction_data = start_of_transaction_data
                + TRANSACTION_SIZE
                + ((inputs_len + outputs_len) as usize * SLIP_SIZE)
                + message_len
                + path_len as usize * HOP_SIZE;
            let transaction = Transaction::deserialize_from_net(
                bytes[start_of_transaction_data..end_of_transaction_data].to_vec(),
            );
            transactions.push(transaction);
            start_of_transaction_data = end_of_transaction_data;
        }

        let mut block = Block::new();
        block.set_id(id);
        block.set_timestamp(timestamp);
        block.set_previous_block_hash(previous_block_hash);
        block.set_creator(creator);
        block.set_merkle_root(merkle_root);
        block.set_signature(signature);
        block.set_treasury(treasury);
        block.set_burnfee(burnfee);
        block.set_difficulty(difficulty);
        block.set_staking_treasury(staking_treasury);

        block.set_transactions(&mut transactions);
        block
    }

    //
    // TODO - this logic should probably be in the merkle-root class
    //
    pub fn generate_merkle_root(&self) -> SaitoHash {
        if self.transactions.len() == 0 {
            return [0; 32];
        }

        let tx_sig_hashes: Vec<SaitoHash> = self
            .transactions
            .iter()
            .map(|tx| tx.get_hash_for_signature().unwrap())
            .collect();

        let mut mrv: Vec<MerkleTreeLayer> = vec![];

        //
        // or let's try another approach
        //
        let tsh_len = tx_sig_hashes.len();
        let mut leaf_depth = 0;

        for i in 0..tsh_len {
            if (i + 1) < tsh_len {
                mrv.push(MerkleTreeLayer::new(
                    tx_sig_hashes[i],
                    tx_sig_hashes[i + 1],
                    leaf_depth,
                ));
            } else {
                mrv.push(MerkleTreeLayer::new(tx_sig_hashes[i], [0; 32], leaf_depth));
            }
        }

        let mut start_point = 0;
        let mut stop_point = mrv.len();
        let mut keep_looping = true;

        while keep_looping {
            // processing new layer
            leaf_depth += 1;

            // hash the parent in parallel
            mrv[start_point..stop_point]
                .par_iter_mut()
                .all(|leaf| leaf.hash());

            let start_point_old = start_point;
            start_point = mrv.len();

            for i in (start_point_old..stop_point).step_by(2) {
                if (i + 1) < stop_point {
                    mrv.push(MerkleTreeLayer::new(
                        mrv[i].get_hash(),
                        mrv[i + 1].get_hash(),
                        leaf_depth,
                    ));
                } else {
                    mrv.push(MerkleTreeLayer::new(mrv[i].get_hash(), [0; 32], leaf_depth));
                }
            }

            stop_point = mrv.len();
            if stop_point > 0 {
                keep_looping = start_point < stop_point - 1;
            } else {
                keep_looping = false;
            }
        }

        //
        // hash the final leaf
        //
        mrv[start_point].hash();
        mrv[start_point].get_hash()
    }

    //
    // generate hashes and payouts and fee calculations
    //
    pub async fn generate_consensus_values(&self, blockchain: &Blockchain) -> ConsensusValues {
        let mut cv = ConsensusValues::new();

        //
        // calculate total fees
        //
        // calculate fee and golden ticket indices
        //
        let mut idx: usize = 0;
        for transaction in &self.transactions {
            if !transaction.is_fee_transaction() {
                cv.total_fees += transaction.get_total_fees();
            } else {
                cv.ft_num += 1;
                cv.ft_idx = Some(idx);
            }
            if transaction.is_golden_ticket() {
                cv.gt_num += 1;
                cv.gt_idx = Some(idx);
            }
            idx += 1;
        }

        //
        // calculate expected burn-fee
        //
        if let Some(previous_block) = blockchain.blocks.get(&self.get_previous_block_hash()) {
            let difficulty = previous_block.get_difficulty();
            if !previous_block.get_has_golden_ticket() && cv.gt_num == 0 {
                if difficulty > 0 {
                    cv.expected_difficulty = previous_block.get_difficulty() - 1;
                }
            } else if previous_block.get_has_golden_ticket() && cv.gt_num > 0 {
                cv.expected_difficulty = difficulty + 1;
            } else {
                cv.expected_difficulty = difficulty;
            }
        } else {
<<<<<<< HEAD
            event!(Level::ERROR, "CAN'T FIND PREVIOUSLY BLOCK");
=======
            println!("Previous block not found");
>>>>>>> 0db4228e
        }

        //
        // calculate automatic transaction rebroadcasts / ATR / atr
        //
        if self.get_id() > GENESIS_PERIOD {
            let pruned_block_hash = blockchain
                .blockring
                .get_longest_chain_block_hash_by_block_id(self.get_id() - 2);

            //
            // generate metadata should have prepared us with a pre-prune block
            // that contains all of the transactions and is ready to have its
            // ATR rebroadcasts calculated.
            //
            if let Some(pruned_block) = blockchain.blocks.get(&pruned_block_hash) {
                //
                // identify all unspent transactions
                //
                for transaction in &pruned_block.transactions {
                    for output in transaction.get_outputs() {
                        //
                        // valid means spendable and non-zero
                        //
                        if output.validate(&blockchain.utxoset) {
                            if output.get_amount() > 200_000_000 {
                                cv.total_rebroadcast_nolan += output.get_amount();
                                cv.total_rebroadcast_fees_nolan += 200_000_000;
                                cv.total_rebroadcast_slips += 1;

                                //
                                // create rebroadcast transaction
                                //
                                // TODO - floating fee based on previous block average
                                //
                                let rebroadcast_transaction =
                                    Transaction::generate_rebroadcast_transaction(
                                        &transaction,
                                        output,
                                        200_000_000,
                                    );

                                //
                                // update cryptographic hash of all ATRs
                                //
                                let mut vbytes: Vec<u8> = vec![];
                                vbytes.extend(&cv.rebroadcast_hash);
                                vbytes.extend(&rebroadcast_transaction.serialize_for_signature());
                                cv.rebroadcast_hash = hash(&vbytes);

                                cv.rebroadcasts.push(rebroadcast_transaction);
                            } else {
                                //
                                // rebroadcast dust is either collected into the treasury or
                                // distributed as a fee for the next block producer. for now
                                // we will simply distribute it as a fee. we may need to
                                // change this if the DUST becomes a significant enough amount
                                // each block to reduce consensus security.
                                //
                                cv.total_rebroadcast_fees_nolan += output.get_amount();
                            }
                        }
                    }
                }
            }
        }

<<<<<<< HEAD
=======
        //
        // calculate payouts
        //
        if let Some(gt_idx) = cv.gt_idx {
            let golden_ticket: GoldenTicket = GoldenTicket::deserialize_for_transaction(
                self.transactions[gt_idx].get_message().to_vec(),
            );
            let random_number = hash(&golden_ticket.get_random().to_vec());
            let _miner_publickey = golden_ticket.get_publickey();

            //
            // miner payout is fees from previous block, no staking treasury
            //
            if let Some(previous_block) = blockchain.blocks.get(&self.get_previous_block_hash()) {
                let miner_payment = previous_block.get_total_fees() / 2;
                let router_payment = previous_block.get_total_fees() - miner_payment;

                //
                // calculate miner and router payments
                //
                let block_payouts: RouterPayout = previous_block.find_winning_router(random_number);
                let router_publickey = block_payouts.publickey;
                let mut next_random_number = block_payouts.random_number;

                let mut payout = BlockPayout::new();
                payout.miner = golden_ticket.get_publickey();
                payout.router = router_publickey;
                payout.miner_payout = miner_payment;
                payout.router_payout = router_payment;
                payout.random_number = next_random_number;

                cv.block_payout.push(payout);

                //
                // loop backwards until MAX recursion OR golden ticket
                //
                let mut cont = 1;
                let mut loop_idx = 0;
                let _staking_block_hash = previous_block.get_previous_block_hash();

                while cont == 1 {
                    loop_idx += 1;

                    //
                    // we start with the second block, so once loop_IDX hits the same
                    // number as MAX_STAKER_RECURSION we have processed N blocks where
                    // N is MAX_STAKER_RECURSION.
                    //
                    if loop_idx >= MAX_STAKER_RECURSION {
                        cont = 0;
                    } else {
                        let staking_block_hash = previous_block.get_previous_block_hash();
                        if let Some(staking_block) = blockchain.blocks.get(&staking_block_hash) {
                            if !staking_block.get_has_golden_ticket() {
                                //
                                // calculate miner and router payments
                                //
                                // the staker payout is contained in the slip of the winner. this is
                                // because we calculate it afresh every time we reset the staking table
                                // the payment for the router requires calculating the amount that will
                                // be withheld for the staker treasury, which is what previous_staker_
                                // payment is measuring.
                                //
                                let sp = staking_block.get_total_fees() / 2;
                                let rp = staking_block.get_total_fees() - sp;

                                println!("staking treasury being mishandled here....");

                                //
                                // next_random_number
                                //
                                let staker_slip_option =
                                    blockchain.staking.find_winning_staker(next_random_number);
                                if let Some(staker_slip) = staker_slip_option {
                                    next_random_number = hash(&next_random_number.to_vec());

                                    let sp2: RouterPayout =
                                        staking_block.find_winning_router(next_random_number);
                                    let previous_winning_router = sp2.publickey;

                                    //
                                    // create slip for inclusion
                                    //
                                    // the payout is the return on staking, stored separately so that the
                                    // UTXO for the slip will still validate.
                                    //
                                    let mut payout = BlockPayout::new();
                                    payout.router = previous_winning_router;
                                    payout.staker = staker_slip.get_publickey();
                                    //
                                    // the staker treasury gets the amount that would be paid out to the staker
                                    // if we were paying them from THIS loop of the blockchain rather than the
                                    // average amount.
                                    //
                                    payout.staker_payout = rp;
                                    payout.staking_treasury = sp;
                                    payout.router_payout =
                                        staker_slip.get_amount() + staker_slip.get_payout();
                                    payout.random_number = sp2.random_number;
                                    payout.staker_slip = staker_slip.clone();

                                    next_random_number = payout.random_number;

                                    cv.block_payout.push(payout);
                                }
                            }
                        }
                    }
                }
            }

            //
            // ensure no dupes in staker payouts
            //
            for i in 0..cv.block_payout.len() {
                for z in 0..cv.block_payout.len() {
                    if z != i {
                        // HACK
                    }
                }
            }
        }

>>>>>>> 0db4228e
        //
        // calculate fee transaction
        //
        if let Some(gt_idx) = cv.gt_idx {
            //
            // grab random input from golden ticket
            //
            let golden_ticket: GoldenTicket = GoldenTicket::deserialize_for_transaction(
                self.transactions[gt_idx].get_message().to_vec(),
            );
            let random_number = hash(&golden_ticket.get_random().to_vec());
            let miner_publickey = golden_ticket.get_publickey();

            //
            // payout is from last block
            //
            if let Some(previous_block) = blockchain.blocks.get(&self.get_previous_block_hash()) {
                let mut transaction = Transaction::new();
                transaction.set_transaction_type(TransactionType::Fee);

                //
                // calculate miner and router payments
                //
                let miner_payment = previous_block.get_total_fees() / 2;
                let router_payment = previous_block.get_total_fees() - miner_payment;
                let block_payouts: RouterPayout = previous_block.find_winning_router(random_number);
                let router_publickey = block_payouts.publickey;
                let next_random_number = block_payouts.random_number;

                let mut output1 = Slip::new();
                output1.set_publickey(miner_publickey);
                output1.set_amount(miner_payment);
                output1.set_slip_type(SlipType::MinerOutput);
                output1.set_slip_ordinal(0);

                let mut output2 = Slip::new();
                output2.set_publickey(router_publickey);
                output2.set_amount(router_payment);
                output2.set_slip_type(SlipType::RouterOutput);
                output2.set_slip_ordinal(1);

                transaction.add_output(output1);
                transaction.add_output(output2);

                //
                // do we have any staker payments to make
                //
                if let Some(previous_previous_block) = blockchain
                    .blocks
                    .get(&previous_block.get_previous_block_hash())
                {
                    //
                    // if the previous_block did not contain a golden ticket, then we can make a
                    // payout to a random staker.
                    //
                    if previous_block.get_has_golden_ticket() == false {
                        //
                        let mut slip_ordinal_to_apply = 2;

                        //
                        // calculate miner and router payments
                        //
                        // the staker payout is contained in the slip of the winner. this is
                        // because we calculate it afresh every time we reset the staking table
                        // the payment for the router requires calculating the amount that will
                        // be withheld for the staker treasury, which is what previous_staker_
                        // payment is measuring.
                        //
                        let previous_staker_payment = previous_previous_block.get_total_fees() / 2;
                        let previous_router_payment =
                            previous_previous_block.get_total_fees() - previous_staker_payment;
                        // the staker treasury gets the amount that would be paid out to the staker
                        // if we were paying them from THIS loop of the blockchain rather than the
                        // average amount.
                        cv.staking_treasury = previous_staker_payment as i64;

                        //
                        // next_random_number
                        //
                        let staker_slip_option =
                            blockchain.staking.find_winning_staker(next_random_number);
                        let another_random_number = hash(&next_random_number.to_vec());
                        let block_payouts2: RouterPayout =
                            previous_block.find_winning_router(another_random_number);
                        let previous_winning_router = block_payouts2.publickey;

                        if let Some(staker_slip) = staker_slip_option {
                            let mut output3 = Slip::new();
                            output3.set_publickey(staker_slip.get_publickey());
                            // the payout is the return on staking, stored separately so that the
                            // UTXO for the slip will still validate.
                            output3.set_amount(staker_slip.get_amount() + staker_slip.get_payout());

                            // remove from staking treasury as we are paying out
                            cv.staking_treasury -= staker_slip.get_amount() as i64;

                            output3.set_slip_type(SlipType::StakerOutput);
                            output3.set_slip_ordinal(slip_ordinal_to_apply);
                            slip_ordinal_to_apply += 1;
                            transaction.add_output(output3);

                            //
                            // add staker input as tx input so it is spent
                            //
<<<<<<< HEAD
=======
                            println!("the staker slip is: {:?}", staker_slip);
>>>>>>> 0db4228e
                            transaction.add_input(staker_slip);
                        }

                        let mut output4 = Slip::new();
                        output4.set_publickey(previous_winning_router);
                        output4.set_amount(previous_router_payment);
                        output4.set_slip_type(SlipType::RouterOutput);
                        output4.set_slip_ordinal(slip_ordinal_to_apply);
                        transaction.add_output(output4);

                        //
                        // in case we loop back further, use this random number
                        //
                        let _yet_another_random_number = block_payouts2.random_number;
                    }
                }

                //
                // fee transaction added to consensus values
                //
                cv.fee_transaction = Some(transaction);
            }
        }

        //
        // if there is no golden ticket AND the previous_block did not have a golden ticket
        // either then there has been no payout for the previous_previous_block and we
        // should capture the funds in the treasury.
        //
        if cv.gt_num == 0 {
            if let Some(previous_block) = blockchain.blocks.get(&self.get_previous_block_hash()) {
                if previous_block.get_has_golden_ticket() == false {
                    if let Some(previous_previous_block) = blockchain
                        .blocks
                        .get(&previous_block.get_previous_block_hash())
                    {
                        //
                        // TODO - we can look into upgrading consensus eventually to stop coinage from
                        // slipping off the chain. but we can punt on that until receding further into
                        // the chain is understood in terms of its impact on spam-attacks on the chain
                        // tip.
                        //
                        cv.nolan_falling_off_chain = previous_previous_block.get_total_fees();
                    }
                }
            }
        }

        cv
    }

    pub fn find_winning_router(&self, random_number: SaitoHash) -> RouterPayout {
        let mut rp = RouterPayout::new();

        //
        // find winning nolan
        //
        let x = U256::from_big_endian(&random_number);
        //
        // fee calculation should be the same used in block when
        // generating the fee transaction.
        //
        let y = self.get_total_fees();

        //
        // if there are no fees, payout to
        //
        if y == 0 {
            rp.publickey = [0; 33];
            rp.random_number = hash(&random_number.to_vec());
            return rp;
        }

        let z = U256::from_big_endian(&y.to_be_bytes());
        let (zy, _bolres) = x.overflowing_rem(z);
        let winning_nolan = zy.low_u64();
        // we may need function-timelock object if we need to recreate
        // an ATR transaction to pick the winning routing node.
        let winning_tx_placeholder: Transaction;
        let mut winning_tx: &Transaction;

        //
        // winning TX contains the winning nolan
        //
        // either a fee-paying transaction or an ATR transaction
        //
        winning_tx = &self.transactions[0];
        for transaction in &self.transactions {
            if transaction.cumulative_fees > winning_nolan {
                break;
            }
            winning_tx = &transaction;
        }

        //
        // if winner is atr, we take inside TX
        //
        if winning_tx.get_transaction_type() == TransactionType::ATR {
            let tmptx = winning_tx.get_message().to_vec();
            winning_tx_placeholder = Transaction::deserialize_from_net(tmptx);
            winning_tx = &winning_tx_placeholder;
        }

        //
        // hash random number to pick routing node
        //
        let random_number2 = hash(&random_number.to_vec());
        rp.publickey = winning_tx.get_winning_routing_node(random_number2);
        rp.random_number = hash(&random_number2.to_vec());

        rp
    }

    pub fn on_chain_reorganization(
        &self,
        utxoset: &mut AHashMap<SaitoUTXOSetKey, u64>,
        longest_chain: bool,
    ) -> bool {
        for tx in &self.transactions {
            tx.on_chain_reorganization(utxoset, longest_chain, self.get_id());
        }
        true
    }

    //
    // before we validate the block we need to generate some information such
    // as the hash of the transaction message data that is used to generate
    // the signature. because this requires mutable access to the transactions
    // Rust forces us to do it in a separate function.
    //
    // we first calculate as much information as we can in parallel before
    // sweeping through the transactions to find out what percentage of the
    // cumulative block fees they contain.
    //
    pub fn generate_metadata(&mut self) -> bool {
        let mut _tracing_tracker = TracingTimer::new();
        event!(
            Level::TRACE,
            " ... block.prevalid - pre hash:  {:?}",
            // tracing_tracker.time_since_last();
            create_timestamp(),
        );

        //
        // if we are generating the metadata for a block, we use the
        // publickey of the block creator when we calculate the fees
        // and the routing work.
        //
        let creator_publickey = self.get_creator();

        let _transactions_pre_calculated = &self
            .transactions
            .par_iter_mut()
            .all(|tx| tx.generate_metadata(creator_publickey));

        let _span = span!(Level::TRACE, "PREVALIDATION");
        event!(
            Level::TRACE,
            " ... block.prevalid - pst hash:  {:?}",
            create_timestamp()
        );

        //
        // we need to calculate the cumulative figures AFTER the
        // original figures.
        //
        let mut cumulative_fees = 0;
        let mut cumulative_work = 0;

        let mut has_golden_ticket = false;
        let mut has_fee_transaction = false;
        let mut golden_ticket_idx = 0;
        let mut fee_transaction_idx = 0;

        //
        // we have to do a single sweep through all of the transactions in
        // non-parallel to do things like generate the cumulative order of the
        // transactions in the block for things like work and fee calculations
        // for the lottery.
        //
        // we take advantage of the sweep to perform other pre-validation work
        // like counting up our ATR transactions and generating the hash
        // commitment for all of our rebroadcasts.
        //
        for i in 0..self.transactions.len() {
            let transaction = &mut self.transactions[i];

            cumulative_fees = transaction.generate_metadata_cumulative_fees(cumulative_fees);
            cumulative_work = transaction.generate_metadata_cumulative_work(cumulative_work);

            //
            // also check the transactions for golden ticket and fees
            //
            match transaction.get_transaction_type() {
                TransactionType::Fee => {
                    has_fee_transaction = true;
                    fee_transaction_idx = i as u64;
                }
                TransactionType::GoldenTicket => {
                    has_golden_ticket = true;
                    golden_ticket_idx = i as u64;
                }
                TransactionType::ATR => {
                    let mut vbytes: Vec<u8> = vec![];
                    vbytes.extend(&self.rebroadcast_hash);
                    vbytes.extend(&transaction.serialize_for_signature());
                    self.rebroadcast_hash = hash(&vbytes);

                    for input in transaction.get_inputs() {
                        self.total_rebroadcast_slips += 1;
                        self.total_rebroadcast_nolan += input.get_amount();
                    }
                }
                _ => {}
            };
        }

        self.set_has_fee_transaction(has_fee_transaction);
        self.set_has_golden_ticket(has_golden_ticket);
        self.set_fee_transaction_idx(fee_transaction_idx);
        self.set_golden_ticket_idx(golden_ticket_idx);

        //
        // update block with total fees
        //
        self.set_total_fees(cumulative_fees);
        self.set_routing_work_for_creator(cumulative_work);

        event!(
            Level::TRACE,
            " ... block.pre_validation_done:  {:?}",
            create_timestamp(),
            // tracing_tracker.time_since_last();
        );

        true
    }

    pub async fn validate(
        &self,
        blockchain: &Blockchain,
        utxoset: &AHashMap<SaitoUTXOSetKey, u64>,
        staking: &Staking,
    ) -> bool {
        //
        // no transactions? no thank you
        //
        if self.transactions.len() == 0 {
            event!(
                Level::ERROR,
                "ERROR 424342: block does not validate as it has no transactions",
            );
            return false;
        }

        event!(
            Level::TRACE,
            " ... block.validate: (burn fee)  {:?}",
            create_timestamp(),
            // tracing_tracker.time_since_last();
        );

        //
        // Consensus Values
        //
        // consensus data refers to the info in the proposed block that depends
        // on its relationship to other blocks in the chain -- things like the burn
        // fee, the ATR transactions, the golden ticket solution and more.
        //
        // the first step in validating our block is asking our software to calculate
        // what it thinks this data should be. this same function should have been
        // used by the block creator to create this block, so consensus rules allow us
        // to validate it by checking the variables we can see in our block with what
        // they should be given this function.
        //
        let cv = self.generate_consensus_values(&blockchain).await;

        println!("VALIDATE CV: {:?}", cv.block_payout);

        //
        // Previous Block
        //
        // many kinds of validation like the burn fee and the golden ticket solution
        // require the existence of the previous block in order to validate. we put all
        // of these validation steps below so they will have access to the previous block
        //
        // if no previous block exists, we are valid only in a limited number of
        // circumstances, such as this being the first block we are adding to our chain.
        //
        if let Some(previous_block) = blockchain.blocks.get(&self.get_previous_block_hash()) {
            //
            // validate treasury
            //
            if self.get_treasury() != previous_block.get_treasury() + cv.nolan_falling_off_chain {
                //     "ERROR: treasury does not validate: {} expected versus {} found",
                //     (previous_block.get_treasury() + cv.nolan_falling_off_chain),
                //     self.get_treasury(),
                event!(
                    Level::ERROR,
                    "ERROR: treasury does not validate: {} expected versus {} found",
                    (previous_block.get_treasury() + cv.nolan_falling_off_chain),
                    self.get_treasury(),
                    // tracing_tracker.time_since_last();
                );
                return false;
            }

            //
            // validate staking treasury
            //
            let mut adjusted_staking_treasury = previous_block.get_staking_treasury();
            if cv.staking_treasury < 0 {
                let x = cv.staking_treasury * -1;
                if adjusted_staking_treasury > x as u64 {
                    adjusted_staking_treasury -= x as u64;
                } else {
                    adjusted_staking_treasury = 0;
                }
            } else {
                let x: u64 = cv.staking_treasury as u64;
                adjusted_staking_treasury += x;
            }

            if self.get_staking_treasury() != adjusted_staking_treasury {
<<<<<<< HEAD
                event!(
                    Level::ERROR,
=======
                println!(
>>>>>>> 0db4228e
                    "ERROR: staking treasury does not validate: {} expected versus {} found",
                    adjusted_staking_treasury,
                    self.get_staking_treasury(),
                );
                //     "ERROR: staking treasury does not validate: {} expected versus {} found",
                //     adjusted_staking_treasury,
                //     self.get_staking_treasury(),
                return false;
            }

            //
            // validate burn fee
            //
            let new_burnfee: u64 =
                BurnFee::return_burnfee_for_block_produced_at_current_timestamp_in_nolan(
                    previous_block.get_burnfee(),
                    self.get_timestamp(),
                    previous_block.get_timestamp(),
                );
            if new_burnfee != self.get_burnfee() {
                event!(
                    Level::ERROR,
                    "ERROR: burn fee does not validate, expected: {}",
                    new_burnfee
                );
                return false;
            }

            event!(
                Level::TRACE,
                " ... burn fee in blk validated:  {:?}",
                create_timestamp()
            );

            //
            // validate routing work required
            //
            // this checks the total amount of fees that need to be burned in this
            // block to be considered valid according to consensus criteria.
            //
            let amount_of_routing_work_needed: u64 =
                BurnFee::return_routing_work_needed_to_produce_block_in_nolan(
                    previous_block.get_burnfee(),
                    self.get_timestamp(),
                    previous_block.get_timestamp(),
                );
            if self.routing_work_for_creator < amount_of_routing_work_needed {
                event!(
                    Level::ERROR,
                    "Error 510293: block lacking adequate routing work from creator"
                );
                return false;
            }

            event!(
                Level::TRACE,
                " ... done routing work required: {:?}",
                create_timestamp()
            );

            //
            // validate golden ticket
            //
            // the golden ticket is a special kind of transaction that stores the
            // solution to the network-payment lottery in the transaction message
            // field. it targets the hash of the previous block, which is why we
            // tackle it's validation logic here.
            //
            // first we reconstruct the ticket, then calculate that the solution
            // meets our consensus difficulty criteria. note that by this point in
            // the validation process we have already examined the fee transaction
            // which was generated using this solution. If the solution is invalid
            // we find that out now, and it invalidates the block.
            //
            if let Some(gt_idx) = cv.gt_idx {
                let golden_ticket: GoldenTicket = GoldenTicket::deserialize_for_transaction(
                    self.get_transactions()[gt_idx].get_message().to_vec(),
                );
                let solution = GoldenTicket::generate_solution(
                    golden_ticket.get_random(),
                    golden_ticket.get_publickey(),
                );
                if !GoldenTicket::is_valid_solution(
                    previous_block.get_hash(),
                    solution,
                    previous_block.get_difficulty(),
                ) {
                    event!(
                        Level::ERROR,
                        "ERROR: Golden Ticket solution does not validate against previous block hash and difficulty"
                    );
                    return false;
                }
            }
            event!(
                Level::TRACE,
                " ... golden ticket: (validated)  {:?}",
                create_timestamp()
            );
        }

        event!(
            Level::TRACE,
            " ... block.validate: (merkle rt) {:?}",
            create_timestamp()
        );

        //
        // validate atr
        //
        // Automatic Transaction Rebroadcasts are removed programmatically from
        // an earlier block in the blockchain and rebroadcast into the latest
        // block, with a fee being deducted to keep the data on-chain. In order
        // to validate ATR we need to make sure we have the correct number of
        // transactions (and ONLY those transactions!) included in our block.
        //
        // we do this by comparing the total number of ATR slips and nolan
        // which we counted in the generate_metadata() function, with the
        // expected number given the consensus values we calculated earlier.
        //
        if cv.total_rebroadcast_slips != self.total_rebroadcast_slips {
            event!(
                Level::ERROR,
                "ERROR 624442: rebroadcast slips total incorrect"
            );
            return false;
        }
        if cv.total_rebroadcast_nolan != self.total_rebroadcast_nolan {
            event!(
                Level::ERROR,
                "ERROR 294018: rebroadcast nolan amount incorrect"
            );
            return false;
        }
        if cv.rebroadcast_hash != self.rebroadcast_hash {
            event!(
                Level::ERROR,
                "ERROR 123422: hash of rebroadcast transactions incorrect"
            );
            return false;
        }

        //
        // validate merkle root
        //
        if self.get_merkle_root() == [0; 32]
            && self.get_merkle_root() != self.generate_merkle_root()
        {
            event!(Level::ERROR, "merkle root is unset or is invalid false 1");
            return false;
        }

        event!(
            Level::TRACE,
            " ... block.validate: (cv-data)   {:?}",
            create_timestamp()
        );

        //
        // validate fee transactions
        //
        // if this block contains a golden ticket, we have to use the random
        // number associated with the golden ticket to create a fee-transaction
        // that stretches back into previous blocks and finds the winning nodes
        // that should collect payment.
        //
        if let (Some(ft_idx), Some(mut fee_transaction)) = (cv.ft_idx, cv.fee_transaction) {
            //
            // no golden ticket? invalid
            //
            if cv.gt_idx.is_none() {
                event!(
                    Level::ERROR,
                    "ERROR 48203: block appears to have fee transaction without golden ticket"
                );
                return false;
            }

            //
            // the fee transaction we receive from the CV needs to be updated with
            // block-specific data in the same way that all of the transactions in
            // the block have been. we must do this prior to comparing them.
            //
            fee_transaction.generate_metadata(self.get_creator());

            let hash1 = hash(&fee_transaction.serialize_for_signature());
            let hash2 = hash(&self.transactions[ft_idx].serialize_for_signature());
            if hash1 != hash2 {
                event!(
                    Level::ERROR,
                    "ERROR 627428: block fee transaction doesn't match cv fee transaction"
                );
                return false;
            }
        }

        //
        // validate difficulty
        //
        // difficulty here refers the difficulty of generating a golden ticket
        // for any particular block. this is the difficulty of the mining
        // puzzle that is used for releasing payments.
        //
        // those more familiar with POW and POS should note that "difficulty" of
        // finding a block is represented in the burn fee variable which we have
        // already examined and validated above. producing a block requires a
        // certain amount of golden ticket solutions over-time, so the
        // distinction is in practice less clean.
        //
        if cv.expected_difficulty != self.get_difficulty() {
            event!(
                Level::ERROR,
                "difficulty is false {} vs {}",
                cv.expected_difficulty,
                self.get_difficulty()
            );
            return false;
        }

        event!(
            Level::TRACE,
            " ... block.validate: (txs valid) {:?}",
            create_timestamp()
        );

        //
        // validate transactions
        //
        // validating transactions requires checking that the signatures are valid,
        // the routing paths are valid, and all of the input slips are pointing
        // to spendable tokens that exist in our UTXOSET. this logic is separate
        // from the validation of block-level variables, so is handled in the
        // transaction objects.
        //
        // this is one of the most computationally intensive parts of processing a
        // block which is why we handle it in parallel. the exact logic needed to
        // examine a transaction may depend on the transaction itself, as we have
        // some specific types (Fee / ATR / etc.) that are generated automatically
        // and may have different requirements.
        //
        // the validation logic for transactions is contained in the transaction
        // class, and the validation logic for slips is contained in the slips
        // class. Note that we are passing in a read-only copy of our UTXOSet so
        // as to determine spendability.
        //
        // TODO - remove when convenient. when transactions fail to validate using
        // parallel processing can make it difficult to find out exactly what the
        // problem is. ergo this code that tries to do them on the main thread so
        // debugging output works.
<<<<<<< HEAD
        //for i in 0..self.transactions.len() {
        //    let transactions_valid2 = self.transactions[i].validate(utxoset);
        //    if transactions_valid2 == false {
        //	println!("TType: {:?}", self.transactions[i].get_transaction_type());
        //    }
        //}

        let transactions_valid = self.transactions.par_iter().all(|tx| tx.validate(utxoset));
        event!(
            Level::TRACE,
            " ... block.validate: (done all)  {:?}",
            create_timestamp()
        );
=======
        for i in 0..self.transactions.len() {
            let transactions_valid2 = self.transactions[i].validate(utxoset, staking);
            if transactions_valid2 == false {
                println!("TType: {:?}", self.transactions[i].get_transaction_type());
            }
        }
        return true;

        //        let transactions_valid = self
        //            .transactions
        //            .par_iter()
        //            .all(|tx| tx.validate(utxoset, staking));

        //        println!(" ... block.validate: (done all)  {:?}", create_timestamp());
>>>>>>> 0db4228e

        //
        // and if our transactions are valid, so is the block...
        //
<<<<<<< HEAD
        event!(Level::TRACE, " ... are txs valid: {}", create_timestamp());
        transactions_valid
=======
        //        println!(" ... are txs valid: {}", transactions_valid);
        //        transactions_valid
>>>>>>> 0db4228e
    }

    pub async fn generate(
        transactions: &mut Vec<Transaction>,
        previous_block_hash: SaitoHash,
        wallet_lock: Arc<RwLock<Wallet>>,
        blockchain_lock: Arc<RwLock<Blockchain>>,
        current_timestamp: u64,
    ) -> Block {
        let blockchain = blockchain_lock.read().await;

        let wallet = wallet_lock.read().await;
        let publickey = wallet.get_publickey();
        let privatekey = wallet.get_privatekey();

        let mut previous_block_id = 0;
        let mut previous_block_burnfee = 0;
        let mut previous_block_timestamp = 0;
        let mut previous_block_difficulty = 0;
        let mut previous_block_treasury = 0;
        let mut previous_block_staking_treasury = 0;

        if let Some(previous_block) = blockchain.blocks.get(&previous_block_hash) {
            previous_block_id = previous_block.get_id();
            previous_block_burnfee = previous_block.get_burnfee();
            previous_block_timestamp = previous_block.get_timestamp();
            previous_block_difficulty = previous_block.get_difficulty();
            previous_block_treasury = previous_block.get_treasury();
            previous_block_staking_treasury = previous_block.get_staking_treasury();
        }

        let mut block = Block::new();
        block.set_timestamp(current_timestamp);

        let current_burnfee: u64 =
            BurnFee::return_burnfee_for_block_produced_at_current_timestamp_in_nolan(
                previous_block_burnfee,
                current_timestamp,
                previous_block_timestamp,
            );

        block.set_id(previous_block_id + 1);
        block.set_previous_block_hash(previous_block_hash);
        block.set_burnfee(current_burnfee);
        block.set_timestamp(current_timestamp);
        block.set_difficulty(previous_block_difficulty);

        //
        // in-memory swap copying txs in block from mempool
        //
        mem::swap(&mut block.transactions, transactions);

        //
        // contextual values
        //
        let mut cv: ConsensusValues = block.generate_consensus_values(&blockchain).await;

        println!("MUT CV: {:?}", cv.block_payout);

        //
        // TODO - remove
        //
        // for testing create some VIP transactions
        //
        if previous_block_id == 0 {
            for i in 0..10 as i32 {
                let mut transaction =
                    Transaction::generate_vip_transaction(wallet_lock.clone(), publickey, 100000)
                        .await;
                transaction.sign(privatekey);
                block.add_transaction(transaction);
            }
        }

        //
        // ATR transactions
        //
        let rlen = cv.rebroadcasts.len();
        // TODO -- delete if pos
        let _tx_hashes_generated = cv.rebroadcasts[0..rlen]
            .par_iter_mut()
            .all(|tx| tx.generate_metadata(publickey));
        if rlen > 0 {
            block.transactions.append(&mut cv.rebroadcasts);
        }

        //
        // fee transactions
        //
        // if a golden ticket is included in THIS block Saito uses the randomness
        // associated with that golden ticket to create a fair output for the
        // previous block.
        //
        if !cv.fee_transaction.is_none() {
            //
            // creator signs fee transaction
            //
            let mut fee_tx = cv.fee_transaction.unwrap();
            let hash_for_signature: SaitoHash = hash(&fee_tx.serialize_for_signature());
            fee_tx.set_hash_for_signature(hash_for_signature);
            fee_tx.sign(wallet.get_privatekey());

            //
            // and we add it to the block
            //
            block.add_transaction(fee_tx);
        }

        //
        // set difficulty
        //
        if cv.expected_difficulty != 0 {
            block.set_difficulty(cv.expected_difficulty);
        }

        //
        // set treasury
        //
        if cv.nolan_falling_off_chain != 0 {
            block.set_treasury(previous_block_treasury + cv.nolan_falling_off_chain);
        }

        //
        // set staking treasury
        //
<<<<<<< HEAD
=======
        println!(
            "the staking treasury collected this block is: {}",
            cv.staking_treasury
        );
>>>>>>> 0db4228e

        if cv.staking_treasury != 0 {
            let mut adjusted_staking_treasury = previous_block_staking_treasury;
            if cv.staking_treasury < 0 {
                let x = cv.staking_treasury * -1;
                if adjusted_staking_treasury > x as u64 {
                    adjusted_staking_treasury -= x as u64;
                } else {
                    adjusted_staking_treasury = 0;
                }
            } else {
                adjusted_staking_treasury += cv.staking_treasury as u64;
            }
<<<<<<< HEAD
=======
            println!(
                "adjusted staking treasury written into block {}",
                adjusted_staking_treasury
            );
>>>>>>> 0db4228e
            block.set_staking_treasury(adjusted_staking_treasury);
        }

        //
        // generate merkle root
        //
        let block_merkle_root = block.generate_merkle_root();
        block.set_merkle_root(block_merkle_root);

        //
        // set the hash too
        //
        block.generate_hashes();

        block.sign(wallet.get_publickey(), wallet.get_privatekey());

        block
    }

    pub async fn delete(&self, utxoset: &mut AHashMap<SaitoUTXOSetKey, u64>) -> bool {
        for tx in &self.transactions {
            tx.delete(utxoset).await;
        }
        true
    }
}

//
// TODO
//
// temporary data-serialization of blocks so that we can save
// to disk. These should only be called through the serialization
// functions within the block class, so that all access is
// compartmentalized and we can move to custom serialization
//
// impl From<Vec<u8>> for Block {
//     fn from(data: Vec<u8>) -> Self {
//         bincode::deserialize(&data[..]).unwrap()
//     }
// }

// impl Into<Vec<u8>> for Block {
//     fn into(self) -> Vec<u8> {
//         bincode::serialize(&self).unwrap()
//     }
// }

#[cfg(test)]

mod tests {

    use super::*;
    use crate::{
        slip::Slip,
        time::create_timestamp,
        transaction::{Transaction, TransactionType},
        wallet::Wallet,
    };

    #[test]
    fn block_new_test() {
        let block = Block::new();
        assert_eq!(block.id, 0);
        assert_eq!(block.timestamp, 0);
        assert_eq!(block.previous_block_hash, [0; 32]);
        assert_eq!(block.creator, [0; 33]);
        assert_eq!(block.merkle_root, [0; 32]);
        assert_eq!(block.signature, [0; 64]);
        assert_eq!(block.treasury, 0);
        assert_eq!(block.burnfee, 0);
        assert_eq!(block.difficulty, 0);
        assert_eq!(block.transactions, vec![]);
        assert_eq!(block.hash, [0; 32]);
        assert_eq!(block.total_fees, 0);
        assert_eq!(block.lc, false);
        assert_eq!(block.has_golden_ticket, false);
        assert_eq!(block.has_fee_transaction, false);
    }

    #[test]
    fn block_sign_test() {
        let wallet = Wallet::new("test/testwallet", Some("asdf"));
        let mut block = Block::new();

        block.sign(wallet.get_publickey(), wallet.get_privatekey());

        assert_eq!(block.creator, wallet.get_publickey());
        assert_ne!(block.get_hash(), [0; 32]);
        assert_ne!(block.get_signature(), [0; 64]);
    }

    #[test]
    fn block_generate_hashes() {
        let mut block = Block::new();
        let hash = block.generate_hashes();
        assert_ne!(hash, [0; 32]);
    }

    #[test]
    fn block_serialize_for_signature_hash() {
        let block = Block::new();
        let serialized_body = block.serialize_for_signature();
        assert_eq!(serialized_body.len(), 145);
    }

    #[test]
    fn block_serialize_for_net_test() {
        let mock_input = Slip::new();
        let mock_output = Slip::new();
        let mut mock_tx = Transaction::new();
        mock_tx.set_timestamp(create_timestamp());
        mock_tx.add_input(mock_input.clone());
        mock_tx.add_output(mock_output.clone());
        mock_tx.set_message(vec![104, 101, 108, 111]);
        mock_tx.set_transaction_type(TransactionType::Normal);
        mock_tx.set_signature([1; 64]);

        let mut mock_tx2 = Transaction::new();
        mock_tx2.set_timestamp(create_timestamp());
        mock_tx2.add_input(mock_input);
        mock_tx2.add_output(mock_output);
        mock_tx2.set_message(vec![]);
        mock_tx2.set_transaction_type(TransactionType::Normal);
        mock_tx2.set_signature([2; 64]);

        let timestamp = create_timestamp();

        let mut block = Block::new();
        block.set_id(1);
        block.set_timestamp(timestamp);
        block.set_previous_block_hash([1; 32]);
        block.set_creator([2; 33]);
        block.set_merkle_root([3; 32]);
        block.set_signature([4; 64]);
        block.set_treasury(1);
        block.set_burnfee(2);
        block.set_difficulty(3);
        block.set_transactions(&mut vec![mock_tx, mock_tx2]);

        let serialized_block = block.serialize_for_net();
        let deserialized_block = Block::deserialize_for_net(&serialized_block);
        assert_eq!(block, deserialized_block);
        assert_eq!(deserialized_block.get_id(), 1);
        assert_eq!(deserialized_block.get_timestamp(), timestamp);
        assert_eq!(deserialized_block.get_previous_block_hash(), [1; 32]);
        assert_eq!(deserialized_block.get_creator(), [2; 33]);
        assert_eq!(deserialized_block.get_merkle_root(), [3; 32]);
        assert_eq!(deserialized_block.get_signature(), [4; 64]);
        assert_eq!(deserialized_block.get_treasury(), 1);
        assert_eq!(deserialized_block.get_burnfee(), 2);
        assert_eq!(deserialized_block.get_difficulty(), 3);
    }

    #[test]
    fn block_merkle_root_test() {
        let mut block = Block::new();
        let wallet = Wallet::new("test/testwallet", Some("asdf"));

        let mut transactions = (0..5)
            .into_iter()
            .map(|_| {
                let mut transaction = Transaction::new();
                transaction.sign(wallet.get_privatekey());
                transaction
            })
            .collect();

        block.set_transactions(&mut transactions);

        assert!(block.generate_merkle_root().len() == 32);
    }

    #[tokio::test]
    async fn block_downgrade_test() {
        let mut block = Block::new();
        let wallet = Wallet::new("test/testwallet", Some("asdf"));
        let mut transactions = (0..5)
            .into_iter()
            .map(|_| {
                let mut transaction = Transaction::new();
                transaction.sign(wallet.get_privatekey());
                transaction
            })
            .collect();
        block.set_transactions(&mut transactions);

        assert_eq!(block.transactions.len(), 5);
        assert_eq!(block.get_block_type(), BlockType::Full);

        block.downgrade_block_to_block_type(BlockType::Pruned).await;

        assert_eq!(block.transactions.len(), 0);
        assert_eq!(block.get_block_type(), BlockType::Pruned);
    }
}<|MERGE_RESOLUTION|>--- conflicted
+++ resolved
@@ -859,11 +859,7 @@
                 cv.expected_difficulty = difficulty;
             }
         } else {
-<<<<<<< HEAD
             event!(Level::ERROR, "CAN'T FIND PREVIOUSLY BLOCK");
-=======
-            println!("Previous block not found");
->>>>>>> 0db4228e
         }
 
         //
@@ -931,132 +927,6 @@
             }
         }
 
-<<<<<<< HEAD
-=======
-        //
-        // calculate payouts
-        //
-        if let Some(gt_idx) = cv.gt_idx {
-            let golden_ticket: GoldenTicket = GoldenTicket::deserialize_for_transaction(
-                self.transactions[gt_idx].get_message().to_vec(),
-            );
-            let random_number = hash(&golden_ticket.get_random().to_vec());
-            let _miner_publickey = golden_ticket.get_publickey();
-
-            //
-            // miner payout is fees from previous block, no staking treasury
-            //
-            if let Some(previous_block) = blockchain.blocks.get(&self.get_previous_block_hash()) {
-                let miner_payment = previous_block.get_total_fees() / 2;
-                let router_payment = previous_block.get_total_fees() - miner_payment;
-
-                //
-                // calculate miner and router payments
-                //
-                let block_payouts: RouterPayout = previous_block.find_winning_router(random_number);
-                let router_publickey = block_payouts.publickey;
-                let mut next_random_number = block_payouts.random_number;
-
-                let mut payout = BlockPayout::new();
-                payout.miner = golden_ticket.get_publickey();
-                payout.router = router_publickey;
-                payout.miner_payout = miner_payment;
-                payout.router_payout = router_payment;
-                payout.random_number = next_random_number;
-
-                cv.block_payout.push(payout);
-
-                //
-                // loop backwards until MAX recursion OR golden ticket
-                //
-                let mut cont = 1;
-                let mut loop_idx = 0;
-                let _staking_block_hash = previous_block.get_previous_block_hash();
-
-                while cont == 1 {
-                    loop_idx += 1;
-
-                    //
-                    // we start with the second block, so once loop_IDX hits the same
-                    // number as MAX_STAKER_RECURSION we have processed N blocks where
-                    // N is MAX_STAKER_RECURSION.
-                    //
-                    if loop_idx >= MAX_STAKER_RECURSION {
-                        cont = 0;
-                    } else {
-                        let staking_block_hash = previous_block.get_previous_block_hash();
-                        if let Some(staking_block) = blockchain.blocks.get(&staking_block_hash) {
-                            if !staking_block.get_has_golden_ticket() {
-                                //
-                                // calculate miner and router payments
-                                //
-                                // the staker payout is contained in the slip of the winner. this is
-                                // because we calculate it afresh every time we reset the staking table
-                                // the payment for the router requires calculating the amount that will
-                                // be withheld for the staker treasury, which is what previous_staker_
-                                // payment is measuring.
-                                //
-                                let sp = staking_block.get_total_fees() / 2;
-                                let rp = staking_block.get_total_fees() - sp;
-
-                                println!("staking treasury being mishandled here....");
-
-                                //
-                                // next_random_number
-                                //
-                                let staker_slip_option =
-                                    blockchain.staking.find_winning_staker(next_random_number);
-                                if let Some(staker_slip) = staker_slip_option {
-                                    next_random_number = hash(&next_random_number.to_vec());
-
-                                    let sp2: RouterPayout =
-                                        staking_block.find_winning_router(next_random_number);
-                                    let previous_winning_router = sp2.publickey;
-
-                                    //
-                                    // create slip for inclusion
-                                    //
-                                    // the payout is the return on staking, stored separately so that the
-                                    // UTXO for the slip will still validate.
-                                    //
-                                    let mut payout = BlockPayout::new();
-                                    payout.router = previous_winning_router;
-                                    payout.staker = staker_slip.get_publickey();
-                                    //
-                                    // the staker treasury gets the amount that would be paid out to the staker
-                                    // if we were paying them from THIS loop of the blockchain rather than the
-                                    // average amount.
-                                    //
-                                    payout.staker_payout = rp;
-                                    payout.staking_treasury = sp;
-                                    payout.router_payout =
-                                        staker_slip.get_amount() + staker_slip.get_payout();
-                                    payout.random_number = sp2.random_number;
-                                    payout.staker_slip = staker_slip.clone();
-
-                                    next_random_number = payout.random_number;
-
-                                    cv.block_payout.push(payout);
-                                }
-                            }
-                        }
-                    }
-                }
-            }
-
-            //
-            // ensure no dupes in staker payouts
-            //
-            for i in 0..cv.block_payout.len() {
-                for z in 0..cv.block_payout.len() {
-                    if z != i {
-                        // HACK
-                    }
-                }
-            }
-        }
-
->>>>>>> 0db4228e
         //
         // calculate fee transaction
         //
@@ -1161,10 +1031,7 @@
                             //
                             // add staker input as tx input so it is spent
                             //
-<<<<<<< HEAD
-=======
                             println!("the staker slip is: {:?}", staker_slip);
->>>>>>> 0db4228e
                             transaction.add_input(staker_slip);
                         }
 
@@ -1489,12 +1356,8 @@
             }
 
             if self.get_staking_treasury() != adjusted_staking_treasury {
-<<<<<<< HEAD
                 event!(
                     Level::ERROR,
-=======
-                println!(
->>>>>>> 0db4228e
                     "ERROR: staking treasury does not validate: {} expected versus {} found",
                     adjusted_staking_treasury,
                     self.get_staking_treasury(),
@@ -1744,21 +1607,6 @@
         // parallel processing can make it difficult to find out exactly what the
         // problem is. ergo this code that tries to do them on the main thread so
         // debugging output works.
-<<<<<<< HEAD
-        //for i in 0..self.transactions.len() {
-        //    let transactions_valid2 = self.transactions[i].validate(utxoset);
-        //    if transactions_valid2 == false {
-        //	println!("TType: {:?}", self.transactions[i].get_transaction_type());
-        //    }
-        //}
-
-        let transactions_valid = self.transactions.par_iter().all(|tx| tx.validate(utxoset));
-        event!(
-            Level::TRACE,
-            " ... block.validate: (done all)  {:?}",
-            create_timestamp()
-        );
-=======
         for i in 0..self.transactions.len() {
             let transactions_valid2 = self.transactions[i].validate(utxoset, staking);
             if transactions_valid2 == false {
@@ -1773,18 +1621,12 @@
         //            .all(|tx| tx.validate(utxoset, staking));
 
         //        println!(" ... block.validate: (done all)  {:?}", create_timestamp());
->>>>>>> 0db4228e
 
         //
         // and if our transactions are valid, so is the block...
         //
-<<<<<<< HEAD
-        event!(Level::TRACE, " ... are txs valid: {}", create_timestamp());
-        transactions_valid
-=======
         //        println!(" ... are txs valid: {}", transactions_valid);
         //        transactions_valid
->>>>>>> 0db4228e
     }
 
     pub async fn generate(
@@ -1910,13 +1752,10 @@
         //
         // set staking treasury
         //
-<<<<<<< HEAD
-=======
         println!(
             "the staking treasury collected this block is: {}",
             cv.staking_treasury
         );
->>>>>>> 0db4228e
 
         if cv.staking_treasury != 0 {
             let mut adjusted_staking_treasury = previous_block_staking_treasury;
@@ -1930,13 +1769,10 @@
             } else {
                 adjusted_staking_treasury += cv.staking_treasury as u64;
             }
-<<<<<<< HEAD
-=======
             println!(
                 "adjusted staking treasury written into block {}",
                 adjusted_staking_treasury
             );
->>>>>>> 0db4228e
             block.set_staking_treasury(adjusted_staking_treasury);
         }
 
