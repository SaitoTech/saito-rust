use crate::crypto::{hash, PublicKey};
use crate::time::create_timestamp;
use crate::transaction::{Transaction, TransactionCore};


/// The `Block` holds all data inside the block body,
/// and additional metadata not to be serialized
#[derive(PartialEq, Debug, Clone)]
pub struct Block {

    /// BlockCore contains consensus data like id, creator,  etc.
    /// when we receive blocks over the network, we are receiving
    /// this data. The remaining data associated with this Block
    /// is created locally.
    core: BlockCore,

    /// full transactions in block
    transactions: Vec<Transaction>,

    /// Memoized hash of the block
    hash: Option<[u8; 32]>,

}

impl Block {

    pub fn new() -> Block {
        Block {
            core: BlockCore::new(),
            transactions: vec![],
            hash: None,
        }
    }

    /// Returns the `BlockCore` of `Block`
    pub fn core(&self) -> &BlockCore {
        &self.core
    }

    /// Returns the `Block` transactions
    // TODO - if transactions do not exist, create from TransactionCore
    // TODO - if TransactionCores do not exist, load from disk
    pub fn transactions(&self) -> Vec<Transaction> {
        self.transactions
    }

    /// Returns the `Block` hash
    pub fn hash(&self) -> Option<[u8; 32]> {

      if self.hash.is_none() {

        let mut data: Vec<u8> = vec![];

        let id_bytes: [u8; 8] = self.core.id.to_be_bytes();
        let ts_bytes: [u8; 8] = self.core.timestamp.to_be_bytes();
        let cr_bytes: Vec<u8> = self.core.creator.unwrap().serialize().iter().cloned().collect();

        data.extend(&id_bytes);
        data.extend(&ts_bytes);
        data.extend(&cr_bytes);

        self.hash = Some(hash(&data));

      }

      self.hash

    }

    /// Returns the previous `Block` hash
    pub fn previous_block_hash(&self) -> &[u8; 32] {
        &self.core.previous_block_hash
    }

    /// Returns the `Block` creator's `secp256k1::PublicKey`
    pub fn creator(&self) -> Option<PublicKey> {
        self.core.creator
    }

    /// Returns the `Block` burnfee
    pub fn burnfee(&self) -> u64 {
        self.core.burnfee
    }

    /// Returns the `Block` difficulty
    pub fn difficulty(&self) -> f32 {
        self.core.difficulty
    }

    /// Returns the `Block` treasury
    pub fn treasury(&self) -> u64 {
        self.core.treasury
    }

    /// Returns the `Block` coinbase
    pub fn coinbase(&self) -> u64 {
        self.core.coinbase
    }


    /// Converts our blockhash from a byte array into a hex string
    /// -- is there any reason to keep the hash as binary? why not
    /// -- just. in that case we do not really need this additional
    /// -- function and can keep things a bit cleaner -- convert to
    /// -- hex automatically in hash() function if we need to run it
    ///pub fn hash_as_hex(&self) -> String {
    ///    let hash = self.hash.unwrap_or_else(|| self.hash());
    ///    hex::encode(hash)
    ///}


    /// Sets the id of the block
    pub fn set_id(&mut self, id: u64) {
        update_field(&mut self.hash, &mut self.core.id, id)
    }

    /// Sets the `Block` burnfee
    pub fn set_burnfee(&mut self, bf: u64) {
        update_field(&mut self.hash, &mut self.core.burnfee, bf)
    }

    /// Sets the `Block` creator
    pub fn set_creator(&mut self, creator: PublicKey) {
	self.hash = None;
	self.core.creator = Some(creator);
    }

    /// Sets the `Block` previous hash
    pub fn set_previous_block_hash(&mut self, previous_block_hash: [u8; 32]) {
        update_field(&mut self.hash, &mut self.core.previous_block_hash, previous_block_hash)
    }

    /// Sets the `Block` difficulty
    pub fn set_difficulty(&mut self, difficulty: f32) {
        update_field(&mut self.hash, &mut self.core.difficulty, difficulty)
    }

    /// Sets the `Block` treasury
    pub fn set_treasury(&mut self, treasury: u64) {
        update_field(&mut self.hash, &mut self.core.treasury, treasury)
    }

    /// Sets the `Block` coinbase
    pub fn set_coinbase(&mut self, coinbase: u64) {
        update_field(&mut self.hash, &mut self.core.coinbase, coinbase)
    }



    /// adds transaction to `Block`
    pub fn add_transaction(&mut self, tx: Transaction) {
      self.transactions.push(tx);
    }

    /// check if `Block` is valid, returns true if valid, false if invalid
    pub fn validate(&mut self) -> bool {
      true
    }

}





/// The `BlockCore` holds the most important metadata associated with the `Block`
/// it is essentially the critical block data needed for distribution from which
/// nodes can derive the block and transaction and slip data.
#[derive(PartialEq, Debug, Clone)]
pub struct BlockCore {

    /// Block id
    id: u64,
    /// Block timestamp
    timestamp: u64,
    /// Byte array hash of the previous block in the chain
    previous_block_hash: [u8; 32],
    /// `Publickey` of the block creator
    creator: Option<PublicKey>,
    /// `BurnFee` containing the fees paid to produce the block
    burnfee: u64,
    /// Block difficulty required to win the `LotteryGame` in golden ticket generation
    difficulty: f32,
    /// Treasury of existing Saito in the network
    treasury: u64,
    /// Total block reward being released in the block
    coinbase: u64,

    /// simplified transaction cores
    transaction_cores: Vec<TransactionCore>,

}


impl BlockCore {

    /// Creates a new `BlockCore`
    pub fn new() -> Self {
        BlockCore {
            id: 0,
            previous_block_hash: [0; 32],
	    timestamp: create_timestamp(),
            creator: None,
            burnfee: 0,
            difficulty: 0.0,
            treasury: 286_810_000_000_000_000,
            coinbase: 0,
            transaction_cores: vec![],
        }
    }

    /// Returns the `BlockCore` id
    pub fn id(&self) -> u64 {
        self.id
    }

    /// Returns the `BlockCore` id
    pub fn previous_block_hash(&self) -> [u8; 32] {
        self.previous_block_hash
    }

    /// Returns the `BlockCore` timestamp
    pub fn timestamp(&self) -> u64 {
        self.timestamp
    }

    /// Returns the `BlockCore` difficulty
    pub fn difficulty(&self) -> f32 {
        self.difficulty
    }

<<<<<<< HEAD
    /// Converts our blockhash from a byte array into a hex string
    pub fn hash_as_hex(&self) -> String {
        let hash = self.hash.unwrap_or_else(|| self.hash());
        hex::encode(hash)
    }

    /// Sets the `Block`s list of `Transaction`s
    pub fn set_transactions(&mut self, transactions: &mut Vec<Transaction>) {
        self.body.transactions = transactions.to_vec();
=======
    /// Returns the `BlockCore` treasury
    pub fn treasury(&self) -> u64 {
        self.treasury
>>>>>>> 0029bec6
    }

    /// Returns the `BlockCore` coinbase
    pub fn coinbase(&self) -> u64 {
        self.coinbase
    }


    /// Sets the `BlockCore` id
    pub fn set_id(&mut self, id: u64) {
        self.id = id;
    }

    /// Sets the `BlockCore` burnfee
    pub fn set_burnfee(&mut self, bf: u64) {
        self.burnfee = bf;
    }

    /// Sets the `BlockCore` previous hash
    pub fn set_previous_block_hash(&mut self, previous_block_hash: [u8; 32]) {
        self.previous_block_hash = previous_block_hash;
    }

    /// Sets the `BlockCore` difficulty
    pub fn set_difficulty(&mut self, difficulty: f32) {
        self.difficulty = difficulty;
    }

    /// Sets the `BlockCore` treasury
    pub fn set_treasury(&mut self, treasury: u64) {
        self.treasury = treasury;
    }

    /// Sets the `BlockCore` coinbase
    pub fn set_coinbase(&mut self, coinbase: u64) {
        self.coinbase = coinbase;
    }


}


/// Update value of given field, reset memoised hash if changed.
fn update_field<T>(hash: &mut Option<[u8; 32]>, field: &mut T, value: T)
where
    T: PartialEq<T>,
{
    if field != &value {
        *field = value;
        *hash = None;
    }
}





#[cfg(test)]
mod test {
    use super::*;
    use crate::{
        keypair::Keypair,
        slip::{OutputSlip, SlipBroadcastType, SlipID},
        transaction::{Transaction, TransactionType},
    };
    use secp256k1::Signature;

    #[test]
    fn block_test() {
        let mut block = Block::new();

        assert_eq!(block.id(), 0);
        assert_eq!(block.previous_block_hash(), &[0; 32]);
        assert_eq!(block.creator(), &[0; 32]);
        assert_eq!(*block.transactions(), vec![]);
        assert_eq!(block.burnfee(), 0);
        assert_eq!(block.difficulty(), 0.0);
        assert_eq!(block.treasury(), 286_810_000_000_000_000);
        assert_eq!(block.coinbase(), 0);

        block.set_id(1);
        assert_eq!(block.id(), 1);

        block.set_burnfee(10_000);
        assert_eq!(block.burnfee(), 10_000);

        block.set_difficulty(5.0);
        assert_eq!(block.difficulty(), 5.0);

        block.set_treasury(1_000_000_000);
        assert_eq!(block.treasury(), 1_000_000_000);

        block.set_coinbase(100_000);
        assert_eq!(block.coinbase(), 100_000);
    }

<<<<<<< HEAD
    #[test]
    fn block_set_transactions_test() {
        let keypair = Keypair::new();
        let mut block = Block::new(*keypair.public_key(), [0; 32]);

        let mut tx = Transaction::new(TransactionType::Normal);
        let from_slip = SlipID::new(10, 10, 10);
        let to_slip = OutputSlip::new(keypair.public_key().clone(), SlipBroadcastType::Normal, 0);
        tx.add_input(from_slip);
        tx.add_output(to_slip);

        let signed_transaction =
            Transaction::add_signature(tx, Signature::from_compact(&[0; 64]).unwrap());
        block.set_transactions(&mut vec![signed_transaction.clone()]);

        assert_eq!(block.transactions().len(), 1);

        assert_eq!(
            block.transactions()[0].body.outputs()[0].address(),
            keypair.public_key()
        );
        assert_eq!(block.transactions()[0].body.outputs()[0].amount(), 0);
        assert_eq!(
            block.transactions()[0].body.outputs()[0].broadcast_type(),
            SlipBroadcastType::Normal
        );

        assert_eq!(block.transactions()[0].body.inputs()[0].slip_id(), 10);
        assert_eq!(block.transactions()[0].body.inputs()[0].tx_id(), 10);
        assert_eq!(block.transactions()[0].body.inputs()[0].block_id(), 10);
    }

    #[test]
    fn block_add_transaction_test() {
        let keypair = Keypair::new();
        let mut block = Block::new(*keypair.public_key(), [0; 32]);
        let tx = Transaction::new(TransactionType::Normal);
        assert_eq!(*block.transactions(), vec![]);
        let signed_transaction =
            Transaction::add_signature(tx, Signature::from_compact(&[0; 64]).unwrap());
        block.add_transaction(signed_transaction.clone());
        assert_eq!(*block.transactions(), vec![signed_transaction.clone()]);
    }
=======
>>>>>>> 0029bec6
}<|MERGE_RESOLUTION|>--- conflicted
+++ resolved
@@ -229,21 +229,9 @@
         self.difficulty
     }
 
-<<<<<<< HEAD
-    /// Converts our blockhash from a byte array into a hex string
-    pub fn hash_as_hex(&self) -> String {
-        let hash = self.hash.unwrap_or_else(|| self.hash());
-        hex::encode(hash)
-    }
-
-    /// Sets the `Block`s list of `Transaction`s
-    pub fn set_transactions(&mut self, transactions: &mut Vec<Transaction>) {
-        self.body.transactions = transactions.to_vec();
-=======
     /// Returns the `BlockCore` treasury
     pub fn treasury(&self) -> u64 {
         self.treasury
->>>>>>> 0029bec6
     }
 
     /// Returns the `BlockCore` coinbase
@@ -340,50 +328,47 @@
         assert_eq!(block.coinbase(), 100_000);
     }
 
-<<<<<<< HEAD
-    #[test]
-    fn block_set_transactions_test() {
-        let keypair = Keypair::new();
-        let mut block = Block::new(*keypair.public_key(), [0; 32]);
-
-        let mut tx = Transaction::new(TransactionType::Normal);
-        let from_slip = SlipID::new(10, 10, 10);
-        let to_slip = OutputSlip::new(keypair.public_key().clone(), SlipBroadcastType::Normal, 0);
-        tx.add_input(from_slip);
-        tx.add_output(to_slip);
-
-        let signed_transaction =
-            Transaction::add_signature(tx, Signature::from_compact(&[0; 64]).unwrap());
-        block.set_transactions(&mut vec![signed_transaction.clone()]);
-
-        assert_eq!(block.transactions().len(), 1);
-
-        assert_eq!(
-            block.transactions()[0].body.outputs()[0].address(),
-            keypair.public_key()
-        );
-        assert_eq!(block.transactions()[0].body.outputs()[0].amount(), 0);
-        assert_eq!(
-            block.transactions()[0].body.outputs()[0].broadcast_type(),
-            SlipBroadcastType::Normal
-        );
-
-        assert_eq!(block.transactions()[0].body.inputs()[0].slip_id(), 10);
-        assert_eq!(block.transactions()[0].body.inputs()[0].tx_id(), 10);
-        assert_eq!(block.transactions()[0].body.inputs()[0].block_id(), 10);
-    }
-
-    #[test]
-    fn block_add_transaction_test() {
-        let keypair = Keypair::new();
-        let mut block = Block::new(*keypair.public_key(), [0; 32]);
-        let tx = Transaction::new(TransactionType::Normal);
-        assert_eq!(*block.transactions(), vec![]);
-        let signed_transaction =
-            Transaction::add_signature(tx, Signature::from_compact(&[0; 64]).unwrap());
-        block.add_transaction(signed_transaction.clone());
-        assert_eq!(*block.transactions(), vec![signed_transaction.clone()]);
-    }
-=======
->>>>>>> 0029bec6
+    // #[test]
+    // fn block_set_transactions_test() {
+    //     let keypair = Keypair::new();
+    //     let mut block = Block::new(*keypair.public_key(), [0; 32]);
+    // 
+    //     let mut tx = Transaction::new(TransactionType::Normal);
+    //     let from_slip = SlipID::new(10, 10, 10);
+    //     let to_slip = OutputSlip::new(keypair.public_key().clone(), SlipBroadcastType::Normal, 0);
+    //     tx.add_input(from_slip);
+    //     tx.add_output(to_slip);
+    // 
+    //     let signed_transaction =
+    //         Transaction::add_signature(tx, Signature::from_compact(&[0; 64]).unwrap());
+    //     block.set_transactions(&mut vec![signed_transaction.clone()]);
+    // 
+    //     assert_eq!(block.transactions().len(), 1);
+    // 
+    //     assert_eq!(
+    //         block.transactions()[0].body.outputs()[0].address(),
+    //         keypair.public_key()
+    //     );
+    //     assert_eq!(block.transactions()[0].body.outputs()[0].amount(), 0);
+    //     assert_eq!(
+    //         block.transactions()[0].body.outputs()[0].broadcast_type(),
+    //         SlipBroadcastType::Normal
+    //     );
+    // 
+    //     assert_eq!(block.transactions()[0].body.inputs()[0].slip_id(), 10);
+    //     assert_eq!(block.transactions()[0].body.inputs()[0].tx_id(), 10);
+    //     assert_eq!(block.transactions()[0].body.inputs()[0].block_id(), 10);
+    // }
+    // 
+    // #[test]
+    // fn block_add_transaction_test() {
+    //     let keypair = Keypair::new();
+    //     let mut block = Block::new(*keypair.public_key(), [0; 32]);
+    //     let tx = Transaction::new(TransactionType::Normal);
+    //     assert_eq!(*block.transactions(), vec![]);
+    //     let signed_transaction =
+    //         Transaction::add_signature(tx, Signature::from_compact(&[0; 64]).unwrap());
+    //     block.add_transaction(signed_transaction.clone());
+    //     assert_eq!(*block.transactions(), vec![signed_transaction.clone()]);
+    // }
 }