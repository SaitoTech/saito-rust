--- conflicted
+++ resolved
@@ -1380,15 +1380,12 @@
     }
 
     #[test]
-<<<<<<< HEAD
-=======
     fn block_generate_data_to_validate() {
         let wallet = Wallet::new();
         let _blockchain = Blockchain::new(Arc::new(RwLock::new(wallet)));
     }
 
     #[test]
->>>>>>> adccc13a
     fn block_pre_validateion_calculations() {}
 
     #[test]
