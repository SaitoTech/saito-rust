use crate::{
    blockchain::{Blockchain, GENESIS_PERIOD},
    burnfee::BurnFee,
    crypto::{
        hash, sign, SaitoHash, SaitoPrivateKey, SaitoPublicKey, SaitoSignature, SaitoUTXOSetKey,
    },
    golden_ticket::GoldenTicket,
    hop::HOP_SIZE,
    merkle::MerkleTreeLayer,
    slip::{Slip, SlipType, SLIP_SIZE},
    staking::Staking,
    storage::Storage,
    time::create_timestamp,
    transaction::{Transaction, TransactionType, TRANSACTION_SIZE},
    wallet::Wallet,
};
use ahash::AHashMap;
use bigint::uint::U256;
use rayon::prelude::*;
use serde::{Deserialize, Serialize};
use std::convert::TryInto;
use std::{mem, sync::Arc};
use tokio::sync::RwLock;

pub const BLOCK_HEADER_SIZE: usize = 213;

//
// object used when generating and validation transactions, containing the
// information that is created selectively according to the transaction fees
// and the optional outbound payments.
//
#[derive(PartialEq, Debug, Clone)]
pub struct ConsensusValues {
    // expected transaction containing outbound payments
    pub fee_transaction: Option<Transaction>,
    // number of FEE in transactions if exists
    pub ft_num: u8,
    // index of FEE in transactions if exists
    pub ft_idx: Option<usize>,
    // number of GT in transactions if exists
    pub gt_num: u8,
    // index of GT in transactions if exists
    pub gt_idx: Option<usize>,
    // total fees in block
    pub total_fees: u64,
    // expected difficulty
    pub expected_difficulty: u64,
    // rebroadcast txs
    pub rebroadcasts: Vec<Transaction>,
    // number of rebroadcast slips
    pub total_rebroadcast_slips: u64,
    // number of rebroadcast txs
    pub total_rebroadcast_nolan: u64,
    // number of rebroadcast fees in block
    pub total_rebroadcast_fees_nolan: u64,
    // all ATR txs hashed together
    pub rebroadcast_hash: [u8; 32],
    // dust falling off chain, needs adding to treasury
    pub nolan_falling_off_chain: u64,
    // staker treasury -> amount to add
    pub staking_treasury: i64,
}
impl ConsensusValues {
    #[allow(clippy::too_many_arguments)]
    pub fn new() -> ConsensusValues {
        ConsensusValues {
            fee_transaction: None,
            ft_num: 0,
            ft_idx: None,
            gt_num: 0,
            gt_idx: None,
            total_fees: 0,
            expected_difficulty: 0,
            rebroadcasts: vec![],
            total_rebroadcast_slips: 0,
            total_rebroadcast_nolan: 0,
            total_rebroadcast_fees_nolan: 0,
            // must be initialized zeroed-out for proper hashing
            rebroadcast_hash: [0; 32],
            nolan_falling_off_chain: 0,
            staking_treasury: 0,
        }
    }
}

//
// The BlockPayout object is returned by the function that calculates
// who deserves the payment for each block.
//
#[derive(PartialEq, Debug, Clone)]
pub struct RouterPayout {
    // expected transaction containing outbound payments
    pub publickey: SaitoPublicKey,
    pub random_number: SaitoHash,
}
impl RouterPayout {
    #[allow(clippy::too_many_arguments)]
    pub fn new() -> RouterPayout {
        RouterPayout {
            publickey: [0; 33],
            random_number: [0; 32],
        }
    }
}

///
/// BlockType is a human-readable indicator of the state of the block
/// with particular attention to its state of pruning and the amount of
/// data that is available. It is used by some functions to fetch blocks
/// that require certain types of data, such as the full set of transactions
/// or the UTXOSet
///
/// Hash - a ghost block sent to lite-clients primarily for SPV mode
/// Header - the header of the block without transaction data
/// Full - the full block including transactions and signatures
///
#[derive(Serialize, Deserialize, Debug, Copy, PartialEq, Clone)]
pub enum BlockType {
    Ghost,
    Pruned,
    Full,
}

#[serde_with::serde_as]
#[derive(Serialize, Deserialize, PartialEq, Debug, Clone)]
pub struct BlockHeader {
    id: u64,
    timestamp: u64,
    previous_block_hash: [u8; 32],
    #[serde_as(as = "[_; 33]")]
    creator: [u8; 33],
    merkle_root: [u8; 32],
    #[serde_as(as = "[_; 64]")]
    signature: [u8; 64],
    treasury: u64,
    burnfee: u64,
    difficulty: u64,
}

impl BlockHeader {
    #[allow(clippy::clippy::new_without_default)]
    pub fn new(
        id: u64,
        timestamp: u64,
        previous_block_hash: SaitoHash,
        creator: SaitoPublicKey,
        merkle_root: SaitoHash,
        signature: SaitoSignature,
        treasury: u64,
        burnfee: u64,
        difficulty: u64,
    ) -> Self {
        Self {
            id,
            timestamp,
            previous_block_hash,
            creator,
            merkle_root,
            signature,
            treasury,
            burnfee,
            difficulty,
        }
    }

    pub fn serialize_for_net(&self) -> Vec<u8> {
        let mut vbytes: Vec<u8> = vec![];
        vbytes.extend(&self.id.to_be_bytes());
        vbytes.extend(&self.timestamp.to_be_bytes());
        vbytes.extend(&self.previous_block_hash);
        vbytes.extend(&self.creator);
        vbytes.extend(&self.merkle_root);
        vbytes.extend(&self.signature);
        vbytes.extend(&self.treasury.to_be_bytes());
        vbytes.extend(&self.burnfee.to_be_bytes());
        vbytes.extend(&self.difficulty.to_be_bytes());
        vbytes
    }

    pub fn deserialize_for_net(bytes: Vec<u8>) -> BlockHeader {
        let id: u64 = u64::from_be_bytes(bytes[4..12].try_into().unwrap());
        let timestamp: u64 = u64::from_be_bytes(bytes[12..20].try_into().unwrap());
        let previous_block_hash: SaitoHash = bytes[20..52].try_into().unwrap();
        let creator: SaitoPublicKey = bytes[52..85].try_into().unwrap();
        let merkle_root: SaitoHash = bytes[85..117].try_into().unwrap();
        let signature: SaitoSignature = bytes[117..181].try_into().unwrap();

        let treasury: u64 = u64::from_be_bytes(bytes[181..189].try_into().unwrap());
        let burnfee: u64 = u64::from_be_bytes(bytes[189..197].try_into().unwrap());
        let difficulty: u64 = u64::from_be_bytes(bytes[197..205].try_into().unwrap());

        BlockHeader::new(
            id,
            timestamp,
            previous_block_hash,
            creator,
            merkle_root,
            signature,
            treasury,
            burnfee,
            difficulty,
        )
    }
}

#[serde_with::serde_as]
#[derive(Serialize, Deserialize, PartialEq, Debug, Clone)]
pub struct Block {
    /// Consensus Level Variables
    id: u64,
    timestamp: u64,
    previous_block_hash: [u8; 32],
    #[serde_as(as = "[_; 33]")]
    creator: [u8; 33],
    merkle_root: [u8; 32],
    #[serde_as(as = "[_; 64]")]
    signature: [u8; 64],
    treasury: u64,
    burnfee: u64,
    difficulty: u64,
    staking_treasury: u64,
    /// Transactions
    pub transactions: Vec<Transaction>,
    /// Self-Calculated / Validated
    pre_hash: SaitoHash,
    /// Self-Calculated / Validated
    hash: SaitoHash,
    /// total fees paid into block
    total_fees: u64,
    /// total fees paid into block
    routing_work_for_creator: u64,
    /// Is Block on longest chain
    lc: bool,
    // has golden ticket
    pub has_golden_ticket: bool,
    // has fee transaction
    pub has_fee_transaction: bool,
    // golden ticket index
    pub golden_ticket_idx: u64,
    // fee transaction index
    pub fee_transaction_idx: u64,
    // number of rebroadcast slips
    pub total_rebroadcast_slips: u64,
    // number of rebroadcast txs
    pub total_rebroadcast_nolan: u64,
    // all ATR txs hashed together
    pub rebroadcast_hash: [u8; 32],
    // the state of the block w/ pruning etc
    pub block_type: BlockType,
}

impl Block {
    #[allow(clippy::clippy::new_without_default)]
    pub fn new() -> Block {
        Block {
            id: 0,
            timestamp: 0,
            previous_block_hash: [0; 32],
            creator: [0; 33],
            merkle_root: [0; 32],
            signature: [0; 64],
            treasury: 0,
            burnfee: 0,
            difficulty: 0,
            staking_treasury: 0,
            transactions: vec![],
            pre_hash: [0; 32],
            hash: [0; 32],
            total_fees: 0,
            routing_work_for_creator: 0,
            lc: false,
            has_golden_ticket: false,
            has_fee_transaction: false,
            golden_ticket_idx: 0,
            fee_transaction_idx: 0,
            total_rebroadcast_slips: 0,
            total_rebroadcast_nolan: 0,
            // must be initialized zeroed-out for proper hashing
            rebroadcast_hash: [0; 32],
            //filename: String::new(),
            block_type: BlockType::Full,
        }
    }

    pub fn get_header(&self) -> BlockHeader {
        BlockHeader {
            id: self.id,
            timestamp: self.timestamp,
            previous_block_hash: self.previous_block_hash,
            creator: self.creator,
            merkle_root: self.merkle_root,
            signature: self.signature,
            treasury: self.treasury,
            burnfee: self.burnfee,
            difficulty: self.difficulty,
        }
    }

    pub fn get_transactions(&self) -> &Vec<Transaction> {
        &self.transactions
    }

    pub fn get_hash(&self) -> SaitoHash {
        self.hash
    }

    pub fn get_lc(&self) -> bool {
        self.lc
    }

    pub fn get_id(&self) -> u64 {
        self.id
    }

    pub fn get_timestamp(&self) -> u64 {
        self.timestamp
    }

    pub fn get_previous_block_hash(&self) -> SaitoHash {
        self.previous_block_hash
    }

    pub fn get_creator(&self) -> SaitoPublicKey {
        self.creator
    }

    pub fn get_merkle_root(&self) -> SaitoHash {
        self.merkle_root
    }

    pub fn get_signature(&self) -> SaitoSignature {
        self.signature
    }

    pub fn get_treasury(&self) -> u64 {
        self.treasury
    }

    pub fn get_staking_treasury(&self) -> u64 {
        self.staking_treasury
    }

    pub fn get_burnfee(&self) -> u64 {
        self.burnfee
    }

    pub fn get_block_type(&self) -> BlockType {
        self.block_type
    }

    pub fn get_difficulty(&self) -> u64 {
        self.difficulty
    }

    pub fn get_has_golden_ticket(&self) -> bool {
        self.has_golden_ticket
    }

    pub fn get_has_fee_transaction(&self) -> bool {
        self.has_fee_transaction
    }

    pub fn get_golden_ticket_idx(&self) -> u64 {
        self.golden_ticket_idx
    }

    pub fn get_fee_transaction_idx(&self) -> u64 {
        self.fee_transaction_idx
    }

    pub fn get_pre_hash(&self) -> SaitoHash {
        self.pre_hash
    }

    pub fn get_total_fees(&self) -> u64 {
        self.total_fees
    }

    pub fn get_routing_work_for_creator(&self) -> u64 {
        self.routing_work_for_creator
    }

    pub fn set_routing_work_for_creator(&mut self, routing_work_for_creator: u64) {
        self.routing_work_for_creator = routing_work_for_creator;
    }

    pub fn set_has_golden_ticket(&mut self, hgt: bool) {
        self.has_golden_ticket = hgt;
    }

    pub fn set_has_fee_transaction(&mut self, hft: bool) {
        self.has_fee_transaction = hft;
    }

    pub fn set_golden_ticket_idx(&mut self, idx: u64) {
        self.golden_ticket_idx = idx;
    }

    pub fn set_fee_transaction_idx(&mut self, idx: u64) {
        self.fee_transaction_idx = idx;
    }

    pub fn set_total_fees(&mut self, total_fees: u64) {
        self.total_fees = total_fees;
    }

    pub fn set_transactions(&mut self, transactions: &mut Vec<Transaction>) {
        self.transactions = transactions.to_vec();
    }

    //pub fn set_transactions(&mut self, transactions: Vec<Transaction>) {
    //    self.transactions = transactions;
    //}

    pub fn set_block_type(&mut self, block_type: BlockType) {
        self.block_type = block_type;
    }

    pub fn set_id(&mut self, id: u64) {
        self.id = id;
    }

    pub fn set_lc(&mut self, lc: bool) {
        self.lc = lc;
    }

    pub fn set_timestamp(&mut self, timestamp: u64) {
        self.timestamp = timestamp;
    }

    pub fn set_previous_block_hash(&mut self, previous_block_hash: SaitoHash) {
        self.previous_block_hash = previous_block_hash;
    }

    pub fn set_creator(&mut self, creator: SaitoPublicKey) {
        self.creator = creator;
    }

    pub fn set_merkle_root(&mut self, merkle_root: SaitoHash) {
        self.merkle_root = merkle_root;
    }

    pub fn set_signature(&mut self, signature: SaitoSignature) {
        self.signature = signature;
    }

    pub fn set_staking_treasury(&mut self, staking_treasury: u64) {
        self.staking_treasury = staking_treasury;
    }

    pub fn set_treasury(&mut self, treasury: u64) {
        self.treasury = treasury;
    }

    pub fn set_burnfee(&mut self, burnfee: u64) {
        self.burnfee = burnfee;
    }

    pub fn set_difficulty(&mut self, difficulty: u64) {
        self.difficulty = difficulty;
    }

    pub fn set_pre_hash(&mut self, pre_hash: SaitoHash) {
        self.pre_hash = pre_hash;
    }

    pub fn set_hash(&mut self, hash: SaitoHash) {
        self.hash = hash;
    }

    pub fn add_transaction(&mut self, tx: Transaction) {
        self.transactions.push(tx);
    }

    //
    // if the block is not at the proper type, try to upgrade it to have the
    // data that is necessary for blocks of that type if possible. if this is
    // not possible, return false. if it is possible, return true once upgraded.
    //
    pub async fn upgrade_block_to_block_type(&mut self, block_type: BlockType) -> bool {
        println!("upgrade_block_to_block_type {:?}", self.block_type);
        if self.block_type == block_type {
            return true;
        }

        //
        // if the block type needed is full and we are not,
        // load the block if it exists on disk.
        //
        if block_type == BlockType::Full {
            let mut new_block =
                Storage::load_block_from_disk(Storage::generate_block_filename(&self)).await;
            let hash_for_signature = hash(&new_block.serialize_for_signature());
            new_block.set_pre_hash(hash_for_signature);
            let hash_for_hash = hash(&new_block.serialize_for_hash());
            new_block.set_hash(hash_for_hash);

            //
            // in-memory swap copying txs in block from mempool
            //
            mem::swap(&mut new_block.transactions, &mut self.transactions);
            //
            // transactions need hashes
            //
            self.generate_metadata();
            self.set_block_type(BlockType::Full);

            return true;
        }

        return false;
    }

    //
    // if the block is not at the proper type, try to downgrade it by removing elements
    // that take up significant amounts of data / memory. if this is possible return
    // true, otherwise return false.
    //
    pub async fn downgrade_block_to_block_type(&mut self, block_type: BlockType) -> bool {
        //println!("downgrading block: {}", self.get_id());

        if self.block_type == block_type {
            return true;
        }

        //
        // if the block type needed is full and we are not,
        // load the block if it exists on disk.
        //
        if block_type == BlockType::Pruned {
            println!("pruning!");
            self.transactions = vec![];
            self.set_block_type(BlockType::Pruned);
            return true;
        }

        return false;
    }

    pub fn sign(&mut self, publickey: SaitoPublicKey, privatekey: SaitoPrivateKey) {
        //
        // we set final data
        //
        self.set_creator(publickey);
        self.generate_hashes();
        self.set_signature(sign(&self.get_pre_hash(), privatekey));
    }

    pub fn generate_hashes(&mut self) -> SaitoHash {
        //
        // fastest known way that isn't bincode ??
        //
        let hash_for_signature = hash(&self.serialize_for_signature());
        self.set_pre_hash(hash_for_signature);
        let hash_for_hash = hash(&self.serialize_for_hash());
        self.set_hash(hash_for_hash);

        hash_for_hash
    }

    // serialize the pre_hash and the signature_for_source into a
    // bytes array that can be hashed and then have the hash set.
    pub fn serialize_for_hash(&self) -> Vec<u8> {
        let mut vbytes: Vec<u8> = vec![];
        vbytes.extend(&self.get_pre_hash());
        vbytes.extend(&self.get_signature());
        vbytes.extend(&self.get_previous_block_hash());
        vbytes
    }

    // serialize major block components for block signature
    // this will manually calculate the merkle_root if necessary
    // but it is advised that the merkle_root be already calculated
    // to avoid speed issues.
    pub fn serialize_for_signature(&self) -> Vec<u8> {
        let mut vbytes: Vec<u8> = vec![];
        vbytes.extend(&self.id.to_be_bytes());
        vbytes.extend(&self.timestamp.to_be_bytes());
        vbytes.extend(&self.previous_block_hash);
        vbytes.extend(&self.creator);
        vbytes.extend(&self.merkle_root);
        vbytes.extend(&self.treasury.to_be_bytes());
        vbytes.extend(&self.staking_treasury.to_be_bytes());
        vbytes.extend(&self.burnfee.to_be_bytes());
        vbytes.extend(&self.difficulty.to_be_bytes());
        vbytes
    }

    /// Serialize a Block for transport or disk.
    /// [len of transactions - 4 bytes - u32]
    /// [id - 8 bytes - u64]
    /// [timestamp - 8 bytes - u64]
    /// [previous_block_hash - 32 bytes - SHA 256 hash]
    /// [creator - 33 bytes - Secp25k1 pubkey compact format]
    /// [merkle_root - 32 bytes - SHA 256 hash
    /// [signature - 64 bytes - Secp25k1 sig]
    /// [treasury - 8 bytes - u64]
    /// [staking_treasury - 8 bytes - u64]
    /// [burnfee - 8 bytes - u64]
    /// [difficulty - 8 bytes - u64]
    /// [transaction][transaction][transaction]...
    pub fn serialize_for_net(&self) -> Vec<u8> {
        let mut vbytes: Vec<u8> = vec![];
        vbytes.extend(&(self.transactions.iter().len() as u32).to_be_bytes());
        vbytes.extend(&self.id.to_be_bytes());
        vbytes.extend(&self.timestamp.to_be_bytes());
        vbytes.extend(&self.previous_block_hash);
        vbytes.extend(&self.creator);
        vbytes.extend(&self.merkle_root);
        vbytes.extend(&self.signature);
        vbytes.extend(&self.treasury.to_be_bytes());
        vbytes.extend(&self.staking_treasury.to_be_bytes());
        vbytes.extend(&self.burnfee.to_be_bytes());
        vbytes.extend(&self.difficulty.to_be_bytes());
        let mut serialized_txs = vec![];
        self.transactions.iter().for_each(|transaction| {
            serialized_txs.extend(transaction.serialize_for_net());
        });
        vbytes.extend(serialized_txs);
        vbytes
    }
    /// Deserialize from bytes to a Block.
    /// [len of transactions - 4 bytes - u32]
    /// [id - 8 bytes - u64]
    /// [timestamp - 8 bytes - u64]
    /// [previous_block_hash - 32 bytes - SHA 256 hash]
    /// [creator - 33 bytes - Secp25k1 pubkey compact format]
    /// [merkle_root - 32 bytes - SHA 256 hash
    /// [signature - 64 bytes - Secp25k1 sig]
    /// [treasury - 8 bytes - u64]
    /// [staking_treasury - 8 bytes - u64]
    /// [burnfee - 8 bytes - u64]
    /// [difficulty - 8 bytes - u64]
    /// [transaction][transaction][transaction]...
    pub fn deserialize_for_net(bytes: Vec<u8>) -> Block {
        let transactions_len: u32 = u32::from_be_bytes(bytes[0..4].try_into().unwrap());
        let id: u64 = u64::from_be_bytes(bytes[4..12].try_into().unwrap());
        let timestamp: u64 = u64::from_be_bytes(bytes[12..20].try_into().unwrap());
        let previous_block_hash: SaitoHash = bytes[20..52].try_into().unwrap();
        let creator: SaitoPublicKey = bytes[52..85].try_into().unwrap();
        let merkle_root: SaitoHash = bytes[85..117].try_into().unwrap();
        let signature: SaitoSignature = bytes[117..181].try_into().unwrap();

        let treasury: u64 = u64::from_be_bytes(bytes[181..189].try_into().unwrap());
        let staking_treasury: u64 = u64::from_be_bytes(bytes[189..197].try_into().unwrap());

        let burnfee: u64 = u64::from_be_bytes(bytes[197..205].try_into().unwrap());
        let difficulty: u64 = u64::from_be_bytes(bytes[205..213].try_into().unwrap());
        let mut transactions = vec![];
        let mut start_of_transaction_data = BLOCK_HEADER_SIZE;
        for _n in 0..transactions_len {
            let inputs_len: u32 = u32::from_be_bytes(
                bytes[start_of_transaction_data..start_of_transaction_data + 4]
                    .try_into()
                    .unwrap(),
            );
            let outputs_len: u32 = u32::from_be_bytes(
                bytes[start_of_transaction_data + 4..start_of_transaction_data + 8]
                    .try_into()
                    .unwrap(),
            );
            let message_len: usize = u32::from_be_bytes(
                bytes[start_of_transaction_data + 8..start_of_transaction_data + 12]
                    .try_into()
                    .unwrap(),
            ) as usize;
            let path_len: usize = u32::from_be_bytes(
                bytes[start_of_transaction_data + 12..start_of_transaction_data + 16]
                    .try_into()
                    .unwrap(),
            ) as usize;
            let end_of_transaction_data = start_of_transaction_data
                + TRANSACTION_SIZE
                + ((inputs_len + outputs_len) as usize * SLIP_SIZE)
                + message_len
                + path_len as usize * HOP_SIZE;
            let transaction = Transaction::deserialize_from_net(
                bytes[start_of_transaction_data..end_of_transaction_data].to_vec(),
            );
            transactions.push(transaction);
            start_of_transaction_data = end_of_transaction_data;
        }

        let mut block = Block::new();
        block.set_id(id);
        block.set_timestamp(timestamp);
        block.set_previous_block_hash(previous_block_hash);
        block.set_creator(creator);
        block.set_merkle_root(merkle_root);
        block.set_signature(signature);
        block.set_treasury(treasury);
        block.set_burnfee(burnfee);
        block.set_difficulty(difficulty);
        block.set_staking_treasury(staking_treasury);

        block.set_transactions(&mut transactions);
        block
    }

    //
    // TODO - this logic should probably be in the merkle-root class
    //
    pub fn generate_merkle_root(&self) -> SaitoHash {
        if self.transactions.len() == 0 {
            return [0; 32];
        }

        let tx_sig_hashes: Vec<SaitoHash> = self
            .transactions
            .iter()
            .map(|tx| tx.get_hash_for_signature().unwrap())
            .collect();

        let mut mrv: Vec<MerkleTreeLayer> = vec![];

        //
        // or let's try another approach
        //
        let tsh_len = tx_sig_hashes.len();
        let mut leaf_depth = 0;

        for i in 0..tsh_len {
            if (i + 1) < tsh_len {
                mrv.push(MerkleTreeLayer::new(
                    tx_sig_hashes[i],
                    tx_sig_hashes[i + 1],
                    leaf_depth,
                ));
            } else {
                mrv.push(MerkleTreeLayer::new(tx_sig_hashes[i], [0; 32], leaf_depth));
            }
        }

        let mut start_point = 0;
        let mut stop_point = mrv.len();
        let mut keep_looping = true;

        while keep_looping {
            // processing new layer
            leaf_depth += 1;

            // hash the parent in parallel
            mrv[start_point..stop_point]
                .par_iter_mut()
                .all(|leaf| leaf.hash());

            let start_point_old = start_point;
            start_point = mrv.len();

            for i in (start_point_old..stop_point).step_by(2) {
                if (i + 1) < stop_point {
                    mrv.push(MerkleTreeLayer::new(
                        mrv[i].get_hash(),
                        mrv[i + 1].get_hash(),
                        leaf_depth,
                    ));
                } else {
                    mrv.push(MerkleTreeLayer::new(mrv[i].get_hash(), [0; 32], leaf_depth));
                }
            }

            stop_point = mrv.len();
            if stop_point > 0 {
                keep_looping = start_point < stop_point - 1;
            } else {
                keep_looping = false;
            }
        }

        //
        // hash the final leaf
        //
        mrv[start_point].hash();
        mrv[start_point].get_hash()
    }

    //
    // generate hashes and payouts and fee calculations
    //
    pub async fn generate_consensus_values(&self, blockchain: &Blockchain) -> ConsensusValues {
        let mut cv = ConsensusValues::new();

        //
        // calculate total fees
        //
        // calculate fee and golden ticket indices
        //
        let mut idx: usize = 0;
        for transaction in &self.transactions {
            if !transaction.is_fee_transaction() {
                cv.total_fees += transaction.get_total_fees();
            } else {
                cv.ft_num += 1;
                cv.ft_idx = Some(idx);
            }
            if transaction.is_golden_ticket() {
                cv.gt_num += 1;
                cv.gt_idx = Some(idx);
            }
            idx += 1;
        }

        //
        // calculate expected burn-fee
        //
        if let Some(previous_block) = blockchain.blocks.get(&self.get_previous_block_hash()) {
            let difficulty = previous_block.get_difficulty();
            if !previous_block.get_has_golden_ticket() && cv.gt_num == 0 {
                if difficulty > 0 {
                    //println!("PREVIOUS BLOCK DIFFICULTY IS GREATER THAN 0");
                    cv.expected_difficulty = previous_block.get_difficulty() - 1;
                }
            } else if previous_block.get_has_golden_ticket() && cv.gt_num > 0 {
                //println!("WE'RE ADDING ONE TO DIFFICULTY");
                cv.expected_difficulty = difficulty + 1;
            } else {
                //println!("DIFFICULTY REMAINS THE SAME");
                cv.expected_difficulty = difficulty;
            }
        } else {
            println!("Previous block not found");
        }

        //
        // calculate automatic transaction rebroadcasts / ATR / atr
        //
        if self.get_id() > GENESIS_PERIOD {
            let pruned_block_hash = blockchain
                .blockring
                .get_longest_chain_block_hash_by_block_id(self.get_id() - 2);

            println!("pruned block hash: {:?}", pruned_block_hash);
            println!(
                "pruned block hash hex: {:?}",
                &hex::encode(&pruned_block_hash)
            );

            //
            // generate metadata should have prepared us with a pre-prune block
            // that contains all of the transactions and is ready to have its
            // ATR rebroadcasts calculated.
            //
            if let Some(pruned_block) = blockchain.blocks.get(&pruned_block_hash) {
                //
                // identify all unspent transactions
                //
                for transaction in &pruned_block.transactions {
                    for output in transaction.get_outputs() {
                        //
                        // valid means spendable and non-zero
                        //
                        if output.validate(&blockchain.utxoset) {
                            if output.get_amount() > 200_000_000 {
                                cv.total_rebroadcast_nolan += output.get_amount();
                                cv.total_rebroadcast_fees_nolan += 200_000_000;
                                cv.total_rebroadcast_slips += 1;

                                //
                                // create rebroadcast transaction
                                //
                                // TODO - floating fee based on previous block average
                                //
                                println!(
                                    "GENERATING REBROADCAST TX: {:?}",
                                    transaction.get_transaction_type()
                                );
                                let rebroadcast_transaction =
                                    Transaction::generate_rebroadcast_transaction(
                                        &transaction,
                                        output,
                                        200_000_000,
                                    );

                                //
                                // update cryptographic hash of all ATRs
                                //
                                let mut vbytes: Vec<u8> = vec![];
                                vbytes.extend(&cv.rebroadcast_hash);
                                vbytes.extend(&rebroadcast_transaction.serialize_for_signature());
                                cv.rebroadcast_hash = hash(&vbytes);

                                cv.rebroadcasts.push(rebroadcast_transaction);
                            } else {
                                //
                                // rebroadcast dust is either collected into the treasury or
                                // distributed as a fee for the next block producer. for now
                                // we will simply distribute it as a fee. we may need to
                                // change this if the DUST becomes a significant enough amount
                                // each block to reduce consensus security.
                                //
                                cv.total_rebroadcast_fees_nolan += output.get_amount();
                            }
                        }
                    }
                }
            }
        }

        //
        // calculate fee transaction
        //
        if let Some(gt_idx) = cv.gt_idx {
            //
            // grab random input from golden ticket
            //
            let golden_ticket: GoldenTicket = GoldenTicket::deserialize_for_transaction(
                self.transactions[gt_idx].get_message().to_vec(),
            );
            let random_number = hash(&golden_ticket.get_random().to_vec());
            let miner_publickey = golden_ticket.get_publickey();

            //
            // payout is from last block
            //
            if let Some(previous_block) = blockchain.blocks.get(&self.get_previous_block_hash()) {
                let mut transaction = Transaction::new();
                transaction.set_transaction_type(TransactionType::Fee);

                //
                // calculate miner and router payments
                //
                let miner_payment = previous_block.get_total_fees() / 2;
                let router_payment = previous_block.get_total_fees() - miner_payment;
                let block_payouts: RouterPayout = previous_block.find_winning_router(random_number);
                let router_publickey = block_payouts.publickey;
                let next_random_number = block_payouts.random_number;

                let mut output1 = Slip::new();
                output1.set_publickey(miner_publickey);
                output1.set_amount(miner_payment);
                output1.set_slip_type(SlipType::MinerOutput);
                output1.set_slip_ordinal(0);

                let mut output2 = Slip::new();
                output2.set_publickey(router_publickey);
                output2.set_amount(router_payment);
                output2.set_slip_type(SlipType::RouterOutput);
                output2.set_slip_ordinal(1);

                transaction.add_output(output1);
                transaction.add_output(output2);

                //
                // do we have any staker payments to make
                //
                if let Some(previous_previous_block) = blockchain
                    .blocks
                    .get(&previous_block.get_previous_block_hash())
                {
                    //
                    // if the previous_block did not contain a golden ticket, then we can make a
                    // payout to a random staker.
                    //
                    if previous_block.get_has_golden_ticket() == false {
                        //
                        let mut slip_ordinal_to_apply = 2;

                        //
                        // calculate miner and router payments
                        //
                        // the staker payout is contained in the slip of the winner. this is
                        // because we calculate it afresh every time we reset the staking table
                        // the payment for the router requires calculating the amount that will
                        // be withheld for the staker treasury, which is what previous_staker_
                        // payment is measuring.
                        //
                        let previous_staker_payment = previous_previous_block.get_total_fees() / 2;
                        let previous_router_payment =
                            previous_previous_block.get_total_fees() - previous_staker_payment;
                        // the staker treasury gets the amount that would be paid out to the staker
                        // if we were paying them from THIS loop of the blockchain rather than the
                        // average amount.
                        cv.staking_treasury = previous_staker_payment as i64;

                        //
                        // next_random_number
                        //
                        let staker_slip_option =
                            blockchain.staking.find_winning_staker(next_random_number);
                        let another_random_number = hash(&next_random_number.to_vec());
                        let block_payouts2: RouterPayout =
                            previous_block.find_winning_router(another_random_number);
                        let previous_winning_router = block_payouts2.publickey;

                        if let Some(staker_slip) = staker_slip_option {
                            let mut output3 = Slip::new();
                            output3.set_publickey(staker_slip.get_publickey());
                            // the payout is the return on staking, stored separately so that the
                            // UTXO for the slip will still validate.
                            output3.set_amount(staker_slip.get_amount() + staker_slip.get_payout());

                            // remove from staking treasury as we are paying out
                            cv.staking_treasury -= staker_slip.get_amount() as i64;

                            output3.set_slip_type(SlipType::StakerOutput);
                            output3.set_slip_ordinal(slip_ordinal_to_apply);
                            slip_ordinal_to_apply += 1;
                            transaction.add_output(output3);

                            //
                            // add staker input as tx input so it is spent
                            //
                            transaction.add_input(staker_slip);
                        }

                        let mut output4 = Slip::new();
                        output4.set_publickey(previous_winning_router);
                        output4.set_amount(previous_router_payment);
                        output4.set_slip_type(SlipType::RouterOutput);
                        output4.set_slip_ordinal(slip_ordinal_to_apply);
                        transaction.add_output(output4);

                        //
                        // in case we loop back further, use this random number
                        //
                        let _yet_another_random_number = block_payouts2.random_number;
                    }
                }

                //
                // fee transaction added to consensus values
                //
                cv.fee_transaction = Some(transaction);
            }
        }

        //
        // if there is no golden ticket AND the previous_block did not have a golden ticket
        // either then there has been no payout for the previous_previous_block and we
        // should capture the funds in the treasury.
        //
        if cv.gt_num == 0 {
            if let Some(previous_block) = blockchain.blocks.get(&self.get_previous_block_hash()) {
                if previous_block.get_has_golden_ticket() == false {
                    if let Some(previous_previous_block) = blockchain
                        .blocks
                        .get(&previous_block.get_previous_block_hash())
                    {
                        //
                        // TODO - we can look into upgrading consensus eventually to stop coinage from
                        // slipping off the chain. but we can punt on that until receding further into
                        // the chain is understood in terms of its impact on spam-attacks on the chain
                        // tip.
                        //
                        cv.nolan_falling_off_chain = previous_previous_block.get_total_fees();
                    }
                }
            }
        }

        cv
    }

    pub fn find_winning_router(&self, random_number: SaitoHash) -> RouterPayout {
        let mut rp = RouterPayout::new();

        //
        // find winning nolan
        //
        let x = U256::from_big_endian(&random_number);
        //
        // fee calculation should be the same used in block when
        // generating the fee transaction.
        //
        let y = self.get_total_fees();

        //
        // if there are no fees, payout to
        //
        if y == 0 {
            rp.publickey = [0; 33];
            rp.random_number = hash(&random_number.to_vec());
            return rp;
        }

        let z = U256::from_big_endian(&y.to_be_bytes());
        let (zy, _bolres) = x.overflowing_rem(z);
        let winning_nolan = zy.low_u64();
        // we may need function-timelock object if we need to recreate
        // an ATR transaction to pick the winning routing node.
        let winning_tx_placeholder: Transaction;
        let mut winning_tx: &Transaction;

        //
        // winning TX contains the winning nolan
        //
        // either a fee-paying transaction or an ATR transaction
        //
        winning_tx = &self.transactions[0];
        for transaction in &self.transactions {
            if transaction.cumulative_fees > winning_nolan {
                break;
            }
            winning_tx = &transaction;
        }

        //
        // if winner is atr, we take inside TX
        //
        if winning_tx.get_transaction_type() == TransactionType::ATR {
            let tmptx = winning_tx.get_message().to_vec();
            winning_tx_placeholder = Transaction::deserialize_from_net(tmptx);
            winning_tx = &winning_tx_placeholder;
        }

        //
        // hash random number to pick routing node
        //
        let random_number2 = hash(&random_number.to_vec());
        rp.publickey = winning_tx.get_winning_routing_node(random_number2);
        rp.random_number = hash(&random_number2.to_vec());

        rp
    }

    pub fn on_chain_reorganization(
        &self,
        utxoset: &mut AHashMap<SaitoUTXOSetKey, u64>,
        longest_chain: bool,
    ) -> bool {
        for tx in &self.transactions {
            tx.on_chain_reorganization(utxoset, longest_chain, self.get_id());
        }
        true
    }

    //
    // before we validate the block we need to generate some information such
    // as the hash of the transaction message data that is used to generate
    // the signature. because this requires mutable access to the transactions
    // Rust forces us to do it in a separate function.
    //
    // we first calculate as much information as we can in parallel before
    // sweeping through the transactions to find out what percentage of the
    // cumulative block fees they contain.
    //
    pub fn generate_metadata(&mut self) -> bool {
        println!(" ... block.prevalid - pre hash:  {:?}", create_timestamp());

        //
        // if we are generating the metadata for a block, we use the
        // publickey of the block creator when we calculate the fees
        // and the routing work.
        //
        let creator_publickey = self.get_creator();

        let _transactions_pre_calculated = &self
            .transactions
            .par_iter_mut()
            .all(|tx| tx.generate_metadata(creator_publickey));

        println!(" ... block.prevalid - pst hash:  {:?}", create_timestamp());

        //
        // we need to calculate the cumulative figures AFTER the
        // original figures.
        //
        let mut cumulative_fees = 0;
        let mut cumulative_work = 0;

        let mut has_golden_ticket = false;
        let mut has_fee_transaction = false;
        let mut golden_ticket_idx = 0;
        let mut fee_transaction_idx = 0;

        //
        // we have to do a single sweep through all of the transactions in
        // non-parallel to do things like generate the cumulative order of the
        // transactions in the block for things like work and fee calculations
        // for the lottery.
        //
        // we take advantage of the sweep to perform other pre-validation work
        // like counting up our ATR transactions and generating the hash
        // commitment for all of our rebroadcasts.
        //
        for i in 0..self.transactions.len() {
            let transaction = &mut self.transactions[i];

            cumulative_fees = transaction.generate_metadata_cumulative_fees(cumulative_fees);
            cumulative_work = transaction.generate_metadata_cumulative_work(cumulative_work);

            //
            // also check the transactions for golden ticket and fees
            //
            match transaction.get_transaction_type() {
                TransactionType::Fee => {
                    has_fee_transaction = true;
                    fee_transaction_idx = i as u64;
                }
                TransactionType::GoldenTicket => {
                    has_golden_ticket = true;
                    golden_ticket_idx = i as u64;
                }
                TransactionType::ATR => {
                    let mut vbytes: Vec<u8> = vec![];
                    vbytes.extend(&self.rebroadcast_hash);
                    vbytes.extend(&transaction.serialize_for_signature());
                    self.rebroadcast_hash = hash(&vbytes);

                    for input in transaction.get_inputs() {
                        self.total_rebroadcast_slips += 1;
                        self.total_rebroadcast_nolan += input.get_amount();
                    }
                }
                _ => {}
            };
        }

        self.set_has_fee_transaction(has_fee_transaction);
        self.set_has_golden_ticket(has_golden_ticket);
        self.set_fee_transaction_idx(fee_transaction_idx);
        self.set_golden_ticket_idx(golden_ticket_idx);

        //
        // update block with total fees
        //
        self.set_total_fees(cumulative_fees);
        self.set_routing_work_for_creator(cumulative_work);

        println!(" ... block.pre_validation_done:  {:?}", create_timestamp());

        true
    }

    pub async fn validate(
        &self,
        blockchain: &Blockchain,
        utxoset: &AHashMap<SaitoUTXOSetKey, u64>,
        staking: &Staking,
    ) -> bool {
        //
        // no transactions? no thank you
        //
        if self.transactions.len() == 0 {
            println!("ERROR 424342: block does not validate as it has no transactions");
            return false;
        }

        println!(" ... block.validate: (burn fee)  {:?}", create_timestamp());

        //
        // Consensus Values
        //
        // consensus data refers to the info in the proposed block that depends
        // on its relationship to other blocks in the chain -- things like the burn
        // fee, the ATR transactions, the golden ticket solution and more.
        //
        // the first step in validating our block is asking our software to calculate
        // what it thinks this data should be. this same function should have been
        // used by the block creator to create this block, so consensus rules allow us
        // to validate it by checking the variables we can see in our block with what
        // they should be given this function.
        //
        let cv = self.generate_consensus_values(&blockchain).await;

        //
        // Previous Block
        //
        // many kinds of validation like the burn fee and the golden ticket solution
        // require the existence of the previous block in order to validate. we put all
        // of these validation steps below so they will have access to the previous block
        //
        // if no previous block exists, we are valid only in a limited number of
        // circumstances, such as this being the first block we are adding to our chain.
        //
        if let Some(previous_block) = blockchain.blocks.get(&self.get_previous_block_hash()) {
            //
            // validate treasury
            //
            if self.get_treasury() != previous_block.get_treasury() + cv.nolan_falling_off_chain {
                println!(
                    "ERROR: treasury does not validate: {} expected versus {} found",
                    (previous_block.get_treasury() + cv.nolan_falling_off_chain),
                    self.get_treasury(),
                );
                return false;
            }

            //
            // validate staking treasury
            //
            let mut adjusted_staking_treasury = previous_block.get_staking_treasury();
            if cv.staking_treasury < 0 {
                let x = cv.staking_treasury * -1;
                if adjusted_staking_treasury > x as u64 {
                    adjusted_staking_treasury -= x as u64;
                } else {
                    adjusted_staking_treasury = 0;
                }
            } else {
                let x: u64 = cv.staking_treasury as u64;
                adjusted_staking_treasury += x;
            }

            if self.get_staking_treasury() != adjusted_staking_treasury {
                println!(
                    "ERROR: staking treasury does not validate: {} expected versus {} found",
                    adjusted_staking_treasury,
                    self.get_staking_treasury(),
                );
                return false;
            }

            //
            // validate burn fee
            //
            let new_burnfee: u64 =
                BurnFee::return_burnfee_for_block_produced_at_current_timestamp_in_nolan(
                    previous_block.get_burnfee(),
                    self.get_timestamp(),
                    previous_block.get_timestamp(),
                );
            if new_burnfee != self.get_burnfee() {
                println!(
                    "ERROR: burn fee does not validate, expected: {}",
                    new_burnfee
                );
                return false;
            }

            println!(" ... burn fee in blk validated:  {:?}", create_timestamp());

            //
            // validate routing work required
            //
            // this checks the total amount of fees that need to be burned in this
            // block to be considered valid according to consensus criteria.
            //
            let amount_of_routing_work_needed: u64 =
                BurnFee::return_routing_work_needed_to_produce_block_in_nolan(
                    previous_block.get_burnfee(),
                    self.get_timestamp(),
                    previous_block.get_timestamp(),
                );
            if self.routing_work_for_creator < amount_of_routing_work_needed {
                println!("Error 510293: block lacking adequate routing work from creator");
                return false;
            }

            println!(" ... done routing work required: {:?}", create_timestamp());

            //
            // validate golden ticket
            //
            // the golden ticket is a special kind of transaction that stores the
            // solution to the network-payment lottery in the transaction message
            // field. it targets the hash of the previous block, which is why we
            // tackle it's validation logic here.
            //
            // first we reconstruct the ticket, then calculate that the solution
            // meets our consensus difficulty criteria. note that by this point in
            // the validation process we have already examined the fee transaction
            // which was generated using this solution. If the solution is invalid
            // we find that out now, and it invalidates the block.
            //
            if let Some(gt_idx) = cv.gt_idx {
                let golden_ticket: GoldenTicket = GoldenTicket::deserialize_for_transaction(
                    self.get_transactions()[gt_idx].get_message().to_vec(),
                );
                let solution = GoldenTicket::generate_solution(
                    golden_ticket.get_random(),
                    golden_ticket.get_publickey(),
                );
                if !GoldenTicket::is_valid_solution(
                    previous_block.get_hash(),
                    solution,
                    previous_block.get_difficulty(),
                ) {
                    println!("ERROR: Golden Ticket solution does not validate against previous block hash and difficulty");
                    return false;
                }
            }
            println!(" ... golden ticket: (validated)  {:?}", create_timestamp());
        }

        println!(" ... block.validate: (merkle rt) {:?}", create_timestamp());

        //
        // validate atr
        //
        // Automatic Transaction Rebroadcasts are removed programmatically from
        // an earlier block in the blockchain and rebroadcast into the latest
        // block, with a fee being deducted to keep the data on-chain. In order
        // to validate ATR we need to make sure we have the correct number of
        // transactions (and ONLY those transactions!) included in our block.
        //
        // we do this by comparing the total number of ATR slips and nolan
        // which we counted in the generate_metadata() function, with the
        // expected number given the consensus values we calculated earlier.
        //
        if cv.total_rebroadcast_slips != self.total_rebroadcast_slips {
            println!("ERROR 624442: rebroadcast slips total incorrect");
            return false;
        }
        if cv.total_rebroadcast_nolan != self.total_rebroadcast_nolan {
            println!("ERROR 294018: rebroadcast nolan amount incorrect");
            return false;
        }
        if cv.rebroadcast_hash != self.rebroadcast_hash {
            println!("ERROR 123422: hash of rebroadcast transactions incorrect");
            return false;
        }

        //
        // validate merkle root
        //
        if self.get_merkle_root() == [0; 32]
            && self.get_merkle_root() != self.generate_merkle_root()
        {
            println!("merkle root is unset or is invalid false 1");
            return false;
        }

        println!(" ... block.validate: (cv-data)   {:?}", create_timestamp());

        //
        // validate fee transactions
        //
        // if this block contains a golden ticket, we have to use the random
        // number associated with the golden ticket to create a fee-transaction
        // that stretches back into previous blocks and finds the winning nodes
        // that should collect payment.
        //
        if let (Some(ft_idx), Some(mut fee_transaction)) = (cv.ft_idx, cv.fee_transaction) {
            //
            // no golden ticket? invalid
            //
            if cv.gt_idx.is_none() {
                println!(
                    "ERROR 48203: block appears to have fee transaction without golden ticket"
                );
                return false;
            }

            //
            // the fee transaction we receive from the CV needs to be updated with
            // block-specific data in the same way that all of the transactions in
            // the block have been. we must do this prior to comparing them.
            //
            fee_transaction.generate_metadata(self.get_creator());

            //println!("CV: {:?}", fee_transaction);
            //println!("BLK: {:?}", self.transactions[ft_idx]);

            let hash1 = hash(&fee_transaction.serialize_for_signature());
            let hash2 = hash(&self.transactions[ft_idx].serialize_for_signature());
            if hash1 != hash2 {
                println!("ERROR 627428: block fee transaction doesn't match cv fee transaction");
                return false;
            }
        }

        //
        // validate difficulty
        //
        // difficulty here refers the difficulty of generating a golden ticket
        // for any particular block. this is the difficulty of the mining
        // puzzle that is used for releasing payments.
        //
        // those more familiar with POW and POS should note that "difficulty" of
        // finding a block is represented in the burn fee variable which we have
        // already examined and validated above. producing a block requires a
        // certain amount of golden ticket solutions over-time, so the
        // distinction is in practice less clean.
        //
        if cv.expected_difficulty != self.get_difficulty() {
            println!(
                "difficulty is false {} vs {}",
                cv.expected_difficulty,
                self.get_difficulty()
            );
            return false;
        }

        println!(" ... block.validate: (txs valid) {:?}", create_timestamp());

        //
        // validate transactions
        //
        // validating transactions requires checking that the signatures are valid,
        // the routing paths are valid, and all of the input slips are pointing
        // to spendable tokens that exist in our UTXOSET. this logic is separate
        // from the validation of block-level variables, so is handled in the
        // transaction objects.
        //
        // this is one of the most computationally intensive parts of processing a
        // block which is why we handle it in parallel. the exact logic needed to
        // examine a transaction may depend on the transaction itself, as we have
        // some specific types (Fee / ATR / etc.) that are generated automatically
        // and may have different requirements.
        //
        // the validation logic for transactions is contained in the transaction
        // class, and the validation logic for slips is contained in the slips
        // class. Note that we are passing in a read-only copy of our UTXOSet so
        // as to determine spendability.
        //
        // TODO - remove when convenient. when transactions fail to validate using
        // parallel processing can make it difficult to find out exactly what the
        // problem is. ergo this code that tries to do them on the main thread so
        // debugging output works.
        //for i in 0..self.transactions.len() {
        //    let transactions_valid2 = self.transactions[i].validate(utxoset);
        //    if transactions_valid2 == false {
        //	println!("TType: {:?}", self.transactions[i].get_transaction_type());
        //    }
        //}

        let transactions_valid = self
            .transactions
            .par_iter()
            .all(|tx| tx.validate(utxoset, staking));

        println!(" ... block.validate: (done all)  {:?}", create_timestamp());

        //
        // and if our transactions are valid, so is the block...
        //
        println!(" ... are txs valid: {}", transactions_valid);
        transactions_valid
    }

    pub async fn generate(
        transactions: &mut Vec<Transaction>,
        previous_block_hash: SaitoHash,
        wallet_lock: Arc<RwLock<Wallet>>,
        blockchain_lock: Arc<RwLock<Blockchain>>,
<<<<<<< HEAD
=======
        current_timestamp: u64,
    ) -> Block {
        return Block::generate_with_timestamp(
            transactions,
            previous_block_hash,
            wallet_lock,
            blockchain_lock,
            current_timestamp,
        )
        .await;
    }

    pub async fn generate_with_timestamp(
        transactions: &mut Vec<Transaction>,
        previous_block_hash: SaitoHash,
        wallet_lock: Arc<RwLock<Wallet>>,
        blockchain_lock: Arc<RwLock<Blockchain>>,
>>>>>>> e37168c8
        current_timestamp: u64,
    ) -> Block {
        let blockchain = blockchain_lock.read().await;

        let wallet = wallet_lock.read().await;
        let publickey = wallet.get_publickey();
        let privatekey = wallet.get_privatekey();

        let mut previous_block_id = 0;
        let mut previous_block_burnfee = 0;
        let mut previous_block_timestamp = 0;
        let mut previous_block_difficulty = 0;
        let mut previous_block_treasury = 0;
        let mut previous_block_staking_treasury = 0;

        if let Some(previous_block) = blockchain.blocks.get(&previous_block_hash) {
            previous_block_id = previous_block.get_id();
            previous_block_burnfee = previous_block.get_burnfee();
            previous_block_timestamp = previous_block.get_timestamp();
            previous_block_difficulty = previous_block.get_difficulty();
            previous_block_treasury = previous_block.get_treasury();
            previous_block_staking_treasury = previous_block.get_staking_treasury();
        }

        let mut block = Block::new();
        block.set_timestamp(current_timestamp);

        let current_burnfee: u64 =
            BurnFee::return_burnfee_for_block_produced_at_current_timestamp_in_nolan(
                previous_block_burnfee,
                current_timestamp,
                previous_block_timestamp,
            );

        block.set_id(previous_block_id + 1);
        block.set_previous_block_hash(previous_block_hash);
        block.set_burnfee(current_burnfee);
        block.set_timestamp(current_timestamp);
        block.set_difficulty(previous_block_difficulty);

        //
        // in-memory swap copying txs in block from mempool
        //
        mem::swap(&mut block.transactions, transactions);

        //
        // contextual values
        //
        let mut cv: ConsensusValues = block.generate_consensus_values(&blockchain).await;

        //
        // TODO - remove
        //
        // for testing create some VIP transactions
        //
        if previous_block_id == 0 {
            for i in 0..10 as i32 {
                println!("generating VIP transaction {}", i);
                let mut transaction =
                    Transaction::generate_vip_transaction(wallet_lock.clone(), publickey, 100000)
                        .await;
                transaction.sign(privatekey);
                block.add_transaction(transaction);
            }
        }

        //
        // ATR transactions
        //
        let rlen = cv.rebroadcasts.len();
        // TODO -- delete if pos
        let _tx_hashes_generated = cv.rebroadcasts[0..rlen]
            .par_iter_mut()
            .all(|tx| tx.generate_metadata(publickey));
        if rlen > 0 {
            block.transactions.append(&mut cv.rebroadcasts);
        }

        //
        // fee transactions
        //
        // if a golden ticket is included in THIS block Saito uses the randomness
        // associated with that golden ticket to create a fair output for the
        // previous block.
        //
        if !cv.fee_transaction.is_none() {
            //
            // creator signs fee transaction
            //
            let mut fee_tx = cv.fee_transaction.unwrap();
            let hash_for_signature: SaitoHash = hash(&fee_tx.serialize_for_signature());
            fee_tx.set_hash_for_signature(hash_for_signature);
            fee_tx.sign(wallet.get_privatekey());

            //
            // and we add it to the block
            //
            block.add_transaction(fee_tx);
        }

        //
        // set difficulty
        //
        if cv.expected_difficulty != 0 {
            block.set_difficulty(cv.expected_difficulty);
        }

        //
        // set treasury
        //
        if cv.nolan_falling_off_chain != 0 {
            block.set_treasury(previous_block_treasury + cv.nolan_falling_off_chain);
        }

        //
        // set staking treasury
        //
        println!(
            "the staking treasury collected this block is: {}",
            cv.staking_treasury
        );

        if cv.staking_treasury != 0 {
            let mut adjusted_staking_treasury = previous_block_staking_treasury;
            if cv.staking_treasury < 0 {
                let x = cv.staking_treasury * -1;
                if adjusted_staking_treasury > x as u64 {
                    adjusted_staking_treasury -= x as u64;
                } else {
                    adjusted_staking_treasury = 0;
                }
            } else {
                adjusted_staking_treasury += cv.staking_treasury as u64;
            }
            println!(
                "adjusted staking treasury written into block {}",
                adjusted_staking_treasury
            );
            block.set_staking_treasury(adjusted_staking_treasury);
        }

        //
        // generate merkle root
        //
        let block_merkle_root = block.generate_merkle_root();
        block.set_merkle_root(block_merkle_root);

        //
        // set the hash too
        //
        block.generate_hashes();

        block.sign(wallet.get_publickey(), wallet.get_privatekey());

        block
    }

    pub async fn delete(&self, utxoset: &mut AHashMap<SaitoUTXOSetKey, u64>) -> bool {
        println!("Deleting data in block...");
        for tx in &self.transactions {
            tx.delete(utxoset).await;
        }
        true
    }
}

//
// TODO
//
// temporary data-serialization of blocks so that we can save
// to disk. These should only be called through the serialization
// functions within the block class, so that all access is
// compartmentalized and we can move to custom serialization
//
// impl From<Vec<u8>> for Block {
//     fn from(data: Vec<u8>) -> Self {
//         bincode::deserialize(&data[..]).unwrap()
//     }
// }

// impl Into<Vec<u8>> for Block {
//     fn into(self) -> Vec<u8> {
//         bincode::serialize(&self).unwrap()
//     }
// }

#[cfg(test)]

mod tests {

    use super::*;
    use crate::{
        slip::Slip,
        time::create_timestamp,
        transaction::{Transaction, TransactionType},
        wallet::Wallet,
    };

    #[test]
    fn block_new_test() {
        let block = Block::new();
        assert_eq!(block.id, 0);
        assert_eq!(block.timestamp, 0);
        assert_eq!(block.previous_block_hash, [0; 32]);
        assert_eq!(block.creator, [0; 33]);
        assert_eq!(block.merkle_root, [0; 32]);
        assert_eq!(block.signature, [0; 64]);
        assert_eq!(block.treasury, 0);
        assert_eq!(block.burnfee, 0);
        assert_eq!(block.difficulty, 0);
        assert_eq!(block.transactions, vec![]);
        assert_eq!(block.hash, [0; 32]);
        assert_eq!(block.total_fees, 0);
        assert_eq!(block.lc, false);
        assert_eq!(block.has_golden_ticket, false);
        assert_eq!(block.has_fee_transaction, false);
    }

    #[test]
    fn block_sign_test() {
        let wallet = Wallet::new("test/testwallet", Some("asdf"));
        let mut block = Block::new();

        block.sign(wallet.get_publickey(), wallet.get_privatekey());

        assert_eq!(block.creator, wallet.get_publickey());
        assert_ne!(block.get_hash(), [0; 32]);
        assert_ne!(block.get_signature(), [0; 64]);
    }

    #[test]
    fn block_generate_hashes() {
        let mut block = Block::new();
        let hash = block.generate_hashes();
        assert_ne!(hash, [0; 32]);
    }

    #[test]
    fn block_serialize_for_signature_hash() {
        let block = Block::new();
        let serialized_body = block.serialize_for_signature();
        assert_eq!(serialized_body.len(), 145);
    }

    #[test]
    fn block_serialize_for_net_test() {
        let mock_input = Slip::new();
        let mock_output = Slip::new();
        let mut mock_tx = Transaction::new();
        mock_tx.set_timestamp(create_timestamp());
        mock_tx.add_input(mock_input.clone());
        mock_tx.add_output(mock_output.clone());
        mock_tx.set_message(vec![104, 101, 108, 111]);
        mock_tx.set_transaction_type(TransactionType::Normal);
        mock_tx.set_signature([1; 64]);

        let mut mock_tx2 = Transaction::new();
        mock_tx2.set_timestamp(create_timestamp());
        mock_tx2.add_input(mock_input);
        mock_tx2.add_output(mock_output);
        mock_tx2.set_message(vec![]);
        mock_tx2.set_transaction_type(TransactionType::Normal);
        mock_tx2.set_signature([2; 64]);

        let timestamp = create_timestamp();

        let mut block = Block::new();
        block.set_id(1);
        block.set_timestamp(timestamp);
        block.set_previous_block_hash([1; 32]);
        block.set_creator([2; 33]);
        block.set_merkle_root([3; 32]);
        block.set_signature([4; 64]);
        block.set_treasury(1);
        block.set_burnfee(2);
        block.set_difficulty(3);
        block.set_transactions(&mut vec![mock_tx, mock_tx2]);

        let serialized_block = block.serialize_for_net();
        let deserialized_block = Block::deserialize_for_net(serialized_block);
        assert_eq!(block, deserialized_block);
        assert_eq!(deserialized_block.get_id(), 1);
        assert_eq!(deserialized_block.get_timestamp(), timestamp);
        assert_eq!(deserialized_block.get_previous_block_hash(), [1; 32]);
        assert_eq!(deserialized_block.get_creator(), [2; 33]);
        assert_eq!(deserialized_block.get_merkle_root(), [3; 32]);
        assert_eq!(deserialized_block.get_signature(), [4; 64]);
        assert_eq!(deserialized_block.get_treasury(), 1);
        assert_eq!(deserialized_block.get_burnfee(), 2);
        assert_eq!(deserialized_block.get_difficulty(), 3);
    }

    #[test]
    fn block_merkle_root_test() {
        let mut block = Block::new();
        let wallet = Wallet::new("test/testwallet", Some("asdf"));

        let mut transactions = (0..5)
            .into_iter()
            .map(|_| {
                let mut transaction = Transaction::new();
                transaction.sign(wallet.get_privatekey());
                transaction
            })
            .collect();

        block.set_transactions(&mut transactions);

        assert!(block.generate_merkle_root().len() == 32);
    }

    #[tokio::test]
    async fn block_downgrade_test() {
        let mut block = Block::new();
        let wallet = Wallet::new("test/testwallet", Some("asdf"));
        let mut transactions = (0..5)
            .into_iter()
            .map(|_| {
                let mut transaction = Transaction::new();
                transaction.sign(wallet.get_privatekey());
                transaction
            })
            .collect();
        block.set_transactions(&mut transactions);

        assert_eq!(block.transactions.len(), 5);
        assert_eq!(block.get_block_type(), BlockType::Full);

        block.downgrade_block_to_block_type(BlockType::Pruned).await;

        assert_eq!(block.transactions.len(), 0);
        assert_eq!(block.get_block_type(), BlockType::Pruned);
    }
}<|MERGE_RESOLUTION|>--- conflicted
+++ resolved
@@ -1524,26 +1524,6 @@
         previous_block_hash: SaitoHash,
         wallet_lock: Arc<RwLock<Wallet>>,
         blockchain_lock: Arc<RwLock<Blockchain>>,
-<<<<<<< HEAD
-=======
-        current_timestamp: u64,
-    ) -> Block {
-        return Block::generate_with_timestamp(
-            transactions,
-            previous_block_hash,
-            wallet_lock,
-            blockchain_lock,
-            current_timestamp,
-        )
-        .await;
-    }
-
-    pub async fn generate_with_timestamp(
-        transactions: &mut Vec<Transaction>,
-        previous_block_hash: SaitoHash,
-        wallet_lock: Arc<RwLock<Wallet>>,
-        blockchain_lock: Arc<RwLock<Blockchain>>,
->>>>>>> e37168c8
         current_timestamp: u64,
     ) -> Block {
         let blockchain = blockchain_lock.read().await;
