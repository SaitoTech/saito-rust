--- conflicted
+++ resolved
@@ -1,6 +1,16 @@
-use crate::{blockchain::{Blockchain, UtxoSet}, burnfee::BurnFee, crypto::{
+use crate::{
+    blockchain::{Blockchain, UtxoSet},
+    burnfee::BurnFee,
+    crypto::{
         hash, sign, SaitoHash, SaitoPrivateKey, SaitoPublicKey, SaitoSignature, SaitoUTXOSetKey,
-    }, golden_ticket::GoldenTicket, merkle::MerkleTreeLayer, slip::{Slip, SlipType, SLIP_SIZE}, time::create_timestamp, transaction::{Transaction, TransactionType, TRANSACTION_SIZE}, wallet::Wallet};
+    },
+    golden_ticket::GoldenTicket,
+    merkle::MerkleTreeLayer,
+    slip::{Slip, SlipType, SLIP_SIZE},
+    time::create_timestamp,
+    transaction::{Transaction, TransactionType, TRANSACTION_SIZE},
+    wallet::Wallet,
+};
 use ahash::AHashMap;
 use bigint::uint::U256;
 use rayon::prelude::*;
@@ -45,9 +55,9 @@
             gt_num: 0,
             gt_idx: None,
             expected_difficulty: 0,
-    	    rebroadcasts: vec![],
-    	    total_rebroadcast_slips: 0,
-    	    total_rebroadcast_nolan: 0,
+            rebroadcasts: vec![],
+            total_rebroadcast_slips: 0,
+            total_rebroadcast_nolan: 0,
         }
     }
 }
@@ -454,12 +464,10 @@
         mrv[start_point].get_hash()
     }
 
-
     //
     // generate hashes and payouts and fee calculations
     //
     pub fn generate_data_to_validate(&self, blockchain: &Blockchain) -> DataToValidate {
-
         let mut cv = DataToValidate::new();
 
         let mut gt_num: u8 = 0;
@@ -467,8 +475,8 @@
         let mut gt_idx_option: Option<usize> = None;
         let mut ft_idx_option: Option<usize> = None;
         let mut total_fees = 0;
-	let mut total_rebroadcast_slips: u64 = 0;
-	let mut total_rebroadcast_nolan: u64 = 0;
+        let mut total_rebroadcast_slips: u64 = 0;
+        let mut total_rebroadcast_nolan: u64 = 0;
         let miner_publickey;
         let router_publickey;
 
@@ -477,8 +485,7 @@
         //
         let mut idx: usize = 0;
         for transaction in &self.transactions {
- 
-           // fee transaction
+            // fee transaction
             if !transaction.is_fee_transaction() {
                 total_fees += transaction.get_total_fees();
             } else {
@@ -495,14 +502,13 @@
             idx += 1;
         }
 
-	//
-	// calculate payments
-	//
+        //
+        // calculate payments
+        //
         if let Some(gt_idx) = gt_idx_option {
-
-	    //
+            //
             // grab random input from golden ticket
-	    //
+            //
             let golden_ticket: GoldenTicket = GoldenTicket::deserialize_for_transaction(
                 self.transactions[gt_idx].get_message().to_vec(),
             );
@@ -511,23 +517,20 @@
             //
             // create fee transaction
             //
-	    if total_fees == 0 {
-
-
-	    } else {
-
+            if total_fees == 0 {
+            } else {
                 //
                 // find winning tx
                 //
                 let x = U256::from_big_endian(&miner_random);
-		// no risk of divide by zero with if / else check
+                // no risk of divide by zero with if / else check
                 let y = total_fees;
 
-		//
-		// random number mod total fees gives us th ewinning
-		// nolan. we are going to pick the transaction that
-		// contains this incremental nolan
-		//
+                //
+                // random number mod total fees gives us th ewinning
+                // nolan. we are going to pick the transaction that
+                // contains this incremental nolan
+                //
                 let z = U256::from_big_endian(&y.to_be_bytes());
                 let (zy, _bolres) = x.overflowing_rem(z);
                 let winning_nolan_in_fees = zy.low_u64();
@@ -545,14 +548,14 @@
                     winning_tx = &transaction;
                 }
 
-		//
-                // winning router is picked by sending a random 
-		// number into the transaction, which is then 
-		// used to select a routing node based on the 
-		// weighted lottery.
-                //
-            	let random_number2 = hash(&miner_random.to_vec());
-           	router_publickey = winning_tx.get_winning_routing_node(random_number2);
+                //
+                // winning router is picked by sending a random
+                // number into the transaction, which is then
+                // used to select a routing node based on the
+                // weighted lottery.
+                //
+                let random_number2 = hash(&miner_random.to_vec());
+                router_publickey = winning_tx.get_winning_routing_node(random_number2);
 
                 //
                 // winning miner from golden ticket
@@ -569,8 +572,8 @@
                 let miner_payment = total_fees / 2;
                 let router_payment = total_fees - miner_payment;
 
-	        let mut transaction = Transaction::new();
-	        transaction.set_transaction_type(TransactionType::Fee);
+                let mut transaction = Transaction::new();
+                transaction.set_transaction_type(TransactionType::Fee);
 
                 let mut input1 = Slip::new();
                 input1.set_publickey(miner_publickey);
@@ -605,7 +608,6 @@
                 // fee transaction added to consensus values
                 //
                 cv.fee_transaction = Some(transaction);
-
             }
 
             //
@@ -616,7 +618,6 @@
             cv.gt_idx = gt_idx_option;
             cv.gt_num = gt_num;
         }
-
 
         //
         // calculate expected burn-fee given previous block
@@ -634,53 +635,50 @@
             }
         }
 
-
         //
         // calculate automatic transaction rebroadcasts / ATR / atr
         //
-	if self.get_id() > 2 {
-
-	let pruned_block_hash = blockchain.blockring.get_longest_chain_block_hash_by_block_id(self.get_id()-2);
-println!("pruned block hash: {:?}", pruned_block_hash);
-
-        if let Some(pruned_block) = blockchain.blocks.get(&pruned_block_hash) {
-
-	    //
-	    // identify all unspent transactions
-	    //
-	    for transaction in &pruned_block.transactions {
-	        for output in transaction.get_outputs() {
-
-		    //
-		    // valid means spendable and non-zero
-		    //
-		    if output.validate(&blockchain.utxoset) {
-
-			total_rebroadcast_slips += 1;
-			total_rebroadcast_nolan += output.get_amount();
-
-			//
-			// create rebroadcast transaction
-			//
-			// TODO - floating fee based on previous block average
-			//
-			let rebroadcast_transaction = Transaction::generate_rebroadcast_transaction(
-			    &transaction,
-			    output,
-			    200_000_000,
-			);
-
-println!("WE HAVE A TX TO PRUNE / REBROADCAST!");
-			cv.rebroadcasts.push(rebroadcast_transaction);
-		    }
-		}
-	    }
-
-	    cv.total_rebroadcast_slips = total_rebroadcast_slips;
-	    cv.total_rebroadcast_nolan = total_rebroadcast_nolan;
-
-	}
-	}
+        if self.get_id() > 2 {
+            let pruned_block_hash = blockchain
+                .blockring
+                .get_longest_chain_block_hash_by_block_id(self.get_id() - 2);
+            println!("pruned block hash: {:?}", pruned_block_hash);
+
+            if let Some(pruned_block) = blockchain.blocks.get(&pruned_block_hash) {
+                //
+                // identify all unspent transactions
+                //
+                for transaction in &pruned_block.transactions {
+                    for output in transaction.get_outputs() {
+                        //
+                        // valid means spendable and non-zero
+                        //
+                        if output.validate(&blockchain.utxoset) {
+                            total_rebroadcast_slips += 1;
+                            total_rebroadcast_nolan += output.get_amount();
+
+                            //
+                            // create rebroadcast transaction
+                            //
+                            // TODO - floating fee based on previous block average
+                            //
+                            let rebroadcast_transaction =
+                                Transaction::generate_rebroadcast_transaction(
+                                    &transaction,
+                                    output,
+                                    200_000_000,
+                                );
+
+                            println!("WE HAVE A TX TO PRUNE / REBROADCAST!");
+                            cv.rebroadcasts.push(rebroadcast_transaction);
+                        }
+                    }
+                }
+
+                cv.total_rebroadcast_slips = total_rebroadcast_slips;
+                cv.total_rebroadcast_nolan = total_rebroadcast_nolan;
+            }
+        }
 
         cv
     }
@@ -711,24 +709,20 @@
         //
         // PARALLEL PROCESSING of most data
         //
-      	let creator_publickey = self.get_creator();
+        let creator_publickey = self.get_creator();
 
         let _transactions_pre_calculated = &self
             .transactions
             .par_iter_mut()
-<<<<<<< HEAD
-            .all(|tx| tx.calculate_total_fees());
-=======
-            .all(|tx| tx.pre_validation_calculations_parallelizable(creator_publickey));
->>>>>>> adfd8c9b
+            .all(|tx| tx.calculate_total_fees(creator_publickey));
 
         println!(" ... block.prevalid - pst hash:  {:?}", create_timestamp());
 
         //
         // CUMULATIVE FEES only AFTER parallel calculations
         //
-        // we need to calculate the cumulative figures AFTER the 
-        // transactions have been fleshed out with all of the 
+        // we need to calculate the cumulative figures AFTER the
+        // transactions have been fleshed out with all of the
         // original figures.
         //
         let mut cumulative_fees = 0;
@@ -738,8 +732,10 @@
         let mut has_fee_transaction = false;
 
         for transaction in &mut self.transactions {
-            cumulative_fees = transaction.pre_validation_calculations_cumulative_fees(cumulative_fees);
-            cumulative_work = transaction.pre_validation_calculations_cumulative_work(cumulative_work);
+            cumulative_fees =
+                transaction.pre_validation_calculations_cumulative_fees(cumulative_fees);
+            cumulative_work =
+                transaction.pre_validation_calculations_cumulative_work(cumulative_work);
 
             //
             // also check the transactions for golden ticket and fees
@@ -764,92 +760,16 @@
         true
     }
 
-
-    pub fn validate(
-        &self,
-        blockchain: &Blockchain,
-        utxoset: &UtxoSet,
-    ) -> bool {
-<<<<<<< HEAD
-=======
-        println!(" ... block.validate: (burn fee)  {:?}", create_timestamp());
-
-        //
-        // validate burn fee
-        //
-        let previous_block = blockchain.blocks.get(&self.get_previous_block_hash());
-        {
-            if !previous_block.is_none() {
-
-		//
-		// new burn fee must be correct
-		//
-                let new_burnfee: u64 =
-                    BurnFee::return_burnfee_for_block_produced_at_current_timestamp_in_nolan(
-                        previous_block.unwrap().get_burnfee(),
-                        self.get_timestamp(),
-                        previous_block.unwrap().get_timestamp(),
-                    );
-                if new_burnfee != self.get_burnfee() {
-                    println!(
-                        "ERROR: burn fee does not validate, expected: {}",
-                        new_burnfee
-                    );
-                    return false;
-                }
-
-
-		//
-		// routing work must be adequate given block time difference
-		//
-	        let amount_of_routing_work_needed: u64 = 
-		    BurnFee::return_routing_work_needed_to_produce_block_in_nolan(
-	                previous_block.unwrap().get_burnfee(),
-                        self.get_timestamp(),
-                        previous_block.unwrap().get_timestamp(),
-    	            );
-		if self.routing_work_for_creator < amount_of_routing_work_needed {
-	            println!("Error 510293: block lacking adequate routing work from creator");
-	            return false;
-	        }
-
-            } else {
-                // TODO assert that this is the first (or second?) block! ?
-            }
-        }
->>>>>>> adfd8c9b
+    pub fn validate(&self, blockchain: &Blockchain, utxoset: &UtxoSet) -> bool {
         println!(" ... block.validate: (merkle rt) {:?}", create_timestamp());
         // verify merkle root
-        if self.get_merkle_root() == [0; 32] && self.get_merkle_root() != self.generate_merkle_root() {
+        if self.get_merkle_root() == [0; 32]
+            && self.get_merkle_root() != self.generate_merkle_root()
+        {
             println!("merkle root is unset or is invalid false 1");
             return false;
         }
 
-<<<<<<< HEAD
-=======
-        println!(" ... block.validate: (cv-data)   {:?}", create_timestamp());
-
-        //
-        // validate fee-transaction (miner/router/staker) payments
-        //
-        //
-        let cv = self.generate_data_to_validate(&blockchain);
-
-
-        //
-        // validate difficulty
-        //
-        if cv.expected_difficulty != self.get_difficulty() {
-            println!(
-                "difficulty is false {} vs {}",
-                cv.expected_difficulty,
-                self.get_difficulty()
-            );
-            return false;
-        }
-
-        //
->>>>>>> adfd8c9b
         // validate burn fee
         if let Some(previous_block) = blockchain.blocks.get(&self.get_previous_block_hash()) {
             println!(" ... block.validate: (burn fee)  {:?}", create_timestamp());
@@ -868,9 +788,43 @@
                 return false;
             }
 
+            // routing work must be adequate given block time difference
+            let amount_of_routing_work_needed: u64 =
+                BurnFee::return_routing_work_needed_to_produce_block_in_nolan(
+                    previous_block.get_burnfee(),
+                    self.get_timestamp(),
+                    previous_block.get_timestamp(),
+                );
+
+            if self.routing_work_for_creator < amount_of_routing_work_needed {
+                println!("Error 510293: block lacking adequate routing work from creator");
+                return false;
+            }
+
             println!(" ... block.validate: (cv-data)   {:?}", create_timestamp());
             // validate fee-transaction (miner/router/staker) payments
             let cv = self.generate_data_to_validate(&blockchain);
+
+            // fee transactions
+            //
+            // we grab the fee transaction created in the cv function and run
+            // a quick hash of it, comparing that with the hash of the fee-tx
+            // that exists in the block. if they match, we're OK with th block
+            // including this fee transaction.
+            if let (Some(ft_idx), Some(fee_transaction)) = (cv.ft_idx, cv.fee_transaction) {
+                // fee-transaction must still pass validation rules
+                //
+                // we are OK with just doing a hash check as the other
+                // requirements are covered in the validation function.
+                let cv_ft_hash = hash(&fee_transaction.serialize_for_signature());
+                let block_ft_hash = hash(&self.transactions[ft_idx].serialize_for_signature());
+                if cv_ft_hash != block_ft_hash {
+                    println!(
+                        "ERROR 627428: block fee transaction doesn't match cv fee transaction"
+                    );
+                    return false;
+                }
+            }
 
             // validate difficulty
             if cv.expected_difficulty != self.get_difficulty() {
@@ -881,7 +835,6 @@
                 );
                 return false;
             }
-
             // validate golden ticket
             if let Some(gt_idx) = cv.gt_idx {
                 let golden_ticket: GoldenTicket = GoldenTicket::deserialize_for_transaction(
@@ -903,58 +856,6 @@
             println!(" ... block.validate: (txs valid) {:?}", create_timestamp());
         }
 
-<<<<<<< HEAD
-=======
-
-
-
-        //
-        // fee transactions
-        //
-        // we grab the fee transaction created in the cv function and run
-	// a quick hash of it, comparing that with the hash of the fee-tx
-	// that exists in the block. if they match, we're OK with th block
-	// including this fee transaction.
-        //
-        if !cv.ft_idx.is_none() {
-            if !cv.fee_transaction.is_none() {
-            
-                //
-            	// fee-transaction must still pass validation rules
-            	//
-		// we are OK with just doing a hash check as the other
-		// requirements are covered in the validation function.
-		//
-            	let fee_tx = cv.fee_transaction.unwrap();
-	    	let cv_ft_hash = hash(&fee_tx.serialize_for_signature());
-	    	let block_ft_hash = hash(&self.transactions[cv.ft_idx.unwrap()].serialize_for_signature());
-
-	    	if cv_ft_hash != block_ft_hash {
-	            println!("ERROR 627428: block fee transaction doesn't match cv fee transaction");
-		    return false;
-	        }
-            }
-        }
-
-
-        //
-        // validate difficulty
-        //
-        if !previous_block.is_none() {
-            if cv.expected_difficulty != self.get_difficulty() {
-                println!(
-                    "Block difficulty is {} but we expect {}",
-                    self.get_difficulty(),
-                    cv.expected_difficulty
-                );
-                return false;
-            }
-        }
-        println!(" ... block.validate: (txs valid) {:?}", create_timestamp());
-
-
-        //
->>>>>>> adfd8c9b
         // VALIDATE transactions
         let transactions_valid = self.transactions.par_iter().all(|tx| tx.validate(utxoset));
 
@@ -969,7 +870,6 @@
         wallet_lock: Arc<RwLock<Wallet>>,
         blockchain_lock: Arc<RwLock<Blockchain>>,
     ) -> Block {
-
         let blockchain = blockchain_lock.read().await;
         let wallet = wallet_lock.read().await;
 
@@ -1057,22 +957,21 @@
         // processing in block validation. So some extra code here.
         //
         if !cv.fee_transaction.is_none() {
-
             //
             // fee-transaction must still pass validation rules
             //
             let mut fee_tx = cv.fee_transaction.unwrap();
 
-	    //
-	    // block creator sends transaction inputs
-	    //
+            //
+            // block creator sends transaction inputs
+            //
             for input in fee_tx.get_mut_inputs() {
                 input.set_publickey(wallet.get_publickey());
             }
 
-	    //
-	    // create tx hash
-	    //
+            //
+            // create tx hash
+            //
             let hash_for_signature: SaitoHash = hash(&fee_tx.serialize_for_signature());
             fee_tx.set_hash_for_signature(hash_for_signature);
 
