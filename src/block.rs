use crate::crypto::{make_message_from_bytes, PublicKey, Sha256Hash};
use crate::time::create_timestamp;
use crate::transaction::Transaction;
use rand::Rng;
use serde::{Deserialize, Serialize};
use std::str::FromStr;
use std::{mem, slice};

/// The `Block` holds all data inside the block body,
/// and additional metadata not to be serialized
#[derive(Serialize, Deserialize, PartialEq, Debug, Clone)]
pub struct Block {
    /// Memoized hash of the block
    hash: Sha256Hash,
    /// `BurnFee` containing the fees paid to produce the block
    burnfee: u64,
    /// Block difficulty required to win the `LotteryGame` in golden ticket generation
    difficulty: f32,
    /// BlockCore contains consensus data like id, creator,  etc.
    /// when we receive blocks over the network, we are receiving
    /// this data. The remaining data associated with this Block
    /// is created locally.
    core: BlockCore,
}

impl Block {
    pub fn default() -> Self {
        Block::new(0, 0.0, BlockCore::default())
    }
    /// Creates a new `BlockCore`
    pub fn new_mock(previous_block_hash: Sha256Hash, transactions: Vec<Transaction>) -> Self {
        let public_key: PublicKey = PublicKey::from_str(
            "0225ee90fc71570613b42e29912a760bb0b2da9182b2a4271af9541b7c5e278072",
        )
        .unwrap();
        let timestamp = create_timestamp();
        let block_core = BlockCore::new(
            0,
            timestamp,
            previous_block_hash,
            public_key,
            0,
            transactions,
        );
        Block::new(0, 0.0, block_core)
    }
    pub fn new(burnfee: u64, difficulty: f32, core: BlockCore) -> Block {
        let hash = make_message_from_bytes(&core.serialize());
        Block {
            hash: hash,
            burnfee: burnfee,
            difficulty: difficulty,
            core: core,
        }
    }

    /// Returns the `Block` difficulty
    pub fn difficulty(&self) -> f32 {
        self.difficulty
    }

    /// Returns the `Block` burnfee
    pub fn burnfee(&self) -> u64 {
        self.burnfee
    }
    /// Returns the `BlockCore` of `Block`
    pub fn core(&self) -> &BlockCore {
        &self.core
    }

    /// Returns the `Block` hash
    pub fn clone_hash(&self) -> Sha256Hash {
        self.hash.clone()
    }

    /// Returns the `Block` creator's `secp256k1::PublicKey`
    pub fn timestamp(&self) -> u64 {
        self.core.timestamp
    }

    /// Returns the `Block` creator's `secp256k1::PublicKey`
    pub fn creator(&self) -> PublicKey {
        self.core.creator
    }

    /// Returns the `Block` coinbase
    pub fn coinbase(&self) -> u64 {
        self.core.coinbase
    }

    /// Returns the `Block`'s `Transaction`s
    pub fn transactions(&self) -> &Vec<Transaction> {
        &self.core.transactions
    }

    /// Returns the previous `Block` hash
    pub fn previous_block_hash(&self) -> &Sha256Hash {
        &self.core.previous_block_hash
    }

    /// Returns the `Block` id
    pub fn id(&self) -> u64 {
        self.core.id
    }

    /// Returns the `hash`
    pub fn hash(&self) -> Sha256Hash {
        self.hash
    }

    /// Converts our blockhash from a byte array into a hex string
    pub fn hash_as_hex(&self) -> String {
        hex::encode(self.hash)
    }

    /// Loops through all tx and
    pub fn are_sigs_valid(&self) -> bool {
        // loops through all tx and do tx.sig_is_valid()
        true
    }

    /// Loops through all tx and
    pub fn are_slips_spendable(&self) -> bool {
        // loops through all tx and check with utxoset that all inputs are spendable
        // their receiver and amount are correct
        true
    }
}

/// The `BlockCore` holds the most important metadata associated with the `Block`
/// it is essentially the critical block data needed for distribution from which
/// nodes can derive the block and transaction and slip data.
#[derive(Serialize, Deserialize, PartialEq, Debug, Clone)]
pub struct BlockCore {
    /// Block id
    id: u64,
    /// Block timestamp
    timestamp: u64,
    /// Byte array hash of the previous block in the chain
    previous_block_hash: Sha256Hash,
    /// `Publickey` of the block creator
    creator: PublicKey,
    /// Total block reward being released in the block
    coinbase: u64,
    /// simplified transaction cores
    transactions: Vec<Transaction>,
}

impl BlockCore {
    /// Creates a new mock `BlockCore` for use as we develop code. Please replace the fields with actual fields as we get them
    /// until we arrive at something the actual constructor:
    /// new(id: , timestamp: u64, previous_block_hash: Sha256Hash, creator: PublicKey, coinbase: u64, transactions: Vec<Transaction>)
    /// For example, blockchain.add_block shoudl at least know the id, so default() can become default(id: u64) when we write that.
    pub fn default() -> Self {
        let public_key: PublicKey = PublicKey::from_str(
            "0225ee90fc71570613b42e29912a760bb0b2da9182b2a4271af9541b7c5e278072",
        )
        .unwrap();
        BlockCore::new(0, create_timestamp(), [0; 32], public_key, 0, vec![])
    }
    /// Creates a new `BlockCore`
    pub fn new(
        id: u64,
        timestamp: u64,
        previous_block_hash: Sha256Hash,
        creator: PublicKey,
        coinbase: u64,
        transactions: Vec<Transaction>,
    ) -> Self {
        BlockCore {
            id: id,
            timestamp: timestamp,
            previous_block_hash: previous_block_hash,
            creator: creator,
            coinbase: coinbase,
            transactions: transactions,
        }
    }

    // pub fn deserialize(bytes: [u8; 42]) -> Slip {
    //     let public_key: PublicKey = PublicKey::from_slice(&bytes[..33]).unwrap();
    //     let broadcast_type: SlipBroadcastType = SlipBroadcastType::try_from(bytes[41]).unwrap();
    //     let amount = u64::from_be_bytes(bytes[33..41].try_into().unwrap());
    //     Slip::new(public_key, broadcast_type, amount)
    // }

    pub fn serialize(&self) -> [u8; 44] {
        let mut ret = [0; 44];
        ret[..32].clone_from_slice(&self.previous_block_hash);
        unsafe {
            ret[32..40].clone_from_slice(&slice::from_raw_parts(
                (&self.timestamp as *const u64) as *const u8,
                mem::size_of::<u64>(),
            ));
        }
        // TODO REMOVE THESE RANDOM BYTES ONCE WE ARE ACTUALLY DOING A FULL HASH, THIS IS JUST
        // FOR HASHING BECAUSE THE TIMESTAMP ISN'T PRECISE ENOUGH TO GUARANTEE UNIQUENESS
        let random_bytes = rand::thread_rng().gen::<[u8; 4]>();
        ret[40..44].clone_from_slice(&random_bytes);
        ret
    }
}

// impl From<Vec<u8>> for BlockCore {
//     fn from(data: Vec<u8>) -> Self {
//         bincode::deserialize(&data[..]).unwrap()
//     }
// }
//
// impl Into<Vec<u8>> for BlockCore {
//     fn into(self) -> Vec<u8> {
//         bincode::serialize(&self).unwrap()
//     }
// }

impl From<Vec<u8>> for Block {
    fn from(data: Vec<u8>) -> Self {
        bincode::deserialize(&data[..]).unwrap()
    }
}

impl Into<Vec<u8>> for Block {
    fn into(self) -> Vec<u8> {
        bincode::serialize(&self).unwrap()
    }
}
#[cfg(test)]
mod test {
    use super::*;
    use crate::block::Block;
    use crate::slip::SlipType;
    use crate::test_utilities;
<<<<<<< HEAD
=======
    use secp256k1::Signature;
>>>>>>> 189f26ce

    #[test]
    fn block_test() {
        let block = Block::default();
        let public_key: PublicKey = PublicKey::from_str(
            "0225ee90fc71570613b42e29912a760bb0b2da9182b2a4271af9541b7c5e278072",
        )
        .unwrap();
        assert_eq!(block.id(), 0);
        assert_eq!(block.previous_block_hash(), &[0; 32]);
        assert_eq!(block.creator(), public_key);
        assert_eq!(*block.transactions(), vec![]);
        assert_eq!(block.burnfee(), 0);
        assert_eq!(block.difficulty(), 0.0);
        assert_eq!(block.coinbase(), 0);
    }

    #[test]
    fn block_set_transactions_test() {
        let public_key: PublicKey = PublicKey::from_str(
            "0225ee90fc71570613b42e29912a760bb0b2da9182b2a4271af9541b7c5e278072",
        )
        .unwrap();
        let block = test_utilities::make_mock_block([0; 32]);
        assert_eq!(block.transactions().len(), 1);
        assert_eq!(
            block.transactions()[0].core.outputs()[0].address(),
            &public_key
        );

        assert_eq!(block.transactions()[0].core.outputs()[0].amount(), 10);
        assert_eq!(
            block.transactions()[0].core.outputs()[0].broadcast_type(),
            SlipType::Normal
        );

        assert_eq!(block.transactions()[0].core.inputs()[0].tx_id(), [0; 32]);

        assert_eq!(block.transactions()[0].core.inputs()[0].slip_ordinal(), 0);
    }
}<|MERGE_RESOLUTION|>--- conflicted
+++ resolved
@@ -230,10 +230,7 @@
     use crate::block::Block;
     use crate::slip::SlipType;
     use crate::test_utilities;
-<<<<<<< HEAD
-=======
     use secp256k1::Signature;
->>>>>>> 189f26ce
 
     #[test]
     fn block_test() {
