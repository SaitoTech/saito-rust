--- conflicted
+++ resolved
@@ -1544,16 +1544,6 @@
         assert!(block.generate_merkle_root().len() == 32);
     }
 
-<<<<<<< HEAD
-    #[test]
-    fn block_generate_data_to_validate() {
-        let wallet = Wallet::new();
-        let _blockchain = Blockchain::new(Arc::new(RwLock::new(wallet)));
-    }
-
-    #[test]
-    fn block_pre_validateion_calculations() {}
-=======
     #[tokio::test]
     async fn block_downgrade_test() {
         let mut block = Block::new();
@@ -1567,7 +1557,6 @@
             })
             .collect();
         block.set_transactions(&mut transactions);
->>>>>>> 8a51eca2
 
         assert_eq!(block.transactions.len(), 5);
         assert_eq!(block.get_block_type(), BlockType::Full);
