use crate::{
    blockchain::Blockchain,
    burnfee::BurnFee,
    crypto::{
        hash, sign, SaitoHash, SaitoPrivateKey, SaitoPublicKey, SaitoSignature, SaitoUTXOSetKey,
    },
    golden_ticket::GoldenTicket,
    merkle::MerkleTreeLayer,
    slip::{Slip, SlipType, SLIP_SIZE},
    time::create_timestamp,
    transaction::{Transaction, TransactionType, TRANSACTION_SIZE},
    wallet::Wallet,
};
use ahash::AHashMap;
use bigint::uint::U256;
use rayon::prelude::*;
use serde::{Deserialize, Serialize};
use std::convert::TryInto;
use std::{mem, sync::Arc};
use tokio::sync::RwLock;

//
// object used when generating and validation transactions, containing the
// information that is created selectively according to the transaction fees
// and the optional outbound payments.
//
#[derive(PartialEq, Debug, Clone)]
pub struct DataToValidate {
    // expected transaction containing outbound payments
    pub fee_transaction: Option<Transaction>,
    // number of FEE in transactions if exists
    pub ft_num: u8,
    // index of FEE in transactions if exists
    pub ft_idx: Option<usize>,
    // number of GT in transactions if exists
    pub gt_num: u8,
    // index of GT in transactions if exists
    pub gt_idx: Option<usize>,
    // expected difficulty
    pub expected_difficulty: u64,
}
impl DataToValidate {
    #[allow(clippy::too_many_arguments)]
    pub fn new() -> DataToValidate {
        DataToValidate {
            fee_transaction: None,
            ft_num: 0,
            ft_idx: None,
            gt_num: 0,
            gt_idx: None,
            expected_difficulty: 0,
        }
    }
}

#[serde_with::serde_as]
#[derive(Serialize, Deserialize, PartialEq, Debug, Clone)]
pub struct Block {
    /// Consensus Level Variables
    id: u64,
    timestamp: u64,
    previous_block_hash: [u8; 32],
    #[serde_as(as = "[_; 33]")]
    creator: [u8; 33],
    merkle_root: [u8; 32],
    #[serde_as(as = "[_; 64]")]
    signature: [u8; 64],
    treasury: u64,
    burnfee: u64,
    difficulty: u64,
    /// Transactions
    pub transactions: Vec<Transaction>,
    /// Self-Calculated / Validated
    hash: SaitoHash,
    /// total fees paid into block
    total_fees: u64,
    /// total fees paid into block
    routing_work_for_creator: u64,
    /// Is Block on longest chain
    lc: bool,
    // has golden ticket
    pub has_golden_ticket: bool,
    // has fee transaction
    pub has_fee_transaction: bool,
}

impl Block {
    #[allow(clippy::clippy::new_without_default)]
    pub fn new() -> Block {
        Block {
            id: 0,
            timestamp: 0,
            previous_block_hash: [0; 32],
            creator: [0; 33],
            merkle_root: [0; 32],
            signature: [0; 64],
            treasury: 0,
            burnfee: 0,
            difficulty: 0,
            transactions: vec![],
            hash: [0; 32],
            total_fees: 0,
            routing_work_for_creator: 0,
            lc: false,
            has_golden_ticket: false,
            has_fee_transaction: false,
        }
    }

    pub fn get_transactions(&self) -> &Vec<Transaction> {
        &self.transactions
    }

    pub fn get_hash(&self) -> SaitoHash {
        self.hash
    }

    pub fn get_lc(&self) -> bool {
        self.lc
    }

    pub fn get_id(&self) -> u64 {
        self.id
    }

    pub fn get_timestamp(&self) -> u64 {
        self.timestamp
    }

    pub fn get_previous_block_hash(&self) -> SaitoHash {
        self.previous_block_hash
    }

    pub fn get_creator(&self) -> SaitoPublicKey {
        self.creator
    }

    pub fn get_merkle_root(&self) -> SaitoHash {
        self.merkle_root
    }

    pub fn get_signature(&self) -> SaitoSignature {
        self.signature
    }

    pub fn get_treasury(&self) -> u64 {
        self.treasury
    }

    pub fn get_burnfee(&self) -> u64 {
        self.burnfee
    }

    pub fn get_difficulty(&self) -> u64 {
        self.difficulty
    }

    pub fn get_has_golden_ticket(&self) -> bool {
        self.has_golden_ticket
    }

    pub fn get_has_fee_transaction(&self) -> bool {
        self.has_fee_transaction
    }

    pub fn set_has_golden_ticket(&mut self, hgt: bool) {
        self.has_golden_ticket = hgt;
    }

    pub fn set_has_fee_transaction(&mut self, hft: bool) {
        self.has_fee_transaction = hft;
    }

    pub fn set_transactions(&mut self, transactions: &mut Vec<Transaction>) {
        self.transactions = transactions.to_vec();
    }

    //pub fn set_transactions(&mut self, transactions: Vec<Transaction>) {
    //    self.transactions = transactions;
    //}

    pub fn set_id(&mut self, id: u64) {
        self.id = id;
    }

    pub fn set_lc(&mut self, lc: bool) {
        self.lc = lc;
    }

    pub fn set_timestamp(&mut self, timestamp: u64) {
        self.timestamp = timestamp;
    }

    pub fn set_previous_block_hash(&mut self, previous_block_hash: SaitoHash) {
        self.previous_block_hash = previous_block_hash;
    }

    pub fn set_creator(&mut self, creator: SaitoPublicKey) {
        self.creator = creator;
    }

    pub fn set_merkle_root(&mut self, merkle_root: SaitoHash) {
        self.merkle_root = merkle_root;
    }

    pub fn set_signature(&mut self, signature: SaitoSignature) {
        self.signature = signature;
    }

    pub fn set_treasury(&mut self, treasury: u64) {
        self.treasury = treasury;
    }

    pub fn set_burnfee(&mut self, burnfee: u64) {
        self.burnfee = burnfee;
    }

    pub fn set_difficulty(&mut self, difficulty: u64) {
        self.difficulty = difficulty;
    }

    pub fn set_hash(&mut self, hash: SaitoHash) {
        self.hash = hash;
    }

    pub fn add_transaction(&mut self, tx: Transaction) {
        self.transactions.push(tx);
    }

    pub fn sign(&mut self, publickey: SaitoPublicKey, privatekey: SaitoPrivateKey) {
        //
        // we set final data
        //
        self.set_creator(publickey);

        let hash_for_signature = hash(&self.serialize_for_signature());
        self.set_hash(hash_for_signature);

        self.set_signature(sign(&hash_for_signature, privatekey));
    }

    //
    // TODO
    //
    // hash is nor being serialized from the right data - requires
    // merkle_root as an input into the hash, and that is not yet
    // supported. this is a stub that uses the timestamp and the
    // id -- it exists so each block will still have a unique hash
    // for blockchain functions.
    //
    pub fn generate_hash(&self) -> SaitoHash {
        //
        // fastest known way that isn't bincode ??
        //
        let mut vbytes: Vec<u8> = vec![];
        vbytes.extend(&self.id.to_be_bytes());
        vbytes.extend(&self.timestamp.to_be_bytes());
        vbytes.extend(&self.previous_block_hash);
        vbytes.extend(&self.creator);
        vbytes.extend(&self.merkle_root);
        vbytes.extend(&self.signature);
        vbytes.extend(&self.treasury.to_be_bytes());
        vbytes.extend(&self.burnfee.to_be_bytes());
        vbytes.extend(&self.difficulty.to_be_bytes());

        hash(&vbytes)
    }

    // serialize major block components for block signature
    // this will manually calculate the merkle_root if necessary
    // but it is advised that the merkle_root be already calculated
    // to avoid speed issues.
    pub fn serialize_for_signature(&self) -> Vec<u8> {
        let mut vbytes: Vec<u8> = vec![];
        vbytes.extend(&self.id.to_be_bytes());
        vbytes.extend(&self.timestamp.to_be_bytes());
        vbytes.extend(&self.previous_block_hash);
        vbytes.extend(&self.creator);
        vbytes.extend(&self.merkle_root);
        vbytes.extend(&self.treasury.to_be_bytes());
        vbytes.extend(&self.burnfee.to_be_bytes());
        vbytes.extend(&self.difficulty.to_be_bytes());
        vbytes
    }

    /// Serialize a Block for transport or disk.
    /// [len of transactions - 4 bytes - u32]
    /// [id - 8 bytes - u64]
    /// [timestamp - 8 bytes - u64]
    /// [previous_block_hash - 32 bytes - SHA 256 hash]
    /// [creator - 33 bytes - Secp25k1 pubkey compact format]
    /// [merkle_root - 32 bytes - SHA 256 hash
    /// [signature - 64 bytes - Secp25k1 sig]
    /// [treasury - 8 bytes - u64]
    /// [burnfee - 8 bytes - u64]
    /// [difficulty - 8 bytes - u64]
    /// [transaction][transaction][transaction]...
    pub fn serialize_for_net(&self) -> Vec<u8> {
        let mut vbytes: Vec<u8> = vec![];
        vbytes.extend(&(self.transactions.iter().len() as u32).to_be_bytes());
        vbytes.extend(&self.id.to_be_bytes());
        vbytes.extend(&self.timestamp.to_be_bytes());
        vbytes.extend(&self.previous_block_hash);
        vbytes.extend(&self.creator);
        vbytes.extend(&self.merkle_root);
        vbytes.extend(&self.signature);
        vbytes.extend(&self.treasury.to_be_bytes());
        vbytes.extend(&self.burnfee.to_be_bytes());
        vbytes.extend(&self.difficulty.to_be_bytes());
        let mut serialized_txs = vec![];
        self.transactions.iter().for_each(|transaction| {
            serialized_txs.extend(transaction.serialize_for_net());
        });
        vbytes.extend(serialized_txs);
        vbytes
    }
    /// Deserialize from bytes to a Block.
    /// [len of transactions - 4 bytes - u32]
    /// [id - 8 bytes - u64]
    /// [timestamp - 8 bytes - u64]
    /// [previous_block_hash - 32 bytes - SHA 256 hash]
    /// [creator - 33 bytes - Secp25k1 pubkey compact format]
    /// [merkle_root - 32 bytes - SHA 256 hash
    /// [signature - 64 bytes - Secp25k1 sig]
    /// [treasury - 8 bytes - u64]
    /// [burnfee - 8 bytes - u64]
    /// [difficulty - 8 bytes - u64]
    /// [transaction][transaction][transaction]...
    pub fn deserialize_for_net(bytes: Vec<u8>) -> Block {
        let transactions_len: u32 = u32::from_be_bytes(bytes[0..4].try_into().unwrap());
        let id: u64 = u64::from_be_bytes(bytes[4..12].try_into().unwrap());
        let timestamp: u64 = u64::from_be_bytes(bytes[12..20].try_into().unwrap());
        let previous_block_hash: SaitoHash = bytes[20..52].try_into().unwrap();
        let creator: SaitoPublicKey = bytes[52..85].try_into().unwrap();
        let merkle_root: SaitoHash = bytes[85..117].try_into().unwrap();
        let signature: SaitoSignature = bytes[117..181].try_into().unwrap();

        let treasury: u64 = u64::from_be_bytes(bytes[181..189].try_into().unwrap());
        let burnfee: u64 = u64::from_be_bytes(bytes[189..197].try_into().unwrap());
        let difficulty: u64 = u64::from_be_bytes(bytes[197..205].try_into().unwrap());
        let mut transactions = vec![];
        let mut start_of_transaction_data = 205;
        for _n in 0..transactions_len {
            let inputs_len: u32 = u32::from_be_bytes(
                bytes[start_of_transaction_data..start_of_transaction_data + 4]
                    .try_into()
                    .unwrap(),
            );
            let outputs_len: u32 = u32::from_be_bytes(
                bytes[start_of_transaction_data + 4..start_of_transaction_data + 8]
                    .try_into()
                    .unwrap(),
            );
            let message_len: usize = u32::from_be_bytes(
                bytes[start_of_transaction_data + 8..start_of_transaction_data + 12]
                    .try_into()
                    .unwrap(),
            ) as usize;
            let end_of_transaction_data = start_of_transaction_data
                + TRANSACTION_SIZE
                + ((inputs_len + outputs_len) as usize * SLIP_SIZE)
                + message_len;
            let transaction = Transaction::deserialize_from_net(
                bytes[start_of_transaction_data..end_of_transaction_data].to_vec(),
            );
            transactions.push(transaction);
            start_of_transaction_data = end_of_transaction_data;
        }

        let mut block = Block::new();
        block.set_id(id);
        block.set_timestamp(timestamp);
        block.set_previous_block_hash(previous_block_hash);
        block.set_creator(creator);
        block.set_merkle_root(merkle_root);
        block.set_signature(signature);
        block.set_treasury(treasury);
        block.set_burnfee(burnfee);
        block.set_difficulty(difficulty);

        block.set_transactions(&mut transactions);
        block
    }

    //
    // TODO - this logic should probably be in the merkle-root class
    //
    pub fn generate_merkle_root(&self) -> SaitoHash {
        let tx_sig_hashes: Vec<SaitoHash> = self
            .transactions
            .iter()
            .map(|tx| tx.get_hash_for_signature())
            .collect();

        let mut mrv: Vec<MerkleTreeLayer> = vec![];

        //
        // or let's try another approach
        //
        let tsh_len = tx_sig_hashes.len();
        let mut leaf_depth = 0;

        for i in 0..tsh_len {
            if (i + 1) < tsh_len {
                mrv.push(MerkleTreeLayer::new(
                    tx_sig_hashes[i],
                    tx_sig_hashes[i + 1],
                    leaf_depth,
                ));
            } else {
                mrv.push(MerkleTreeLayer::new(tx_sig_hashes[i], [0; 32], leaf_depth));
            }
        }

        let mut start_point = 0;
        let mut stop_point = mrv.len();
        let mut keep_looping = true;

        while keep_looping {
            // processing new layer
            leaf_depth += 1;

            // hash the parent in parallel
            mrv[start_point..stop_point]
                .par_iter_mut()
                .all(|leaf| leaf.hash());

            let start_point_old = start_point;
            start_point = mrv.len();

            for i in (start_point_old..stop_point).step_by(2) {
                if (i + 1) < stop_point {
                    mrv.push(MerkleTreeLayer::new(
                        mrv[i].get_hash(),
                        mrv[i + 1].get_hash(),
                        leaf_depth,
                    ));
                } else {
                    mrv.push(MerkleTreeLayer::new(mrv[i].get_hash(), [0; 32], leaf_depth));
                }
            }

            stop_point = mrv.len();
            if stop_point > 0 {
                keep_looping = start_point < stop_point - 1;
            } else {
                keep_looping = false;
            }
        }

        //
        // hash the final leaf
        //
        mrv[start_point].hash();
        mrv[start_point].get_hash()
    }

    //
    //
    //
    pub fn generate_data_to_validate(&self, blockchain: &Blockchain) -> DataToValidate {
        let mut cv = DataToValidate::new();

        let mut gt_num: u8 = 0;
        let mut ft_num: u8 = 0;
        let mut gt_idx_option: Option<usize> = None;
        let mut ft_idx_option: Option<usize> = None;
        let mut total_fees = 0;
        let miner_publickey;
        let router_publickey;

        //
        // calculate total fees in block
        //
        let mut idx: usize = 0;
        for transaction in &self.transactions {
            // fee transaction
            if !transaction.is_fee_transaction() {
                total_fees += transaction.get_total_fees();
            } else {
                ft_num += 1;
                ft_idx_option = Some(idx);
            }

            // gt transaction
            if transaction.is_golden_ticket() {
                gt_num += 1;
                gt_idx_option = Some(idx);
            }

            idx += 1;
        }

        if let Some(gt_idx) = gt_idx_option {
            //
            // grab random solution from golden ticket
            //
            let golden_ticket: GoldenTicket = GoldenTicket::deserialize_for_transaction(
                self.transactions[gt_idx].get_message().to_vec(),
            );
            let miner_random = golden_ticket.get_random();

            //
            // create fee transaction
            //
            let mut fee_transaction = Transaction::new();
            fee_transaction.set_transaction_type(TransactionType::Fee);

            //
            // find winning router
            //
            let x = U256::from_big_endian(&miner_random);
            //
            // TODO - y cannot be zero or divide by zero
            //
            let y = match total_fees {
                0 => 100,
                diff => diff,
            };

            let z = U256::from_big_endian(&y.to_be_bytes());
            let (winning_router, _bolres) = x.overflowing_rem(z);
            let winning_nolan_in_fees = winning_router.low_u64();

            //
            // winning TX contains the winning nolan
            //
            // i.e. txs are picked based on fee contribution
            //
            // TODO - panics if no txs in block
            //
            let mut winning_tx = &self.transactions[0];
            for transaction in &self.transactions {
                if transaction.cumulative_fees > winning_nolan_in_fees {
                    break;
                }
                winning_tx = &transaction;
            }

            //
            // winning router is just tx sender for now
            //
            // TODO we need to add routing paths etc.
            //
            let random_number2 = hash(&miner_random.to_vec());
            router_publickey = winning_tx.get_winning_routing_node(random_number2);

            //
            // winning miner from golden ticket
            //
            miner_publickey = golden_ticket.get_publickey();

            //
            // calculate miner and router payments
            //

            //
            // TODO - REMOVE  - temporary to create tokens so we have circulating fees
            total_fees = 10000;
            //
            let miner_payment = total_fees / 2;
            let router_payment = total_fees - miner_payment;

            let mut input1 = Slip::new();
            input1.set_publickey(miner_publickey);
            input1.set_amount(0);
            input1.set_slip_type(SlipType::MinerInput);

            let mut output1 = Slip::new();
            output1.set_publickey([0; 33]);
            output1.set_amount(miner_payment);
            output1.set_slip_type(SlipType::MinerOutput);

            let mut input2 = Slip::new();
            input2.set_publickey(router_publickey);
            input2.set_amount(0);
            input2.set_slip_type(SlipType::RouterInput);

            let mut output2 = Slip::new();
            output2.set_publickey(router_publickey);
            output2.set_amount(router_payment);
            output2.set_slip_type(SlipType::RouterOutput);

            fee_transaction.add_input(input1);
            fee_transaction.add_output(output1);
            fee_transaction.add_input(input2);
            fee_transaction.add_output(output2);

            //
            // fee transaction added to consensus values
            //
            cv.fee_transaction = Some(fee_transaction);
            cv.ft_idx = ft_idx_option;
            cv.ft_num = ft_num;
            cv.gt_idx = gt_idx_option;
            cv.gt_num = gt_num;
        }

        //
        // validate difficulty
        //
        if let Some(previous_block) = blockchain.blocks.get(&self.get_previous_block_hash()) {
            let difficulty = previous_block.get_difficulty();
            if !previous_block.get_has_golden_ticket() && !self.get_has_golden_ticket() {
                if difficulty > 0 {
                    cv.expected_difficulty = previous_block.get_difficulty() - 1;
                }
            } else if previous_block.get_has_golden_ticket() && self.get_has_golden_ticket() {
                cv.expected_difficulty = difficulty + 1;
            } else {
                cv.expected_difficulty = difficulty;
            }
        }

        cv
    }

    pub fn on_chain_reorganization(
        &self,
        utxoset: &mut AHashMap<SaitoUTXOSetKey, u64>,
        longest_chain: bool,
    ) -> bool {
        for tx in &self.transactions {
            tx.on_chain_reorganization(utxoset, longest_chain, self.get_id());
        }
        true
    }

    //
    // before we validate the block we need to generate some information such
    // as the hash of the transaction message data that is used to generate
    // the signature. because this requires mutable access to the transactions
    // Rust forces us to do it in a separate function.
    //
    // we first calculate as much information as we can in parallel before
    // sweeping through the transactions to find out what percentage of the
    // cumulative block fees they contain.
    //
    pub fn pre_validation_calculations(&mut self) -> bool {
        println!(" ... block.prevalid - pre hash:  {:?}", create_timestamp());
        //
        // PARALLEL PROCESSING of most data
        //
<<<<<<< HEAD
	let creator_publickey = self.get_creator();

        let _transactions_pre_calculated = &self
            .transactions
=======
        self.transactions
>>>>>>> 42c41a8d
            .par_iter_mut()
            .all(|tx| tx.pre_validation_calculations_parallelizable(creator_publickey));

        println!(" ... block.prevalid - pst hash:  {:?}", create_timestamp());

        //
        // CUMULATIVE FEES only AFTER parallel calculations
        //
	// we need to calculate the cumulative figures AFTER the 
	// transactions have been fleshed out with all of the 
	// original figures.
	//
        let mut cumulative_fees = 0;
<<<<<<< HEAD
        let mut cumulative_work = 0;
        let mut hgt = false;
        let mut hft = false;
=======
        let mut has_golden_ticket = false;
        let mut has_fee_transaction = false;

>>>>>>> 42c41a8d
        for transaction in &mut self.transactions {
            cumulative_fees = transaction.pre_validation_calculations_cumulative_fees(cumulative_fees);
            cumulative_work = transaction.pre_validation_calculations_cumulative_work(cumulative_work);

            //
            // also check the transactions for golden ticket and fees
            //
            match transaction.get_transaction_type() {
                TransactionType::Fee => has_fee_transaction = true,
                TransactionType::GoldenTicket => has_golden_ticket = true,
                _ => {}
            };
        }

        self.set_has_fee_transaction(has_fee_transaction);
        self.set_has_golden_ticket(has_golden_ticket);

        //
        // update block with total fees
        //
        self.total_fees = cumulative_fees;
        self.routing_work_for_creator = cumulative_work;
        println!(" ... block.pre_validation_done:  {:?}", create_timestamp());

        true
    }

    pub fn validate(
        &self,
        blockchain: &Blockchain,
        utxoset: &AHashMap<SaitoUTXOSetKey, u64>,
    ) -> bool {
        println!(" ... block.validate: (burn fee)  {:?}", create_timestamp());

        //
        // validate burn fee
        //
        let previous_block = blockchain.blocks.get(&self.get_previous_block_hash());
        {
            if !previous_block.is_none() {

		//
		// new burn fee must be correct
		//
                let new_burnfee: u64 =
                    BurnFee::return_burnfee_for_block_produced_at_current_timestamp_in_nolan(
                        previous_block.unwrap().get_burnfee(),
                        self.get_timestamp(),
                        previous_block.unwrap().get_timestamp(),
                    );
                if new_burnfee != self.get_burnfee() {
                    println!(
                        "ERROR: burn fee does not validate, expected: {}",
                        new_burnfee
                    );
                    return false;
                }


		//
		// routing work must be adequate given block time difference
		//
	        let amount_of_routing_work_needed: u64 = 
		    BurnFee::return_routing_work_needed_to_produce_block_in_nolan(
	                previous_block.unwrap().get_burnfee(),
                        self.get_timestamp(),
                        previous_block.unwrap().get_timestamp(),
    	            );
		if self.routing_work_for_creator < amount_of_routing_work_needed {
	            println!("Error 510293: block lacking adequate routing work from creator");
	            return false;
	        }

            } else {
                // TODO assert that this is the first (or second?) block! ?
            }
        }
        println!(" ... block.validate: (merkle rt) {:?}", create_timestamp());

        //
        // verify merkle root
        //
        if self.merkle_root == [0; 32] {
            println!("merkle root is unset / false 1");
            return false;
        }

        //
        // verify merkle root
        //
        if self.merkle_root != self.generate_merkle_root() {
            println!("merkle root is false 2");
            return false;
        }

        println!(" ... block.validate: (cv-data)   {:?}", create_timestamp());

        //
        // validate fee-transaction (miner/router/staker) payments
        //
        //
        let cv = self.generate_data_to_validate(&blockchain);


        //
        // validate difficulty
        //
        if cv.expected_difficulty != self.get_difficulty() {
            println!(
                "difficulty is false {} vs {}",
                cv.expected_difficulty,
                self.get_difficulty()
            );
            return false;
        }

        //
        // validate burn fee
        //
        if let Some(previous_block) = blockchain.blocks.get(&self.get_previous_block_hash()) {
            let new_burnfee: u64 =
                BurnFee::return_burnfee_for_block_produced_at_current_timestamp_in_nolan(
                    previous_block.get_burnfee(),
                    self.get_timestamp(),
                    previous_block.get_timestamp(),
                );

            if new_burnfee != self.get_burnfee() {
                println!(
                    "ERROR: burn fee does not validate, expected: {}",
                    new_burnfee
                );
                return false;
            }

            //
            // validate difficulty
            //
            if cv.expected_difficulty != self.get_difficulty() {
                println!(
                    "Block difficulty is {} but we expect {}",
                    self.get_difficulty(),
                    cv.expected_difficulty
                );
                return false;
            }

            //
            // validate golden ticket
            //
            if let Some(gt_idx) = cv.gt_idx {
                let golden_ticket: GoldenTicket = GoldenTicket::deserialize_for_transaction(
                    self.transactions[gt_idx].get_message().to_vec(),
                );
                let solution = GoldenTicket::generate_solution(
                    golden_ticket.get_random(),
                    golden_ticket.get_publickey(),
                );
                if !GoldenTicket::is_valid_solution(
                    previous_block.get_hash(),
                    solution,
                    previous_block.get_difficulty(),
                ) {
                    println!("ERROR: Golden Ticket solution does not validate against previous block hash and difficulty");
                    return false;
                }
            }
        }

        //
        // validate difficulty
        //
        if !previous_block.is_none() {
            if cv.expected_difficulty != self.get_difficulty() {
                println!(
                    "Block difficulty is {} but we expect {}",
                    self.get_difficulty(),
                    cv.expected_difficulty
                );
                return false;
            }
        }
        println!(" ... block.validate: (txs valid) {:?}", create_timestamp());


        //
        // VALIDATE transactions
        //
        let _transactions_valid = &self.transactions.par_iter().all(|tx| tx.validate(&utxoset));

        println!(" ... block.validate: (done all)  {:?}", create_timestamp());

        true
    }

    pub async fn generate_block(
        transactions: &mut Vec<Transaction>,
        previous_block_hash: SaitoHash,
        wallet_lock: Arc<RwLock<Wallet>>,
        blockchain_lock: Arc<RwLock<Blockchain>>,
    ) -> Block {
        let blockchain = blockchain_lock.read().await;
        let wallet = wallet_lock.read().await;

        let mut previous_block_id = 0;
        let mut previous_block_burnfee = 0;
        let mut previous_block_timestamp = 0;
        let mut previous_block_difficulty = 0;

        let previous_block = blockchain.blocks.get(&previous_block_hash);

        if !previous_block.is_none() {
            previous_block_id = previous_block.unwrap().get_id();
            previous_block_burnfee = previous_block.unwrap().get_burnfee();
            previous_block_timestamp = previous_block.unwrap().get_timestamp();
            previous_block_difficulty = previous_block.unwrap().get_difficulty();
        }

        let mut block = Block::new();

        let current_timestamp = create_timestamp();
        let current_burnfee: u64 =
            BurnFee::return_burnfee_for_block_produced_at_current_timestamp_in_nolan(
                previous_block_burnfee,
                current_timestamp,
                previous_block_timestamp,
            );

        block.set_id(previous_block_id + 1);
        block.set_previous_block_hash(previous_block_hash);
        block.set_burnfee(current_burnfee);
        block.set_timestamp(current_timestamp);
        block.set_difficulty(previous_block_difficulty);

        //
        // in-memory swap of pointers, for instant copying of txs into block from mempool
        //
        mem::swap(&mut block.transactions, transactions);

        //
        // TODO - not ideal that we have to loop through the block.
        // perhaps we can put GT in a specific location.
        //
        for transaction in &block.transactions {
            if transaction.is_golden_ticket() {
                block.set_has_golden_ticket(true);
                break;
            }
        }

        //
        // set our initial transactions
        //
        let wallet_publickey = wallet.get_publickey();
        let wallet_privatekey = wallet.get_privatekey();
        if previous_block_id == 0 {
            for i in 0..10 {
                println!("generating VIP transaction {}", i);
                let mut transaction = Transaction::generate_vip_transaction(
                    wallet_lock.clone(),
                    wallet_publickey,
                    wallet_publickey,
                    100000,
                )
                .await;
                transaction.sign(wallet_privatekey);
                block.add_transaction(transaction);
            }
        }

        //
        // create
        //
        let cv: DataToValidate = block.generate_data_to_validate(&blockchain);

        //
        // fee transactions and golden tickets
        //
        // set hash_for_signature for fee_tx as we cannot mutably fetch it
        // during merkle_root generation as those functions require parallel
        // processing in block validation. So some extra code here.
        //
        if !cv.fee_transaction.is_none() {
            //
            // fee-transaction must still pass validation rules
            //
            let mut fee_tx = cv.fee_transaction.unwrap();

            for input in fee_tx.get_mut_inputs() {
                input.set_publickey(wallet.get_publickey());
            }
            let hash_for_signature: SaitoHash = hash(&fee_tx.serialize_for_signature());
            fee_tx.set_hash_for_signature(hash_for_signature);

            //
            // sign the transaction and finalize it
            //
            fee_tx.sign(wallet.get_privatekey());

            block.add_transaction(fee_tx);
            block.set_has_fee_transaction(true);
        }

        //
        // validate difficulty
        //
        if cv.expected_difficulty != 0 {
            block.set_difficulty(cv.expected_difficulty);
        }

        let block_merkle_root = block.generate_merkle_root();
<<<<<<< HEAD
        println!("setting merkle root as: {:?}", block_merkle_root);
=======
        println!("NEWLY CREATED MERKLE ROOT: {:?}", &block_merkle_root);
>>>>>>> 42c41a8d
        block.set_merkle_root(block_merkle_root);

        let block_hash = block.generate_hash();
        block.set_hash(block_hash);

        block.sign(wallet.get_publickey(), wallet.get_privatekey());

        block
    }
}

//
// TODO
//
// temporary data-serialization of blocks so that we can save
// to disk. These should only be called through the serialization
// functions within the block class, so that all access is
// compartmentalized and we can move to custom serialization
//
impl From<Vec<u8>> for Block {
    fn from(data: Vec<u8>) -> Self {
        bincode::deserialize(&data[..]).unwrap()
    }
}

impl Into<Vec<u8>> for Block {
    fn into(self) -> Vec<u8> {
        bincode::serialize(&self).unwrap()
    }
}

#[cfg(test)]

mod tests {

    use super::*;
    use crate::{
        slip::Slip,
        time::create_timestamp,
        transaction::{Transaction, TransactionType},
        wallet::Wallet,
    };
    use std::sync::Arc;
    use tokio::sync::RwLock;

    #[test]
    fn block_new_test() {
        let block = Block::new();
        assert_eq!(block.id, 0);
        assert_eq!(block.timestamp, 0);
        assert_eq!(block.previous_block_hash, [0; 32]);
        assert_eq!(block.creator, [0; 33]);
        assert_eq!(block.merkle_root, [0; 32]);
        assert_eq!(block.signature, [0; 64]);
        assert_eq!(block.treasury, 0);
        assert_eq!(block.burnfee, 0);
        assert_eq!(block.difficulty, 0);
        assert_eq!(block.transactions, vec![]);
        assert_eq!(block.hash, [0; 32]);
        assert_eq!(block.total_fees, 0);
        assert_eq!(block.lc, false);
        assert_eq!(block.has_golden_ticket, false);
        assert_eq!(block.has_fee_transaction, false);
    }

    #[test]
    fn block_sign_test() {
        let wallet = Wallet::new();
        let mut block = Block::new();

        block.sign(wallet.get_publickey(), wallet.get_privatekey());

        assert_eq!(block.creator, wallet.get_publickey());
        assert_ne!(block.get_hash(), [0; 32]);
        assert_ne!(block.get_signature(), [0; 64]);
    }

    #[test]
    fn block_generate_hash() {
        let block = Block::new();
        let hash = block.generate_hash();
        assert_ne!(hash, [0; 32]);
    }

    #[test]
    fn block_serialize_for_signature_hash() {
        let block = Block::new();
        let serialized_body = block.serialize_for_signature();
        assert_eq!(serialized_body.len(), 137);
    }

    #[test]
    fn block_serialize_for_net_test() {
        let mock_input = Slip::new();
        let mock_output = Slip::new();
        let mut mock_tx = Transaction::new();
        mock_tx.set_timestamp(create_timestamp());
        mock_tx.add_input(mock_input.clone());
        mock_tx.add_output(mock_output.clone());
        mock_tx.set_message(vec![104, 101, 108, 111]);
        mock_tx.set_transaction_type(TransactionType::Normal);
        mock_tx.set_signature([1; 64]);

        let mut mock_tx2 = Transaction::new();
        mock_tx2.set_timestamp(create_timestamp());
        mock_tx2.add_input(mock_input);
        mock_tx2.add_output(mock_output);
        mock_tx2.set_message(vec![]);
        mock_tx2.set_transaction_type(TransactionType::Normal);
        mock_tx2.set_signature([2; 64]);

        let timestamp = create_timestamp();

        let mut block = Block::new();
        block.set_id(1);
        block.set_timestamp(timestamp);
        block.set_previous_block_hash([1; 32]);
        block.set_creator([2; 33]);
        block.set_merkle_root([3; 32]);
        block.set_signature([4; 64]);
        block.set_treasury(1);
        block.set_burnfee(2);
        block.set_difficulty(3);
        block.set_transactions(&mut vec![mock_tx, mock_tx2]);

        let serialized_block = block.serialize_for_net();
        let deserialized_block = Block::deserialize_for_net(serialized_block);
        assert_eq!(block, deserialized_block);
        assert_eq!(deserialized_block.get_id(), 1);
        assert_eq!(deserialized_block.get_timestamp(), timestamp);
        assert_eq!(deserialized_block.get_previous_block_hash(), [1; 32]);
        assert_eq!(deserialized_block.get_creator(), [2; 33]);
        assert_eq!(deserialized_block.get_merkle_root(), [3; 32]);
        assert_eq!(deserialized_block.get_signature(), [4; 64]);
        assert_eq!(deserialized_block.get_treasury(), 1);
        assert_eq!(deserialized_block.get_burnfee(), 2);
        assert_eq!(deserialized_block.get_difficulty(), 3);
    }

    #[test]
    fn block_merkle_root_test() {
        let mut block = Block::new();
        let wallet = Wallet::new();

        let mut transactions = (0..5)
            .into_iter()
            .map(|_| {
                let mut transaction = Transaction::new();
                transaction.sign(wallet.get_privatekey());
                transaction
            })
            .collect();

        block.set_transactions(&mut transactions);

        assert!(block.generate_merkle_root().len() == 32);
    }

    #[test]
    fn block_generate_data_to_validate() {
        let wallet = Wallet::new();
        let blockchain = Blockchain::new(Arc::new(RwLock::new(wallet)));
    }

    #[test]
    fn block_pre_validateion_calculations() {}

    #[test]
    fn block_onchain_reorganization_test() {}

    #[test]
    fn block_validation() {}
}<|MERGE_RESOLUTION|>--- conflicted
+++ resolved
@@ -641,14 +641,10 @@
         //
         // PARALLEL PROCESSING of most data
         //
-<<<<<<< HEAD
-	let creator_publickey = self.get_creator();
+      	let creator_publickey = self.get_creator();
 
         let _transactions_pre_calculated = &self
             .transactions
-=======
-        self.transactions
->>>>>>> 42c41a8d
             .par_iter_mut()
             .all(|tx| tx.pre_validation_calculations_parallelizable(creator_publickey));
 
@@ -657,20 +653,18 @@
         //
         // CUMULATIVE FEES only AFTER parallel calculations
         //
-	// we need to calculate the cumulative figures AFTER the 
-	// transactions have been fleshed out with all of the 
-	// original figures.
-	//
+        // we need to calculate the cumulative figures AFTER the 
+        // transactions have been fleshed out with all of the 
+        // original figures.
+        //
         let mut cumulative_fees = 0;
-<<<<<<< HEAD
         let mut cumulative_work = 0;
         let mut hgt = false;
         let mut hft = false;
-=======
+
         let mut has_golden_ticket = false;
         let mut has_fee_transaction = false;
 
->>>>>>> 42c41a8d
         for transaction in &mut self.transactions {
             cumulative_fees = transaction.pre_validation_calculations_cumulative_fees(cumulative_fees);
             cumulative_work = transaction.pre_validation_calculations_cumulative_work(cumulative_work);
@@ -982,11 +976,7 @@
         }
 
         let block_merkle_root = block.generate_merkle_root();
-<<<<<<< HEAD
         println!("setting merkle root as: {:?}", block_merkle_root);
-=======
-        println!("NEWLY CREATED MERKLE ROOT: {:?}", &block_merkle_root);
->>>>>>> 42c41a8d
         block.set_merkle_root(block_merkle_root);
 
         let block_hash = block.generate_hash();
