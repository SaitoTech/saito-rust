use crate::{
    blockchain::{Blockchain, GENESIS_PERIOD},
    burnfee::BurnFee,
    crypto::{
        hash, sign, SaitoHash, SaitoPrivateKey, SaitoPublicKey, SaitoSignature, SaitoUTXOSetKey,
    },
    golden_ticket::GoldenTicket,
    hop::HOP_SIZE,
    merkle::MerkleTreeLayer,
    slip::{Slip, SlipType, SLIP_SIZE},
    staking::Staking,
    storage::Storage,
    time::{create_timestamp, TracingTimer},
    transaction::{Transaction, TransactionType, TRANSACTION_SIZE},
    wallet::Wallet,
};
use ahash::AHashMap;
use bigint::uint::U256;
use rayon::prelude::*;
use serde::{Deserialize, Serialize};
use std::convert::TryInto;
use std::{mem, sync::Arc};
use tokio::sync::RwLock;
use tracing::{event, span, Level};

pub const BLOCK_HEADER_SIZE: usize = 213;

//
// object used when generating and validation transactions, containing the
// information that is created selectively according to the transaction fees
// and the optional outbound payments.
//
#[derive(PartialEq, Debug, Clone)]
pub struct ConsensusValues {
    // expected transaction containing outbound payments
    pub fee_transaction: Option<Transaction>,
    // number of FEE in transactions if exists
    pub ft_num: u8,
    // index of FEE in transactions if exists
    pub ft_idx: Option<usize>,
    // number of GT in transactions if exists
    pub gt_num: u8,
    // index of GT in transactions if exists
    pub gt_idx: Option<usize>,
    // total fees in block
    pub total_fees: u64,
    // expected difficulty
    pub expected_difficulty: u64,
    // rebroadcast txs
    pub rebroadcasts: Vec<Transaction>,
    // number of rebroadcast slips
    pub total_rebroadcast_slips: u64,
    // number of rebroadcast txs
    pub total_rebroadcast_nolan: u64,
    // number of rebroadcast fees in block
    pub total_rebroadcast_fees_nolan: u64,
    // all ATR txs hashed together
    pub rebroadcast_hash: [u8; 32],
    // dust falling off chain, needs adding to treasury
    pub nolan_falling_off_chain: u64,
    // staker treasury -> amount to add
    pub staking_treasury: i64,
    // block payout
    pub block_payout: Vec<BlockPayout>,
}
impl ConsensusValues {
    #[allow(clippy::too_many_arguments)]
    pub fn new() -> ConsensusValues {
        ConsensusValues {
            fee_transaction: None,
            ft_num: 0,
            ft_idx: None,
            gt_num: 0,
            gt_idx: None,
            total_fees: 0,
            expected_difficulty: 0,
            rebroadcasts: vec![],
            total_rebroadcast_slips: 0,
            total_rebroadcast_nolan: 0,
            total_rebroadcast_fees_nolan: 0,
            // must be initialized zeroed-out for proper hashing
            rebroadcast_hash: [0; 32],
            nolan_falling_off_chain: 0,
            staking_treasury: 0,
            block_payout: vec![],
        }
    }
}

//
// The BlockPayout object is returned by each block to report who
// receives the payment from the block. It is included in the
// consensus_values so that the fee transaction can be generated
// and validated.
//
#[derive(PartialEq, Debug, Clone)]
pub struct BlockPayout {
    pub miner: SaitoPublicKey,
    pub router: SaitoPublicKey,
    pub staker: SaitoPublicKey,
    pub miner_payout: u64,
    pub router_payout: u64,
    pub staker_payout: u64,
    pub staking_treasury: i64,
    pub staker_slip: Slip,
    pub random_number: SaitoHash,
}
impl BlockPayout {
    #[allow(clippy::too_many_arguments)]
    pub fn new() -> BlockPayout {
        BlockPayout {
            miner: [0; 33],
            router: [0; 33],
            staker: [0; 33],
            miner_payout: 0,
            router_payout: 0,
            staker_payout: 0,
            staking_treasury: 0,
            staker_slip: Slip::new(),
            random_number: [0; 32],
        }
    }
}

//
// The RouterPayout object is returned by the function that calculates
// who deserves the payment for each block. This is somewhat obsolete but
// is used to generate the BlockPayout object above.
//
// TODO eliminate reliance on this struct when creating the block payout
// object to permit its removal.
//
#[derive(PartialEq, Debug, Clone)]
pub struct RouterPayout {
    // expected transaction containing outbound payments
    pub publickey: SaitoPublicKey,
    pub random_number: SaitoHash,
}
impl RouterPayout {
    #[allow(clippy::too_many_arguments)]
    pub fn new() -> RouterPayout {
        RouterPayout {
            publickey: [0; 33],
            random_number: [0; 32],
        }
    }
}

///
/// BlockType is a human-readable indicator of the state of the block
/// with particular attention to its state of pruning and the amount of
/// data that is available. It is used by some functions to fetch blocks
/// that require certain types of data, such as the full set of transactions
/// or the UTXOSet
///
/// Hash - a ghost block sent to lite-clients primarily for SPV mode
/// Header - the header of the block without transaction data
/// Full - the full block including transactions and signatures
///
#[derive(Serialize, Deserialize, Debug, Copy, PartialEq, Clone)]
pub enum BlockType {
    Ghost,
    Pruned,
    Full,
}

#[serde_with::serde_as]
#[derive(Serialize, Deserialize, PartialEq, Debug, Clone)]
pub struct BlockHeader {
    id: u64,
    timestamp: u64,
    previous_block_hash: [u8; 32],
    #[serde_as(as = "[_; 33]")]
    creator: [u8; 33],
    merkle_root: [u8; 32],
    #[serde_as(as = "[_; 64]")]
    signature: [u8; 64],
    treasury: u64,
    burnfee: u64,
    difficulty: u64,
}

impl BlockHeader {
    #[allow(clippy::clippy::new_without_default)]
    pub fn new(
        id: u64,
        timestamp: u64,
        previous_block_hash: SaitoHash,
        creator: SaitoPublicKey,
        merkle_root: SaitoHash,
        signature: SaitoSignature,
        treasury: u64,
        burnfee: u64,
        difficulty: u64,
    ) -> Self {
        Self {
            id,
            timestamp,
            previous_block_hash,
            creator,
            merkle_root,
            signature,
            treasury,
            burnfee,
            difficulty,
        }
    }

    pub fn serialize_for_net(&self) -> Vec<u8> {
        let mut vbytes: Vec<u8> = vec![];
        vbytes.extend(&self.id.to_be_bytes());
        vbytes.extend(&self.timestamp.to_be_bytes());
        vbytes.extend(&self.previous_block_hash);
        vbytes.extend(&self.creator);
        vbytes.extend(&self.merkle_root);
        vbytes.extend(&self.signature);
        vbytes.extend(&self.treasury.to_be_bytes());
        vbytes.extend(&self.burnfee.to_be_bytes());
        vbytes.extend(&self.difficulty.to_be_bytes());
        vbytes
    }

    pub fn deserialize_for_net(bytes: Vec<u8>) -> BlockHeader {
        let id: u64 = u64::from_be_bytes(bytes[4..12].try_into().unwrap());
        let timestamp: u64 = u64::from_be_bytes(bytes[12..20].try_into().unwrap());
        let previous_block_hash: SaitoHash = bytes[20..52].try_into().unwrap();
        let creator: SaitoPublicKey = bytes[52..85].try_into().unwrap();
        let merkle_root: SaitoHash = bytes[85..117].try_into().unwrap();
        let signature: SaitoSignature = bytes[117..181].try_into().unwrap();

        let treasury: u64 = u64::from_be_bytes(bytes[181..189].try_into().unwrap());
        let burnfee: u64 = u64::from_be_bytes(bytes[189..197].try_into().unwrap());
        let difficulty: u64 = u64::from_be_bytes(bytes[197..205].try_into().unwrap());

        BlockHeader::new(
            id,
            timestamp,
            previous_block_hash,
            creator,
            merkle_root,
            signature,
            treasury,
            burnfee,
            difficulty,
        )
    }
}

#[serde_with::serde_as]
#[derive(Serialize, Deserialize, PartialEq, Debug, Clone)]
pub struct Block {
    /// Consensus Level Variables
    id: u64,
    timestamp: u64,
    previous_block_hash: [u8; 32],
    #[serde_as(as = "[_; 33]")]
    creator: [u8; 33],
    merkle_root: [u8; 32],
    #[serde_as(as = "[_; 64]")]
    signature: [u8; 64],
    treasury: u64,
    burnfee: u64,
    difficulty: u64,
    staking_treasury: u64,
    /// Transactions
    pub transactions: Vec<Transaction>,
    /// Self-Calculated / Validated
    pre_hash: SaitoHash,
    /// Self-Calculated / Validated
    hash: SaitoHash,
    /// total fees paid into block
    total_fees: u64,
    /// total fees paid into block
    routing_work_for_creator: u64,
    /// Is Block on longest chain
    lc: bool,
    // has golden ticket
    pub has_golden_ticket: bool,
    // has fee transaction
    pub has_fee_transaction: bool,
    // golden ticket index
    pub golden_ticket_idx: u64,
    // fee transaction index
    pub fee_transaction_idx: u64,
    // number of rebroadcast slips
    pub total_rebroadcast_slips: u64,
    // number of rebroadcast txs
    pub total_rebroadcast_nolan: u64,
    // all ATR txs hashed together
    pub rebroadcast_hash: [u8; 32],
    // the state of the block w/ pruning etc
    pub block_type: BlockType,
    // vector of staker slips spent this block - used to prevent withdrawals and payouts same block
    #[serde(skip)]
    pub slips_spent_this_block: AHashMap<SaitoUTXOSetKey, u64>,
    #[serde(skip)]
    pub created_hashmap_of_slips_spent_this_block: bool,
}

impl Block {
    #[allow(clippy::clippy::new_without_default)]
    pub fn new() -> Block {
        Block {
            id: 0,
            timestamp: 0,
            previous_block_hash: [0; 32],
            creator: [0; 33],
            merkle_root: [0; 32],
            signature: [0; 64],
            treasury: 0,
            burnfee: 0,
            difficulty: 0,
            staking_treasury: 0,
            transactions: vec![],
            pre_hash: [0; 32],
            hash: [0; 32],
            total_fees: 0,
            routing_work_for_creator: 0,
            lc: false,
            has_golden_ticket: false,
            has_fee_transaction: false,
            golden_ticket_idx: 0,
            fee_transaction_idx: 0,
            total_rebroadcast_slips: 0,
            total_rebroadcast_nolan: 0,
            // must be initialized zeroed-out for proper hashing
            rebroadcast_hash: [0; 32],
            //filename: String::new(),
            block_type: BlockType::Full,
	    // hashmap of all SaitoUTXOSetKeys of the slips in the block 
	    slips_spent_this_block: AHashMap::new(),
            created_hashmap_of_slips_spent_this_block: false,
        }
    }

    pub fn get_header(&self) -> BlockHeader {
        BlockHeader {
            id: self.id,
            timestamp: self.timestamp,
            previous_block_hash: self.previous_block_hash,
            creator: self.creator,
            merkle_root: self.merkle_root,
            signature: self.signature,
            treasury: self.treasury,
            burnfee: self.burnfee,
            difficulty: self.difficulty,
        }
    }

    pub fn get_transactions(&self) -> &Vec<Transaction> {
        &self.transactions
    }

    pub fn get_hash(&self) -> SaitoHash {
        self.hash
    }

    pub fn get_lc(&self) -> bool {
        self.lc
    }

    pub fn get_id(&self) -> u64 {
        self.id
    }

    pub fn get_timestamp(&self) -> u64 {
        self.timestamp
    }

    pub fn get_previous_block_hash(&self) -> SaitoHash {
        self.previous_block_hash
    }

    pub fn get_creator(&self) -> SaitoPublicKey {
        self.creator
    }

    pub fn get_merkle_root(&self) -> SaitoHash {
        self.merkle_root
    }

    pub fn get_signature(&self) -> SaitoSignature {
        self.signature
    }

    pub fn get_treasury(&self) -> u64 {
        self.treasury
    }

    pub fn get_staking_treasury(&self) -> u64 {
        self.staking_treasury
    }

    pub fn get_burnfee(&self) -> u64 {
        self.burnfee
    }

    pub fn get_block_type(&self) -> BlockType {
        self.block_type
    }

    pub fn get_difficulty(&self) -> u64 {
        self.difficulty
    }

    pub fn get_has_golden_ticket(&self) -> bool {
        self.has_golden_ticket
    }

    pub fn get_has_fee_transaction(&self) -> bool {
        self.has_fee_transaction
    }

    pub fn get_golden_ticket_idx(&self) -> u64 {
        self.golden_ticket_idx
    }

    pub fn get_fee_transaction_idx(&self) -> u64 {
        self.fee_transaction_idx
    }

    pub fn get_pre_hash(&self) -> SaitoHash {
        self.pre_hash
    }

    pub fn get_total_fees(&self) -> u64 {
        self.total_fees
    }

    pub fn get_routing_work_for_creator(&self) -> u64 {
        self.routing_work_for_creator
    }

    pub fn set_routing_work_for_creator(&mut self, routing_work_for_creator: u64) {
        self.routing_work_for_creator = routing_work_for_creator;
    }

    pub fn set_has_golden_ticket(&mut self, hgt: bool) {
        self.has_golden_ticket = hgt;
    }

    pub fn set_has_fee_transaction(&mut self, hft: bool) {
        self.has_fee_transaction = hft;
    }

    pub fn set_golden_ticket_idx(&mut self, idx: u64) {
        self.golden_ticket_idx = idx;
    }

    pub fn set_fee_transaction_idx(&mut self, idx: u64) {
        self.fee_transaction_idx = idx;
    }

    pub fn set_total_fees(&mut self, total_fees: u64) {
        self.total_fees = total_fees;
    }

    pub fn set_transactions(&mut self, transactions: &mut Vec<Transaction>) {
        self.transactions = transactions.to_vec();
    }

    //pub fn set_transactions(&mut self, transactions: Vec<Transaction>) {
    //    self.transactions = transactions;
    //}

    pub fn set_block_type(&mut self, block_type: BlockType) {
        self.block_type = block_type;
    }

    pub fn set_id(&mut self, id: u64) {
        self.id = id;
    }

    pub fn set_lc(&mut self, lc: bool) {
        self.lc = lc;
    }

    pub fn set_timestamp(&mut self, timestamp: u64) {
        self.timestamp = timestamp;
    }

    pub fn set_previous_block_hash(&mut self, previous_block_hash: SaitoHash) {
        self.previous_block_hash = previous_block_hash;
    }

    pub fn set_creator(&mut self, creator: SaitoPublicKey) {
        self.creator = creator;
    }

    pub fn set_merkle_root(&mut self, merkle_root: SaitoHash) {
        self.merkle_root = merkle_root;
    }

    pub fn set_signature(&mut self, signature: SaitoSignature) {
        self.signature = signature;
    }

    pub fn set_staking_treasury(&mut self, staking_treasury: u64) {
        self.staking_treasury = staking_treasury;
    }

    pub fn set_treasury(&mut self, treasury: u64) {
        self.treasury = treasury;
    }

    pub fn set_burnfee(&mut self, burnfee: u64) {
        self.burnfee = burnfee;
    }

    pub fn set_difficulty(&mut self, difficulty: u64) {
        self.difficulty = difficulty;
    }

    pub fn set_pre_hash(&mut self, pre_hash: SaitoHash) {
        self.pre_hash = pre_hash;
    }

    pub fn set_hash(&mut self, hash: SaitoHash) {
        self.hash = hash;
    }

    pub fn add_transaction(&mut self, tx: Transaction) {
        self.transactions.push(tx);
    }

    //
    // if the block is not at the proper type, try to upgrade it to have the
    // data that is necessary for blocks of that type if possible. if this is
    // not possible, return false. if it is possible, return true once upgraded.
    //
    pub async fn upgrade_block_to_block_type(&mut self, block_type: BlockType) -> bool {
        let _span = span!(Level::TRACE, "UPGRADE BLOCK");
        event!(
            Level::TRACE,
            "UPGRADE_BLOCK_TO_BLOCK_TYPE {:?}",
            self.block_type
        );
        if self.block_type == block_type {
            return true;
        }

        //
        // if the block type needed is full and we are not,
        // load the block if it exists on disk.
        //
        if block_type == BlockType::Full {
            let mut new_block =
                Storage::load_block_from_disk(Storage::generate_block_filename(&self)).await;
            let hash_for_signature = hash(&new_block.serialize_for_signature());
            new_block.set_pre_hash(hash_for_signature);
            let hash_for_hash = hash(&new_block.serialize_for_hash());
            new_block.set_hash(hash_for_hash);

            //
            // in-memory swap copying txs in block from mempool
            //
            mem::swap(&mut new_block.transactions, &mut self.transactions);
            //
            // transactions need hashes
            //
            self.generate_metadata();
            self.set_block_type(BlockType::Full);

            return true;
        }

        return false;
    }

    //
    // if the block is not at the proper type, try to downgrade it by removing elements
    // that take up significant amounts of data / memory. if this is possible return
    // true, otherwise return false.
    //
    pub async fn downgrade_block_to_block_type(&mut self, block_type: BlockType) -> bool {
        let _span = span!(Level::TRACE, "DOWNGRADE BLOCK");
        event!(Level::TRACE, "BLOCK_ID {:?}", self.get_id());

        if self.block_type == block_type {
            return true;
        }

        //
        // if the block type needed is full and we are not,
        // load the block if it exists on disk.
        //
        if block_type == BlockType::Pruned {
            self.transactions = vec![];
            self.set_block_type(BlockType::Pruned);
            return true;
        }

        return false;
    }

    pub fn sign(&mut self, publickey: SaitoPublicKey, privatekey: SaitoPrivateKey) {
        //
        // we set final data
        //
        self.set_creator(publickey);
        self.generate_hashes();
        self.set_signature(sign(&self.get_pre_hash(), privatekey));
    }

    pub fn generate_hashes(&mut self) -> SaitoHash {
        //
        // fastest known way that isn't bincode ??
        //
        let hash_for_signature = hash(&self.serialize_for_signature());
        self.set_pre_hash(hash_for_signature);
        let hash_for_hash = hash(&self.serialize_for_hash());
        self.set_hash(hash_for_hash);

        hash_for_hash
    }

    // serialize the pre_hash and the signature_for_source into a
    // bytes array that can be hashed and then have the hash set.
    pub fn serialize_for_hash(&self) -> Vec<u8> {
        let mut vbytes: Vec<u8> = vec![];
        vbytes.extend(&self.get_pre_hash());
        vbytes.extend(&self.get_signature());
        vbytes.extend(&self.get_previous_block_hash());
        vbytes
    }

    // serialize major block components for block signature
    // this will manually calculate the merkle_root if necessary
    // but it is advised that the merkle_root be already calculated
    // to avoid speed issues.
    pub fn serialize_for_signature(&self) -> Vec<u8> {
        let mut vbytes: Vec<u8> = vec![];
        vbytes.extend(&self.id.to_be_bytes());
        vbytes.extend(&self.timestamp.to_be_bytes());
        vbytes.extend(&self.previous_block_hash);
        vbytes.extend(&self.creator);
        vbytes.extend(&self.merkle_root);
        vbytes.extend(&self.treasury.to_be_bytes());
        vbytes.extend(&self.staking_treasury.to_be_bytes());
        vbytes.extend(&self.burnfee.to_be_bytes());
        vbytes.extend(&self.difficulty.to_be_bytes());
        vbytes
    }

    /// Serialize a Block for transport or disk.
    /// [len of transactions - 4 bytes - u32]
    /// [id - 8 bytes - u64]
    /// [timestamp - 8 bytes - u64]
    /// [previous_block_hash - 32 bytes - SHA 256 hash]
    /// [creator - 33 bytes - Secp25k1 pubkey compact format]
    /// [merkle_root - 32 bytes - SHA 256 hash
    /// [signature - 64 bytes - Secp25k1 sig]
    /// [treasury - 8 bytes - u64]
    /// [staking_treasury - 8 bytes - u64]
    /// [burnfee - 8 bytes - u64]
    /// [difficulty - 8 bytes - u64]
    /// [transaction][transaction][transaction]...
    pub fn serialize_for_net(&self) -> Vec<u8> {
        let mut vbytes: Vec<u8> = vec![];
        vbytes.extend(&(self.transactions.iter().len() as u32).to_be_bytes());
        vbytes.extend(&self.id.to_be_bytes());
        vbytes.extend(&self.timestamp.to_be_bytes());
        vbytes.extend(&self.previous_block_hash);
        vbytes.extend(&self.creator);
        vbytes.extend(&self.merkle_root);
        vbytes.extend(&self.signature);
        vbytes.extend(&self.treasury.to_be_bytes());
        vbytes.extend(&self.staking_treasury.to_be_bytes());
        vbytes.extend(&self.burnfee.to_be_bytes());
        vbytes.extend(&self.difficulty.to_be_bytes());
        let mut serialized_txs = vec![];
        self.transactions.iter().for_each(|transaction| {
            serialized_txs.extend(transaction.serialize_for_net());
        });
        vbytes.extend(serialized_txs);
        vbytes
    }
    /// Deserialize from bytes to a Block.
    /// [len of transactions - 4 bytes - u32]
    /// [id - 8 bytes - u64]
    /// [timestamp - 8 bytes - u64]
    /// [previous_block_hash - 32 bytes - SHA 256 hash]
    /// [creator - 33 bytes - Secp25k1 pubkey compact format]
    /// [merkle_root - 32 bytes - SHA 256 hash
    /// [signature - 64 bytes - Secp25k1 sig]
    /// [treasury - 8 bytes - u64]
    /// [staking_treasury - 8 bytes - u64]
    /// [burnfee - 8 bytes - u64]
    /// [difficulty - 8 bytes - u64]
    /// [transaction][transaction][transaction]...
    pub fn deserialize_for_net(bytes: &Vec<u8>) -> Block {
        let transactions_len: u32 = u32::from_be_bytes(bytes[0..4].try_into().unwrap());
        let id: u64 = u64::from_be_bytes(bytes[4..12].try_into().unwrap());
        let timestamp: u64 = u64::from_be_bytes(bytes[12..20].try_into().unwrap());
        let previous_block_hash: SaitoHash = bytes[20..52].try_into().unwrap();
        let creator: SaitoPublicKey = bytes[52..85].try_into().unwrap();
        let merkle_root: SaitoHash = bytes[85..117].try_into().unwrap();
        let signature: SaitoSignature = bytes[117..181].try_into().unwrap();

        let treasury: u64 = u64::from_be_bytes(bytes[181..189].try_into().unwrap());
        let staking_treasury: u64 = u64::from_be_bytes(bytes[189..197].try_into().unwrap());

        let burnfee: u64 = u64::from_be_bytes(bytes[197..205].try_into().unwrap());
        let difficulty: u64 = u64::from_be_bytes(bytes[205..213].try_into().unwrap());
        let mut transactions = vec![];
        let mut start_of_transaction_data = BLOCK_HEADER_SIZE;
        for _n in 0..transactions_len {
            let inputs_len: u32 = u32::from_be_bytes(
                bytes[start_of_transaction_data..start_of_transaction_data + 4]
                    .try_into()
                    .unwrap(),
            );
            let outputs_len: u32 = u32::from_be_bytes(
                bytes[start_of_transaction_data + 4..start_of_transaction_data + 8]
                    .try_into()
                    .unwrap(),
            );
            let message_len: usize = u32::from_be_bytes(
                bytes[start_of_transaction_data + 8..start_of_transaction_data + 12]
                    .try_into()
                    .unwrap(),
            ) as usize;
            let path_len: usize = u32::from_be_bytes(
                bytes[start_of_transaction_data + 12..start_of_transaction_data + 16]
                    .try_into()
                    .unwrap(),
            ) as usize;
            let end_of_transaction_data = start_of_transaction_data
                + TRANSACTION_SIZE
                + ((inputs_len + outputs_len) as usize * SLIP_SIZE)
                + message_len
                + path_len as usize * HOP_SIZE;
            let transaction = Transaction::deserialize_from_net(
                bytes[start_of_transaction_data..end_of_transaction_data].to_vec(),
            );
            transactions.push(transaction);
            start_of_transaction_data = end_of_transaction_data;
        }

        let mut block = Block::new();
        block.set_id(id);
        block.set_timestamp(timestamp);
        block.set_previous_block_hash(previous_block_hash);
        block.set_creator(creator);
        block.set_merkle_root(merkle_root);
        block.set_signature(signature);
        block.set_treasury(treasury);
        block.set_burnfee(burnfee);
        block.set_difficulty(difficulty);
        block.set_staking_treasury(staking_treasury);

        block.set_transactions(&mut transactions);
        block
    }

    //
    // TODO - this logic should probably be in the merkle-root class
    //
    pub fn generate_merkle_root(&self) -> SaitoHash {
        if self.transactions.len() == 0 {
            return [0; 32];
        }

        let tx_sig_hashes: Vec<SaitoHash> = self
            .transactions
            .iter()
            .map(|tx| tx.get_hash_for_signature().unwrap())
            .collect();

        let mut mrv: Vec<MerkleTreeLayer> = vec![];

        //
        // or let's try another approach
        //
        let tsh_len = tx_sig_hashes.len();
        let mut leaf_depth = 0;

        for i in 0..tsh_len {
            if (i + 1) < tsh_len {
                mrv.push(MerkleTreeLayer::new(
                    tx_sig_hashes[i],
                    tx_sig_hashes[i + 1],
                    leaf_depth,
                ));
            } else {
                mrv.push(MerkleTreeLayer::new(tx_sig_hashes[i], [0; 32], leaf_depth));
            }
        }

        let mut start_point = 0;
        let mut stop_point = mrv.len();
        let mut keep_looping = true;

        while keep_looping {
            // processing new layer
            leaf_depth += 1;

            // hash the parent in parallel
            mrv[start_point..stop_point]
                .par_iter_mut()
                .all(|leaf| leaf.hash());

            let start_point_old = start_point;
            start_point = mrv.len();

            for i in (start_point_old..stop_point).step_by(2) {
                if (i + 1) < stop_point {
                    mrv.push(MerkleTreeLayer::new(
                        mrv[i].get_hash(),
                        mrv[i + 1].get_hash(),
                        leaf_depth,
                    ));
                } else {
                    mrv.push(MerkleTreeLayer::new(mrv[i].get_hash(), [0; 32], leaf_depth));
                }
            }

            stop_point = mrv.len();
            if stop_point > 0 {
                keep_looping = start_point < stop_point - 1;
            } else {
                keep_looping = false;
            }
        }

        //
        // hash the final leaf
        //
        mrv[start_point].hash();
        mrv[start_point].get_hash()
    }

    //
    // generate hashes and payouts and fee calculations
    //
    pub async fn generate_consensus_values(&self, blockchain: &Blockchain) -> ConsensusValues {
        let mut cv = ConsensusValues::new();

        //
        // calculate total fees
        //
        // calculate fee and golden ticket indices
        //
        let mut idx: usize = 0;
        for transaction in &self.transactions {
            if !transaction.is_fee_transaction() {
                cv.total_fees += transaction.get_total_fees();
            } else {
                cv.ft_num += 1;
                cv.ft_idx = Some(idx);
            }
            if transaction.is_golden_ticket() {
                cv.gt_num += 1;
                cv.gt_idx = Some(idx);
            }
            idx += 1;
        }

        //
        // calculate expected burn-fee
        //
        if let Some(previous_block) = blockchain.blocks.get(&self.get_previous_block_hash()) {
            let difficulty = previous_block.get_difficulty();
            if !previous_block.get_has_golden_ticket() && cv.gt_num == 0 {
                if difficulty > 0 {
                    cv.expected_difficulty = previous_block.get_difficulty() - 1;
                }
            } else if previous_block.get_has_golden_ticket() && cv.gt_num > 0 {
                cv.expected_difficulty = difficulty + 1;
            } else {
                cv.expected_difficulty = difficulty;
            }
        } else {
            event!(Level::ERROR, "CAN'T FIND PREVIOUSLY BLOCK");
        }

        //
        // calculate automatic transaction rebroadcasts / ATR / atr
        //
        if self.get_id() > GENESIS_PERIOD {
            let pruned_block_hash = blockchain
                .blockring
                .get_longest_chain_block_hash_by_block_id(self.get_id() - 2);

            //
            // generate metadata should have prepared us with a pre-prune block
            // that contains all of the transactions and is ready to have its
            // ATR rebroadcasts calculated.
            //
            if let Some(pruned_block) = blockchain.blocks.get(&pruned_block_hash) {
                //
                // identify all unspent transactions
                //
                for transaction in &pruned_block.transactions {
                    for output in transaction.get_outputs() {
                        //
                        // valid means spendable and non-zero
                        //
                        if output.validate(&blockchain.utxoset) {
                            if output.get_amount() > 200_000_000 {
                                cv.total_rebroadcast_nolan += output.get_amount();
                                cv.total_rebroadcast_fees_nolan += 200_000_000;
                                cv.total_rebroadcast_slips += 1;

                                //
                                // create rebroadcast transaction
                                //
                                // TODO - floating fee based on previous block average
                                //
                                let rebroadcast_transaction =
                                    Transaction::generate_rebroadcast_transaction(
                                        &transaction,
                                        output,
                                        200_000_000,
                                    );

                                //
                                // update cryptographic hash of all ATRs
                                //
                                let mut vbytes: Vec<u8> = vec![];
                                vbytes.extend(&cv.rebroadcast_hash);
                                vbytes.extend(&rebroadcast_transaction.serialize_for_signature());
                                cv.rebroadcast_hash = hash(&vbytes);

                                cv.rebroadcasts.push(rebroadcast_transaction);
                            } else {
                                //
                                // rebroadcast dust is either collected into the treasury or
                                // distributed as a fee for the next block producer. for now
                                // we will simply distribute it as a fee. we may need to
                                // change this if the DUST becomes a significant enough amount
                                // each block to reduce consensus security.
                                //
                                cv.total_rebroadcast_fees_nolan += output.get_amount();
                            }
                        }
                    }
                }
            }
        }


        //
<<<<<<< HEAD
        // calculate payments to miners / routers / stakers
        //
        if let Some(gt_idx) = cv.gt_idx {
=======
        // calculate fee transaction
        //
        if let Some(gt_idx) = cv.gt_idx {
            //
            // grab random input from golden ticket
            //
>>>>>>> 4013e0ed
            let golden_ticket: GoldenTicket = GoldenTicket::deserialize_for_transaction(
                self.transactions[gt_idx].get_message().to_vec(),
            );
            let random_number = hash(&golden_ticket.get_random().to_vec());
<<<<<<< HEAD
            let _miner_publickey = golden_ticket.get_publickey();

            //
            // miner payout is fees from previous block, no staking treasury
            //
            if let Some(previous_block) = blockchain.blocks.get(&self.get_previous_block_hash()) {

                let miner_payment = previous_block.get_total_fees() / 2;
                let router_payment = previous_block.get_total_fees() - miner_payment;
=======
            let miner_publickey = golden_ticket.get_publickey();

            //
            // payout is from last block
            //
            if let Some(previous_block) = blockchain.blocks.get(&self.get_previous_block_hash()) {
                let mut transaction = Transaction::new();
                transaction.set_transaction_type(TransactionType::Fee);
>>>>>>> 4013e0ed

                //
                // calculate miner and router payments
                //
<<<<<<< HEAD
                let block_payouts: RouterPayout = previous_block.find_winning_router(random_number);
                let router_publickey = block_payouts.publickey;
                let mut next_random_number = block_payouts.random_number;

                let mut payout = BlockPayout::new();
                payout.miner = golden_ticket.get_publickey();
                payout.router = router_publickey;
                payout.miner_payout = miner_payment;
                payout.router_payout = router_payment;
                payout.random_number = next_random_number;

                cv.block_payout.push(payout);

                //
                // loop backwards until MAX recursion OR golden ticket
                //
                let mut cont = 1;
                let mut loop_idx = 0;
                let mut staking_block_hash = previous_block.get_previous_block_hash();

                while cont == 1 {
                    loop_idx += 1;

                    //
                    // we start with the second block, so once loop_IDX hits the same
                    // number as MAX_STAKER_RECURSION we have processed N blocks where
                    // N is MAX_STAKER_RECURSION.
                    //
                    if loop_idx >= MAX_STAKER_RECURSION {
                        cont = 0;
                    } else {

                        if let Some(staking_block) = blockchain.blocks.get(&staking_block_hash) {
                            staking_block_hash = staking_block.get_previous_block_hash();

                            if !staking_block.get_has_golden_ticket() {
                                //
                                // calculate miner and router payments
                                //
                                // the staker payout is contained in the slip of the winner. this is
                                // because we calculate it afresh every time we reset the staking table
                                // the payment for the router requires calculating the amount that will
                                // be withheld for the staker treasury, which is what previous_staker_
                                // payment is measuring.
                                //
                                let sp = staking_block.get_total_fees() / 2;
                                let rp = staking_block.get_total_fees() - sp;

                                let mut payout = BlockPayout::new();
                                payout.router = staking_block.find_winning_router(next_random_number).publickey;
				payout.router_payout = rp;
                                payout.staking_treasury = sp as i64;

                                next_random_number = hash(&next_random_number.to_vec());

                                let staker_slip_option = blockchain.staking.find_winning_staker(next_random_number);
                                if let Some(staker_slip) = staker_slip_option {

				    let mut slip_was_spent = 0;

				    //
				    // check to see if the block already pays out to this slip
				    //
            			    for i in 0..cv.block_payout.len() {
					if cv.block_payout[i].staker_slip.get_utxoset_key() == staker_slip.get_utxoset_key() {
					    slip_was_spent = 1;
					    break;
					}
				    }

				    //
				    // check to see if staker slip already spent/withdrawn
				    //
				    if self.slips_spent_this_block.contains_key(&staker_slip.get_utxoset_key()) {
				        slip_was_spent = 1;
				    }
          
                                    //
                                    // add payout to staker if staker is new
                                    //
				    // the payout is the return on staking, stored separately so that the
                                    // UTXO for the slip will still validate.
                                    //
				    if slip_was_spent == 0 {
                                        payout.staker = staker_slip.get_publickey();
                                        payout.staker_payout = staker_slip.get_amount() + staker_slip.get_payout();
                                        payout.staker_slip = staker_slip.clone();
				    }

                                    next_random_number = hash(&next_random_number.to_vec());

                                    cv.block_payout.push(payout);
                                }
                            }
                        }
                    }
                }
            }

=======
                let miner_payment = previous_block.get_total_fees() / 2;
                let router_payment = previous_block.get_total_fees() - miner_payment;
                let block_payouts: RouterPayout = previous_block.find_winning_router(random_number);
                let router_publickey = block_payouts.publickey;
                let next_random_number = block_payouts.random_number;

                let mut output1 = Slip::new();
                output1.set_publickey(miner_publickey);
                output1.set_amount(miner_payment);
                output1.set_slip_type(SlipType::MinerOutput);
                output1.set_slip_ordinal(0);

                let mut output2 = Slip::new();
                output2.set_publickey(router_publickey);
                output2.set_amount(router_payment);
                output2.set_slip_type(SlipType::RouterOutput);
                output2.set_slip_ordinal(1);

                transaction.add_output(output1);
                transaction.add_output(output2);

                //
                // do we have any staker payments to make
                //
                if let Some(previous_previous_block) = blockchain
                    .blocks
                    .get(&previous_block.get_previous_block_hash())
                {
                    //
                    // if the previous_block did not contain a golden ticket, then we can make a
                    // payout to a random staker.
                    //
                    if previous_block.get_has_golden_ticket() == false {
                        //
                        let mut slip_ordinal_to_apply = 2;

                        //
                        // calculate miner and router payments
                        //
                        // the staker payout is contained in the slip of the winner. this is
                        // because we calculate it afresh every time we reset the staking table
                        // the payment for the router requires calculating the amount that will
                        // be withheld for the staker treasury, which is what previous_staker_
                        // payment is measuring.
                        //
                        let previous_staker_payment = previous_previous_block.get_total_fees() / 2;
                        let previous_router_payment =
                            previous_previous_block.get_total_fees() - previous_staker_payment;
                        // the staker treasury gets the amount that would be paid out to the staker
                        // if we were paying them from THIS loop of the blockchain rather than the
                        // average amount.
                        cv.staking_treasury = previous_staker_payment as i64;

                        //
                        // next_random_number
                        //
                        let staker_slip_option =
                            blockchain.staking.find_winning_staker(next_random_number);
                        let another_random_number = hash(&next_random_number.to_vec());
                        let block_payouts2: RouterPayout =
                            previous_block.find_winning_router(another_random_number);
                        let previous_winning_router = block_payouts2.publickey;

                        if let Some(staker_slip) = staker_slip_option {
                            let mut output3 = Slip::new();
                            output3.set_publickey(staker_slip.get_publickey());
                            // the payout is the return on staking, stored separately so that the
                            // UTXO for the slip will still validate.
                            output3.set_amount(staker_slip.get_amount() + staker_slip.get_payout());

                            // remove from staking treasury as we are paying out
                            cv.staking_treasury -= staker_slip.get_amount() as i64;

                            output3.set_slip_type(SlipType::StakerOutput);
                            output3.set_slip_ordinal(slip_ordinal_to_apply);
                            slip_ordinal_to_apply += 1;
                            transaction.add_output(output3);

                            //
                            // add staker input as tx input so it is spent
                            //
                            println!("the staker slip is: {:?}", staker_slip);
                            transaction.add_input(staker_slip);
                        }

                        let mut output4 = Slip::new();
                        output4.set_publickey(previous_winning_router);
                        output4.set_amount(previous_router_payment);
                        output4.set_slip_type(SlipType::RouterOutput);
                        output4.set_slip_ordinal(slip_ordinal_to_apply);
                        transaction.add_output(output4);

                        //
                        // in case we loop back further, use this random number
                        //
                        let _yet_another_random_number = block_payouts2.random_number;
                    }
                }
>>>>>>> 4013e0ed

	    //
	    // now create fee transaction using the block payout data
	    //
	    let mut slip_ordinal = 0;
            let mut transaction = Transaction::new();
            transaction.set_transaction_type(TransactionType::Fee);

	    for i in 0..cv.block_payout.len() {

	        if cv.block_payout[i].miner != [0; 33] {
                    let mut output = Slip::new();
                    output.set_publickey(cv.block_payout[i].miner);
                    output.set_amount(cv.block_payout[i].miner_payout);
                    output.set_slip_type(SlipType::MinerOutput);
                    output.set_slip_ordinal(slip_ordinal);
		    transaction.add_output(output.clone());
		    slip_ordinal += 1;
		}
	        if cv.block_payout[i].router != [0; 33] {
                    let mut output = Slip::new();
                    output.set_publickey(cv.block_payout[i].router);
                    output.set_amount(cv.block_payout[i].router_payout);
                    output.set_slip_type(SlipType::RouterOutput);
                    output.set_slip_ordinal(slip_ordinal);
		    transaction.add_output(output.clone());
		    slip_ordinal += 1;
		}
	        if cv.block_payout[i].staker != [0; 33] {

                    transaction.add_input(cv.block_payout[i].staker_slip.clone());

                    let mut output = Slip::new();
                    output.set_publickey(cv.block_payout[i].staker);
                    output.set_amount(cv.block_payout[i].staker_payout);
                    output.set_slip_type(SlipType::StakerOutput);
                    output.set_slip_ordinal(slip_ordinal);
		    transaction.add_output(output);
		    slip_ordinal += 1;
                    cv.staking_treasury += cv.block_payout[i].staking_treasury;
                    cv.staking_treasury -= cv.block_payout[i].staker_payout as i64;
		}
            }

            cv.fee_transaction = Some(transaction);
        }


        //
        // if there is no golden ticket AND there is no golden ticket before the MAX 
	// blocks we recurse to collect NOLAN we have to add the amount of the unpaid
	// block to the amount of NOLAN that is falling off our chain.
        //
        if cv.gt_num == 0 {
	    for i in 1..=MAX_STAKER_RECURSION {

	        if i >= self.get_id() { 
		    break;
		}

		let bid = self.get_id() - i;
		let previous_block_hash = blockchain.blockring.get_longest_chain_block_hash_by_block_id(bid);
                let previous_block = blockchain.get_block(previous_block_hash).await;

                if previous_block.get_has_golden_ticket() {
		    break;
		} else {
		    //
		    // this is the block BEFORE from which we need to collect the nolan due to
		    // our iterator starting at 0 for the current block. i.e. if MAX_STAKER_
		    // RECURSION is 3, at 3 we are the fourth block back.
		    //
		    if i == MAX_STAKER_RECURSION {
                        cv.nolan_falling_off_chain = previous_block.get_total_fees();
		    }
	        }
	    }
        }

        cv
    }

    pub fn find_winning_router(&self, random_number: SaitoHash) -> RouterPayout {
        let mut rp = RouterPayout::new();

        //
        // find winning nolan
        //
        let x = U256::from_big_endian(&random_number);
        //
        // fee calculation should be the same used in block when
        // generating the fee transaction.
        //
        let y = self.get_total_fees();

        //
        // if there are no fees, payout to
        //
        if y == 0 {
            rp.publickey = [0; 33];
            rp.random_number = hash(&random_number.to_vec());
            return rp;
        }

        let z = U256::from_big_endian(&y.to_be_bytes());
        let (zy, _bolres) = x.overflowing_rem(z);
        let winning_nolan = zy.low_u64();
        // we may need function-timelock object if we need to recreate
        // an ATR transaction to pick the winning routing node.
        let winning_tx_placeholder: Transaction;
        let mut winning_tx: &Transaction;

        //
        // winning TX contains the winning nolan
        //
        // either a fee-paying transaction or an ATR transaction
        //
        winning_tx = &self.transactions[0];
        for transaction in &self.transactions {
            if transaction.cumulative_fees > winning_nolan {
                break;
            }
            winning_tx = &transaction;
        }

        //
        // if winner is atr, we take inside TX
        //
        if winning_tx.get_transaction_type() == TransactionType::ATR {
            let tmptx = winning_tx.get_message().to_vec();
            winning_tx_placeholder = Transaction::deserialize_from_net(tmptx);
            winning_tx = &winning_tx_placeholder;
        }

        //
        // hash random number to pick routing node
        //
        let random_number2 = hash(&random_number.to_vec());
        rp.publickey = winning_tx.get_winning_routing_node(random_number2);
        rp.random_number = hash(&random_number2.to_vec());

        rp
    }

    pub fn on_chain_reorganization(
        &self,
        utxoset: &mut AHashMap<SaitoUTXOSetKey, u64>,
        longest_chain: bool,
    ) -> bool {
        for tx in &self.transactions {
            tx.on_chain_reorganization(utxoset, longest_chain, self.get_id());
        }
        true
    }

    //
    // before we validate the block we need to generate some information such
    // as the hash of the transaction message data that is used to generate
    // the signature. because this requires mutable access to the transactions
    // Rust forces us to do it in a separate function.
    //
    // we first calculate as much information as we can in parallel before
    // sweeping through the transactions to find out what percentage of the
    // cumulative block fees they contain.
    //
    pub fn generate_metadata(&mut self) -> bool {
        let mut _tracing_tracker = TracingTimer::new();
        event!(
            Level::TRACE,
            " ... block.prevalid - pre hash:  {:?}",
            // tracing_tracker.time_since_last();
            create_timestamp(),
        );

        //
        // if we are generating the metadata for a block, we use the
        // publickey of the block creator when we calculate the fees
        // and the routing work.
        //
        let creator_publickey = self.get_creator();

        let _transactions_pre_calculated = &self
            .transactions
            .par_iter_mut()
            .all(|tx| tx.generate_metadata(creator_publickey));

        let _span = span!(Level::TRACE, "PREVALIDATION");
        event!(
            Level::TRACE,
            " ... block.prevalid - pst hash:  {:?}",
            create_timestamp()
        );

        //
        // we need to calculate the cumulative figures AFTER the
        // original figures.
        //
        let mut cumulative_fees = 0;
        let mut cumulative_work = 0;

        let mut has_golden_ticket = false;
        let mut has_fee_transaction = false;
        let mut golden_ticket_idx = 0;
        let mut fee_transaction_idx = 0;

        //
        // we have to do a single sweep through all of the transactions in
        // non-parallel to do things like generate the cumulative order of the
        // transactions in the block for things like work and fee calculations
        // for the lottery.
        //
        // we take advantage of the sweep to perform other pre-validation work
        // like counting up our ATR transactions and generating the hash
        // commitment for all of our rebroadcasts.
        //
        for i in 0..self.transactions.len() {
            let transaction = &mut self.transactions[i];

            cumulative_fees = transaction.generate_metadata_cumulative_fees(cumulative_fees);
            cumulative_work = transaction.generate_metadata_cumulative_work(cumulative_work);

	    //
	    // update slips_spent_this_block so that we have a record of
	    // how many times input slips are spent in this block. we will
	    // use this later to ensure there are no duplicates. this include
	    // during the fee transaction, so that we cannot pay a staker 
	    // that is also paid this block otherwise.
	    //
	    // we skip the fee transaction as otherwise we have trouble 
	    // validating the staker slips if we have received a block from
	    // someone else -- i.e. we will think the slip is spent in the 
	    // block when generating the FEE TX to check against the in-block
	    // fee tx.
	    //
	    if !self.created_hashmap_of_slips_spent_this_block {
		if transaction.get_transaction_type() != TransactionType::Fee {
                    for input in transaction.get_inputs() {
	                self.slips_spent_this_block.entry(input.get_utxoset_key())
		            .and_modify(|e| { *e += 1 })
	                    .or_insert(1);
	            }
		    self.created_hashmap_of_slips_spent_this_block = true;
		}
	    }



            //
            // also check the transactions for golden ticket and fees
            //
            match transaction.get_transaction_type() {
                TransactionType::Fee => {
                    has_fee_transaction = true;
                    fee_transaction_idx = i as u64;
                }
                TransactionType::GoldenTicket => {
                    has_golden_ticket = true;
                    golden_ticket_idx = i as u64;
                }
                TransactionType::ATR => {
                    let mut vbytes: Vec<u8> = vec![];
                    vbytes.extend(&self.rebroadcast_hash);
                    vbytes.extend(&transaction.serialize_for_signature());
                    self.rebroadcast_hash = hash(&vbytes);

                    for input in transaction.get_inputs() {
                        self.total_rebroadcast_slips += 1;
                        self.total_rebroadcast_nolan += input.get_amount();
                    }
                }
                _ => {}
            };
        }

        self.set_has_fee_transaction(has_fee_transaction);
        self.set_has_golden_ticket(has_golden_ticket);
        self.set_fee_transaction_idx(fee_transaction_idx);
        self.set_golden_ticket_idx(golden_ticket_idx);

        //
        // update block with total fees
        //
        self.set_total_fees(cumulative_fees);
        self.set_routing_work_for_creator(cumulative_work);

        event!(
            Level::TRACE,
            " ... block.pre_validation_done:  {:?}",
            create_timestamp(),
            // tracing_tracker.time_since_last();
        );

        true
    }

    pub async fn validate(
        &self,
        blockchain: &Blockchain,
        utxoset: &AHashMap<SaitoUTXOSetKey, u64>,
        staking: &Staking,
    ) -> bool {
        //
        // no transactions? no thank you
        //
        if self.transactions.len() == 0 {
            event!(
                Level::ERROR,
                "ERROR 424342: block does not validate as it has no transactions",
            );
            return false;
        }

        event!(
            Level::TRACE,
            " ... block.validate: (burn fee)  {:?}",
            create_timestamp(),
            // tracing_tracker.time_since_last();
        );

        //
        // Consensus Values
        //
        // consensus data refers to the info in the proposed block that depends
        // on its relationship to other blocks in the chain -- things like the burn
        // fee, the ATR transactions, the golden ticket solution and more.
        //
        // the first step in validating our block is asking our software to calculate
        // what it thinks this data should be. this same function should have been
        // used by the block creator to create this block, so consensus rules allow us
        // to validate it by checking the variables we can see in our block with what
        // they should be given this function.
        //
        let cv = self.generate_consensus_values(&blockchain).await;

        //
        // Previous Block
        //
        // many kinds of validation like the burn fee and the golden ticket solution
        // require the existence of the previous block in order to validate. we put all
        // of these validation steps below so they will have access to the previous block
        //
        // if no previous block exists, we are valid only in a limited number of
        // circumstances, such as this being the first block we are adding to our chain.
        //
        if let Some(previous_block) = blockchain.blocks.get(&self.get_previous_block_hash()) {
            //
            // validate treasury
            //
            if self.get_treasury() != previous_block.get_treasury() + cv.nolan_falling_off_chain {
                //     "ERROR: treasury does not validate: {} expected versus {} found",
                //     (previous_block.get_treasury() + cv.nolan_falling_off_chain),
                //     self.get_treasury(),
                event!(
                    Level::ERROR,
                    "ERROR: treasury does not validate: {} expected versus {} found",
                    (previous_block.get_treasury() + cv.nolan_falling_off_chain),
                    self.get_treasury(),
                    // tracing_tracker.time_since_last();
                );
                return false;
            }

            //
            // validate staking treasury
            //
            let mut adjusted_staking_treasury = previous_block.get_staking_treasury();
            if cv.staking_treasury < 0 {
                let x = cv.staking_treasury * -1;
                if adjusted_staking_treasury > x as u64 {
                    adjusted_staking_treasury -= x as u64;
                } else {
                    adjusted_staking_treasury = 0;
                }
            } else {
                let x: u64 = cv.staking_treasury as u64;
                adjusted_staking_treasury += x;
            }

            if self.get_staking_treasury() != adjusted_staking_treasury {
                event!(
                    Level::ERROR,
                    "ERROR: staking treasury does not validate: {} expected versus {} found",
                    adjusted_staking_treasury,
                    self.get_staking_treasury(),
                );
                //     "ERROR: staking treasury does not validate: {} expected versus {} found",
                //     adjusted_staking_treasury,
                //     self.get_staking_treasury(),
                return false;
            }

            //
            // validate burn fee
            //
            let new_burnfee: u64 =
                BurnFee::return_burnfee_for_block_produced_at_current_timestamp_in_nolan(
                    previous_block.get_burnfee(),
                    self.get_timestamp(),
                    previous_block.get_timestamp(),
                );
            if new_burnfee != self.get_burnfee() {
                event!(
                    Level::ERROR,
                    "ERROR: burn fee does not validate, expected: {}",
                    new_burnfee
                );
                return false;
            }

            event!(
                Level::TRACE,
                " ... burn fee in blk validated:  {:?}",
                create_timestamp()
            );

            //
            // validate routing work required
            //
            // this checks the total amount of fees that need to be burned in this
            // block to be considered valid according to consensus criteria.
            //
            let amount_of_routing_work_needed: u64 =
                BurnFee::return_routing_work_needed_to_produce_block_in_nolan(
                    previous_block.get_burnfee(),
                    self.get_timestamp(),
                    previous_block.get_timestamp(),
                );
            if self.routing_work_for_creator < amount_of_routing_work_needed {
                event!(
                    Level::ERROR,
                    "Error 510293: block lacking adequate routing work from creator"
                );
                return false;
            }

            event!(
                Level::TRACE,
                " ... done routing work required: {:?}",
                create_timestamp()
            );

            //
            // validate golden ticket
            //
            // the golden ticket is a special kind of transaction that stores the
            // solution to the network-payment lottery in the transaction message
            // field. it targets the hash of the previous block, which is why we
            // tackle it's validation logic here.
            //
            // first we reconstruct the ticket, then calculate that the solution
            // meets our consensus difficulty criteria. note that by this point in
            // the validation process we have already examined the fee transaction
            // which was generated using this solution. If the solution is invalid
            // we find that out now, and it invalidates the block.
            //
            if let Some(gt_idx) = cv.gt_idx {
                let golden_ticket: GoldenTicket = GoldenTicket::deserialize_for_transaction(
                    self.get_transactions()[gt_idx].get_message().to_vec(),
                );
                let solution = GoldenTicket::generate_solution(
                    golden_ticket.get_random(),
                    golden_ticket.get_publickey(),
                );
                if !GoldenTicket::is_valid_solution(
                    previous_block.get_hash(),
                    solution,
                    previous_block.get_difficulty(),
                ) {
                    event!(
                        Level::ERROR,
                        "ERROR: Golden Ticket solution does not validate against previous block hash and difficulty"
                    );
                    return false;
                }
            }
            event!(
                Level::TRACE,
                " ... golden ticket: (validated)  {:?}",
                create_timestamp()
            );
        }

        event!(
            Level::TRACE,
            " ... block.validate: (merkle rt) {:?}",
            create_timestamp()
        );

        //
        // validate atr
        //
        // Automatic Transaction Rebroadcasts are removed programmatically from
        // an earlier block in the blockchain and rebroadcast into the latest
        // block, with a fee being deducted to keep the data on-chain. In order
        // to validate ATR we need to make sure we have the correct number of
        // transactions (and ONLY those transactions!) included in our block.
        //
        // we do this by comparing the total number of ATR slips and nolan
        // which we counted in the generate_metadata() function, with the
        // expected number given the consensus values we calculated earlier.
        //
        if cv.total_rebroadcast_slips != self.total_rebroadcast_slips {
            event!(
                Level::ERROR,
                "ERROR 624442: rebroadcast slips total incorrect"
            );
            return false;
        }
        if cv.total_rebroadcast_nolan != self.total_rebroadcast_nolan {
            event!(
                Level::ERROR,
                "ERROR 294018: rebroadcast nolan amount incorrect"
            );
            return false;
        }
        if cv.rebroadcast_hash != self.rebroadcast_hash {
            event!(
                Level::ERROR,
                "ERROR 123422: hash of rebroadcast transactions incorrect"
            );
            return false;
        }

        //
        // validate merkle root
        //
        if self.get_merkle_root() == [0; 32]
            && self.get_merkle_root() != self.generate_merkle_root()
        {
            event!(Level::ERROR, "merkle root is unset or is invalid false 1");
            return false;
        }

        event!(
            Level::TRACE,
            " ... block.validate: (cv-data)   {:?}",
            create_timestamp()
        );

        //
        // validate fee transactions
        //
        // if this block contains a golden ticket, we have to use the random
        // number associated with the golden ticket to create a fee-transaction
        // that stretches back into previous blocks and finds the winning nodes
        // that should collect payment.
        //
        if let (Some(ft_idx), Some(mut fee_transaction)) = (cv.ft_idx, cv.fee_transaction) {
            //
            // no golden ticket? invalid
            //
            if cv.gt_idx.is_none() {
                event!(
                    Level::ERROR,
                    "ERROR 48203: block appears to have fee transaction without golden ticket"
                );
                return false;
            }

            //
            // the fee transaction we receive from the CV needs to be updated with
            // block-specific data in the same way that all of the transactions in
            // the block have been. we must do this prior to comparing them.
            //
            fee_transaction.generate_metadata(self.get_creator());

            let hash1 = hash(&fee_transaction.serialize_for_signature());
            let hash2 = hash(&self.transactions[ft_idx].serialize_for_signature());
            if hash1 != hash2 {
                event!(
                    Level::ERROR,
                    "ERROR 627428: block fee transaction doesn't match cv fee transaction"
                );
                return false;
            }
        }

        //
        // validate difficulty
        //
        // difficulty here refers the difficulty of generating a golden ticket
        // for any particular block. this is the difficulty of the mining
        // puzzle that is used for releasing payments.
        //
        // those more familiar with POW and POS should note that "difficulty" of
        // finding a block is represented in the burn fee variable which we have
        // already examined and validated above. producing a block requires a
        // certain amount of golden ticket solutions over-time, so the
        // distinction is in practice less clean.
        //
        if cv.expected_difficulty != self.get_difficulty() {
            event!(
                Level::ERROR,
                "difficulty is false {} vs {}",
                cv.expected_difficulty,
                self.get_difficulty()
            );
            return false;
        }

        event!(
            Level::TRACE,
            " ... block.validate: (txs valid) {:?}",
            create_timestamp()
        );

        //
        // validate transactions
        //
        // validating transactions requires checking that the signatures are valid,
        // the routing paths are valid, and all of the input slips are pointing
        // to spendable tokens that exist in our UTXOSET. this logic is separate
        // from the validation of block-level variables, so is handled in the
        // transaction objects.
        //
        // this is one of the most computationally intensive parts of processing a
        // block which is why we handle it in parallel. the exact logic needed to
        // examine a transaction may depend on the transaction itself, as we have
        // some specific types (Fee / ATR / etc.) that are generated automatically
        // and may have different requirements.
        //
        // the validation logic for transactions is contained in the transaction
        // class, and the validation logic for slips is contained in the slips
        // class. Note that we are passing in a read-only copy of our UTXOSet so
        // as to determine spendability.
        //
        // TODO - remove when convenient. when transactions fail to validate using
        // parallel processing can make it difficult to find out exactly what the
        // problem is. ergo this code that tries to do them on the main thread so
        // debugging output works.
        for i in 0..self.transactions.len() {
            let transactions_valid2 = self.transactions[i].validate(utxoset, staking);
            if transactions_valid2 == false {
                println!("TType: {:?}", self.transactions[i].get_transaction_type());
            }
        }
        return true;

        //        let transactions_valid = self
        //            .transactions
        //            .par_iter()
        //            .all(|tx| tx.validate(utxoset, staking));

        //        println!(" ... block.validate: (done all)  {:?}", create_timestamp());

        //
        // and if our transactions are valid, so is the block...
        //
        //        println!(" ... are txs valid: {}", transactions_valid);
        //        transactions_valid
    }

    pub async fn generate(
        transactions: &mut Vec<Transaction>,
        previous_block_hash: SaitoHash,
        wallet_lock: Arc<RwLock<Wallet>>,
        blockchain_lock: Arc<RwLock<Blockchain>>,
        current_timestamp: u64,
    ) -> Block {
        let blockchain = blockchain_lock.read().await;
        let wallet = wallet_lock.read().await;
        let publickey = wallet.get_publickey();
        let privatekey = wallet.get_privatekey();

        let mut previous_block_id = 0;
        let mut previous_block_burnfee = 0;
        let mut previous_block_timestamp = 0;
        let mut previous_block_difficulty = 0;
        let mut previous_block_treasury = 0;
        let mut previous_block_staking_treasury = 0;

        if let Some(previous_block) = blockchain.blocks.get(&previous_block_hash) {
            previous_block_id = previous_block.get_id();
            previous_block_burnfee = previous_block.get_burnfee();
            previous_block_timestamp = previous_block.get_timestamp();
            previous_block_difficulty = previous_block.get_difficulty();
            previous_block_treasury = previous_block.get_treasury();
            previous_block_staking_treasury = previous_block.get_staking_treasury();
        }

        let mut block = Block::new();
        block.set_timestamp(current_timestamp);

        let current_burnfee: u64 =
            BurnFee::return_burnfee_for_block_produced_at_current_timestamp_in_nolan(
                previous_block_burnfee,
                current_timestamp,
                previous_block_timestamp,
            );

        block.set_id(previous_block_id + 1);
        block.set_previous_block_hash(previous_block_hash);
        block.set_burnfee(current_burnfee);
        block.set_timestamp(current_timestamp);
        block.set_difficulty(previous_block_difficulty);

        //
        // in-memory swap copying txs in block from mempool
        //
        mem::swap(&mut block.transactions, transactions);


        //
        // update slips_spent_this_block so that we have a record of
        // how many times input slips are spent in this block. we will
        // use this later to ensure there are no duplicates. this include
        // during the fee transaction, so that we cannot pay a staker
        // that is also paid this block otherwise.
        //
	// this will not include the fee transaction or the ATR txs
	// because they have not been added to teh block yet, but they
	// permit us to avoid paying out StakerWithdrawal slips when we
	// generate the fee payment.
	//
	// note -- no need to have an exception for the FEE TX here as 
	// we have not added it yet.
	//
        if !block.created_hashmap_of_slips_spent_this_block {
            for transaction in &block.transactions {
                for input in transaction.get_inputs() {
                    block.slips_spent_this_block.entry(input.get_utxoset_key())
                        .and_modify(|e| { *e += 1 })
                        .or_insert(1);
                }
                block.created_hashmap_of_slips_spent_this_block = true;
            }
        }



        //
        // contextual values
        //
        let mut cv: ConsensusValues = block.generate_consensus_values(&blockchain).await;

        //
        // TODO - remove
        //
        // for testing create some VIP transactions
        //
        if previous_block_id == 0 {
            for _i in 0..10 as i32 {
                let mut transaction =
                    Transaction::generate_vip_transaction(wallet_lock.clone(), publickey, 100000)
                        .await;
                transaction.sign(privatekey);
                block.add_transaction(transaction);
            }
        }


        //
        // ATR transactions
        //
        let rlen = cv.rebroadcasts.len();
        // TODO -- delete if pos
        let _tx_hashes_generated = cv.rebroadcasts[0..rlen]
            .par_iter_mut()
            .all(|tx| tx.generate_metadata(publickey));
        if rlen > 0 {
            block.transactions.append(&mut cv.rebroadcasts);
        }



        //
        // fee transactions
        //
        // if a golden ticket is included in THIS block Saito uses the randomness
        // associated with that golden ticket to create a fair output for the
        // previous block.
        //
        if !cv.fee_transaction.is_none() {
            //
            // creator signs fee transaction
            //
            let mut fee_tx = cv.fee_transaction.unwrap();
            let hash_for_signature: SaitoHash = hash(&fee_tx.serialize_for_signature());
            fee_tx.set_hash_for_signature(hash_for_signature);
            fee_tx.sign(wallet.get_privatekey());

            //
            // and we add it to the block
            //
            block.add_transaction(fee_tx);
        }




        //
        // update slips_spent_this_block so that we have a record of
        // how many times input slips are spent in this block. we will
        // use this later to ensure there are no duplicates. this include
        // during the fee transaction, so that we cannot pay a staker
        // that is also paid this block otherwise.
        //
        for transaction in &block.transactions {
	    if transaction.get_transaction_type() != TransactionType::Fee {
                for input in transaction.get_inputs() {
                    block.slips_spent_this_block.entry(input.get_utxoset_key())
                        .and_modify(|e| { *e += 1 })
                        .or_insert(1);
                }
	    }
        }
        block.created_hashmap_of_slips_spent_this_block = true;



        //
        // set difficulty
        //
        if cv.expected_difficulty != 0 {
            block.set_difficulty(cv.expected_difficulty);
        }

        //
        // set treasury
        //
        if cv.nolan_falling_off_chain != 0 {
            block.set_treasury(previous_block_treasury + cv.nolan_falling_off_chain);
        }

        //
        // set staking treasury
        //
        println!(
            "the staking treasury collected this block is: {}",
            cv.staking_treasury
        );

        if cv.staking_treasury != 0 {
            let mut adjusted_staking_treasury = previous_block_staking_treasury;
            if cv.staking_treasury < 0 {
                let x = cv.staking_treasury * -1;
                if adjusted_staking_treasury > x as u64 {
                    adjusted_staking_treasury -= x as u64;
                } else {
                    adjusted_staking_treasury = 0;
                }
            } else {
                adjusted_staking_treasury += cv.staking_treasury as u64;
            }
            println!(
                "adjusted staking treasury written into block {}",
                adjusted_staking_treasury
            );
            block.set_staking_treasury(adjusted_staking_treasury);
        }

        //
        // generate merkle root
        //
        let block_merkle_root = block.generate_merkle_root();
        block.set_merkle_root(block_merkle_root);

        //
        // set the hash too
        //
        block.generate_hashes();

        block.sign(wallet.get_publickey(), wallet.get_privatekey());

        block
    }

    pub async fn delete(&self, utxoset: &mut AHashMap<SaitoUTXOSetKey, u64>) -> bool {
        for tx in &self.transactions {
            tx.delete(utxoset).await;
        }
        true
    }
}

//
// TODO
//
// temporary data-serialization of blocks so that we can save
// to disk. These should only be called through the serialization
// functions within the block class, so that all access is
// compartmentalized and we can move to custom serialization
//
// impl From<Vec<u8>> for Block {
//     fn from(data: Vec<u8>) -> Self {
//         bincode::deserialize(&data[..]).unwrap()
//     }
// }

// impl Into<Vec<u8>> for Block {
//     fn into(self) -> Vec<u8> {
//         bincode::serialize(&self).unwrap()
//     }
// }

#[cfg(test)]

mod tests {

    use super::*;
    use crate::{
        slip::Slip,
        time::create_timestamp,
        transaction::{Transaction, TransactionType},
        wallet::Wallet,
    };

    #[test]
    fn block_new_test() {
        let block = Block::new();
        assert_eq!(block.id, 0);
        assert_eq!(block.timestamp, 0);
        assert_eq!(block.previous_block_hash, [0; 32]);
        assert_eq!(block.creator, [0; 33]);
        assert_eq!(block.merkle_root, [0; 32]);
        assert_eq!(block.signature, [0; 64]);
        assert_eq!(block.treasury, 0);
        assert_eq!(block.burnfee, 0);
        assert_eq!(block.difficulty, 0);
        assert_eq!(block.transactions, vec![]);
        assert_eq!(block.hash, [0; 32]);
        assert_eq!(block.total_fees, 0);
        assert_eq!(block.lc, false);
        assert_eq!(block.has_golden_ticket, false);
        assert_eq!(block.has_fee_transaction, false);
    }

    #[test]
    fn block_sign_test() {
        let wallet = Wallet::new("test/testwallet", Some("asdf"));
        let mut block = Block::new();

        block.sign(wallet.get_publickey(), wallet.get_privatekey());

        assert_eq!(block.creator, wallet.get_publickey());
        assert_ne!(block.get_hash(), [0; 32]);
        assert_ne!(block.get_signature(), [0; 64]);
    }

    #[test]
    fn block_generate_hashes() {
        let mut block = Block::new();
        let hash = block.generate_hashes();
        assert_ne!(hash, [0; 32]);
    }

    #[test]
    fn block_serialize_for_signature_hash() {
        let block = Block::new();
        let serialized_body = block.serialize_for_signature();
        assert_eq!(serialized_body.len(), 145);
    }

    #[test]
    fn block_serialize_for_net_test() {
        let mock_input = Slip::new();
        let mock_output = Slip::new();
        let mut mock_tx = Transaction::new();
        mock_tx.set_timestamp(create_timestamp());
        mock_tx.add_input(mock_input.clone());
        mock_tx.add_output(mock_output.clone());
        mock_tx.set_message(vec![104, 101, 108, 111]);
        mock_tx.set_transaction_type(TransactionType::Normal);
        mock_tx.set_signature([1; 64]);

        let mut mock_tx2 = Transaction::new();
        mock_tx2.set_timestamp(create_timestamp());
        mock_tx2.add_input(mock_input);
        mock_tx2.add_output(mock_output);
        mock_tx2.set_message(vec![]);
        mock_tx2.set_transaction_type(TransactionType::Normal);
        mock_tx2.set_signature([2; 64]);

        let timestamp = create_timestamp();

        let mut block = Block::new();
        block.set_id(1);
        block.set_timestamp(timestamp);
        block.set_previous_block_hash([1; 32]);
        block.set_creator([2; 33]);
        block.set_merkle_root([3; 32]);
        block.set_signature([4; 64]);
        block.set_treasury(1);
        block.set_burnfee(2);
        block.set_difficulty(3);
        block.set_transactions(&mut vec![mock_tx, mock_tx2]);

        let serialized_block = block.serialize_for_net();
        let deserialized_block = Block::deserialize_for_net(&serialized_block);
        assert_eq!(block, deserialized_block);
        assert_eq!(deserialized_block.get_id(), 1);
        assert_eq!(deserialized_block.get_timestamp(), timestamp);
        assert_eq!(deserialized_block.get_previous_block_hash(), [1; 32]);
        assert_eq!(deserialized_block.get_creator(), [2; 33]);
        assert_eq!(deserialized_block.get_merkle_root(), [3; 32]);
        assert_eq!(deserialized_block.get_signature(), [4; 64]);
        assert_eq!(deserialized_block.get_treasury(), 1);
        assert_eq!(deserialized_block.get_burnfee(), 2);
        assert_eq!(deserialized_block.get_difficulty(), 3);
    }

    #[test]
    fn block_merkle_root_test() {
        let mut block = Block::new();
        let wallet = Wallet::new("test/testwallet", Some("asdf"));

        let mut transactions = (0..5)
            .into_iter()
            .map(|_| {
                let mut transaction = Transaction::new();
                transaction.sign(wallet.get_privatekey());
                transaction
            })
            .collect();

        block.set_transactions(&mut transactions);

        assert!(block.generate_merkle_root().len() == 32);
    }

    #[tokio::test]
    async fn block_downgrade_test() {
        let mut block = Block::new();
        let wallet = Wallet::new("test/testwallet", Some("asdf"));
        let mut transactions = (0..5)
            .into_iter()
            .map(|_| {
                let mut transaction = Transaction::new();
                transaction.sign(wallet.get_privatekey());
                transaction
            })
            .collect();
        block.set_transactions(&mut transactions);

        assert_eq!(block.transactions.len(), 5);
        assert_eq!(block.get_block_type(), BlockType::Full);

        block.downgrade_block_to_block_type(BlockType::Pruned).await;

        assert_eq!(block.transactions.len(), 0);
        assert_eq!(block.get_block_type(), BlockType::Pruned);
    }
}<|MERGE_RESOLUTION|>--- conflicted
+++ resolved
@@ -941,23 +941,13 @@
 
 
         //
-<<<<<<< HEAD
         // calculate payments to miners / routers / stakers
         //
         if let Some(gt_idx) = cv.gt_idx {
-=======
-        // calculate fee transaction
-        //
-        if let Some(gt_idx) = cv.gt_idx {
-            //
-            // grab random input from golden ticket
-            //
->>>>>>> 4013e0ed
             let golden_ticket: GoldenTicket = GoldenTicket::deserialize_for_transaction(
                 self.transactions[gt_idx].get_message().to_vec(),
             );
             let random_number = hash(&golden_ticket.get_random().to_vec());
-<<<<<<< HEAD
             let _miner_publickey = golden_ticket.get_publickey();
 
             //
@@ -967,21 +957,10 @@
 
                 let miner_payment = previous_block.get_total_fees() / 2;
                 let router_payment = previous_block.get_total_fees() - miner_payment;
-=======
-            let miner_publickey = golden_ticket.get_publickey();
-
-            //
-            // payout is from last block
-            //
-            if let Some(previous_block) = blockchain.blocks.get(&self.get_previous_block_hash()) {
-                let mut transaction = Transaction::new();
-                transaction.set_transaction_type(TransactionType::Fee);
->>>>>>> 4013e0ed
 
                 //
                 // calculate miner and router payments
                 //
-<<<<<<< HEAD
                 let block_payouts: RouterPayout = previous_block.find_winning_router(random_number);
                 let router_publickey = block_payouts.publickey;
                 let mut next_random_number = block_payouts.random_number;
@@ -1080,107 +1059,6 @@
                     }
                 }
             }
-
-=======
-                let miner_payment = previous_block.get_total_fees() / 2;
-                let router_payment = previous_block.get_total_fees() - miner_payment;
-                let block_payouts: RouterPayout = previous_block.find_winning_router(random_number);
-                let router_publickey = block_payouts.publickey;
-                let next_random_number = block_payouts.random_number;
-
-                let mut output1 = Slip::new();
-                output1.set_publickey(miner_publickey);
-                output1.set_amount(miner_payment);
-                output1.set_slip_type(SlipType::MinerOutput);
-                output1.set_slip_ordinal(0);
-
-                let mut output2 = Slip::new();
-                output2.set_publickey(router_publickey);
-                output2.set_amount(router_payment);
-                output2.set_slip_type(SlipType::RouterOutput);
-                output2.set_slip_ordinal(1);
-
-                transaction.add_output(output1);
-                transaction.add_output(output2);
-
-                //
-                // do we have any staker payments to make
-                //
-                if let Some(previous_previous_block) = blockchain
-                    .blocks
-                    .get(&previous_block.get_previous_block_hash())
-                {
-                    //
-                    // if the previous_block did not contain a golden ticket, then we can make a
-                    // payout to a random staker.
-                    //
-                    if previous_block.get_has_golden_ticket() == false {
-                        //
-                        let mut slip_ordinal_to_apply = 2;
-
-                        //
-                        // calculate miner and router payments
-                        //
-                        // the staker payout is contained in the slip of the winner. this is
-                        // because we calculate it afresh every time we reset the staking table
-                        // the payment for the router requires calculating the amount that will
-                        // be withheld for the staker treasury, which is what previous_staker_
-                        // payment is measuring.
-                        //
-                        let previous_staker_payment = previous_previous_block.get_total_fees() / 2;
-                        let previous_router_payment =
-                            previous_previous_block.get_total_fees() - previous_staker_payment;
-                        // the staker treasury gets the amount that would be paid out to the staker
-                        // if we were paying them from THIS loop of the blockchain rather than the
-                        // average amount.
-                        cv.staking_treasury = previous_staker_payment as i64;
-
-                        //
-                        // next_random_number
-                        //
-                        let staker_slip_option =
-                            blockchain.staking.find_winning_staker(next_random_number);
-                        let another_random_number = hash(&next_random_number.to_vec());
-                        let block_payouts2: RouterPayout =
-                            previous_block.find_winning_router(another_random_number);
-                        let previous_winning_router = block_payouts2.publickey;
-
-                        if let Some(staker_slip) = staker_slip_option {
-                            let mut output3 = Slip::new();
-                            output3.set_publickey(staker_slip.get_publickey());
-                            // the payout is the return on staking, stored separately so that the
-                            // UTXO for the slip will still validate.
-                            output3.set_amount(staker_slip.get_amount() + staker_slip.get_payout());
-
-                            // remove from staking treasury as we are paying out
-                            cv.staking_treasury -= staker_slip.get_amount() as i64;
-
-                            output3.set_slip_type(SlipType::StakerOutput);
-                            output3.set_slip_ordinal(slip_ordinal_to_apply);
-                            slip_ordinal_to_apply += 1;
-                            transaction.add_output(output3);
-
-                            //
-                            // add staker input as tx input so it is spent
-                            //
-                            println!("the staker slip is: {:?}", staker_slip);
-                            transaction.add_input(staker_slip);
-                        }
-
-                        let mut output4 = Slip::new();
-                        output4.set_publickey(previous_winning_router);
-                        output4.set_amount(previous_router_payment);
-                        output4.set_slip_type(SlipType::RouterOutput);
-                        output4.set_slip_ordinal(slip_ordinal_to_apply);
-                        transaction.add_output(output4);
-
-                        //
-                        // in case we loop back further, use this random number
-                        //
-                        let _yet_another_random_number = block_payouts2.random_number;
-                    }
-                }
->>>>>>> 4013e0ed
 
 	    //
 	    // now create fee transaction using the block payout data
