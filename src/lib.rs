--- conflicted
+++ resolved
@@ -21,12 +21,8 @@
 dev@saito.tech
 
 */
-<<<<<<< HEAD
-pub mod keypair;
-=======
 pub mod burnfee;
 pub mod keypair;
 pub mod slip;
 pub mod time;
-pub mod transaction;
->>>>>>> b80fb752
+pub mod transaction;