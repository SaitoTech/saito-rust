/*!
# Welcome to Saito

Saito is a **Tier 1 Blockchain Protocol** that incentivizes the provision of **high-throughput** network infrastructure. The network accomplishes with a consensus mechanism that pays the nodes in the peer-to-peer network for the collection and sharing of fees.

Saito-Rust is an implementation of Saito Consensus written in Rust for use by high-throughput routing nodes. It aims to offer the simplest and most scalable implementation of Saito Consensus.

If you need to get in touch with us, please reach out anytime.

# Usage

TODO

# How to contribute

TODO

# Contact

The Saito Team
dev@saito.tech

*/
pub mod block;
pub mod burnfee;
pub mod consensus;
pub mod crypto;
pub mod keypair;
pub mod mempool;
pub mod slip;
pub mod time;
pub mod transaction;
<<<<<<< HEAD
pub mod utxoset;
=======

/// Error returned by most functions.
///
/// When writing a real application, one might want to consider a specialized
/// error handling crate or defining an error type as an `enum` of causes.
/// However, most time using a boxed `std::error::Error` is sufficient.
///
/// For performance reasons, boxing is avoided in any hot path. For example, in
/// `parse`, a custom error `enum` is defined. This is because the error is hit
/// and handled during normal execution when a partial frame is received on a
/// socket. `std::error::Error` is implemented for `parse::Error` which allows
/// it to be converted to `Box<dyn std::error::Error>`.
pub type Error = Box<dyn std::error::Error + Send + Sync>;

/// A specialized `Result` type for operations.
///
/// This is defined as a convenience.
pub type Result<T> = std::result::Result<T, Error>;
>>>>>>> 071e1449
<|MERGE_RESOLUTION|>--- conflicted
+++ resolved
@@ -30,9 +30,7 @@
 pub mod slip;
 pub mod time;
 pub mod transaction;
-<<<<<<< HEAD
 pub mod utxoset;
-=======
 
 /// Error returned by most functions.
 ///
@@ -50,5 +48,4 @@
 /// A specialized `Result` type for operations.
 ///
 /// This is defined as a convenience.
-pub type Result<T> = std::result::Result<T, Error>;
->>>>>>> 071e1449
+pub type Result<T> = std::result::Result<T, Error>;