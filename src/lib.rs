/*!
# Welcome to Saito

Saito is a **Tier 1 Blockchain Protocol** that incentivizes the provision of **high-throughput** network infrastructure. The network accomplishes with a consensus mechanism that pays the nodes in the peer-to-peer network for the collection and sharing of fees.

Saito-Rust is an implementation of Saito Consensus written in Rust for use by high-throughput routing nodes. It aims to offer the simplest and most scalable implementation of Saito Consensus.

If you need to get in touch with us, please reach out anytime.

# Usage

TODO

# How to contribute

TODO

# Contact

The Saito Team
dev@saito.tech

*/
<<<<<<< HEAD
#[macro_use]
extern crate lazy_static;
pub mod burnfee;
=======
>>>>>>> d9276617
pub mod keypair;
pub mod slip;
pub mod time;
pub mod transaction;<|MERGE_RESOLUTION|>--- conflicted
+++ resolved
@@ -21,12 +21,7 @@
 dev@saito.tech
 
 */
-<<<<<<< HEAD
-#[macro_use]
-extern crate lazy_static;
 pub mod burnfee;
-=======
->>>>>>> d9276617
 pub mod keypair;
 pub mod slip;
 pub mod time;
