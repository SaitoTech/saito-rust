use crate::{
    block::Block,
    blockchain::Blockchain,
    burnfee::BurnFee,
    consensus::SaitoMessage,
    crypto::{hash, verify},
    golden_ticket::GoldenTicket,
    slip::Slip,
    time::create_timestamp,
    transaction::Transaction,
    wallet::Wallet,
};
use std::{mem, collections::VecDeque, sync::Arc, thread::sleep, time::Duration};
use tokio::sync::{broadcast, mpsc, RwLock};

#[derive(Clone, Debug)]
pub enum MempoolMessage {
    TryBundleBlock,
    GenerateBlock,
    GenerateTransaction,
    ProcessBlocks,
}

#[derive(Clone, PartialEq)]
pub enum AddBlockResult {
    Accepted,
    Exists,
}
#[derive(Clone, PartialEq)]
pub enum AddTransactionResult {
    Accepted,
    Rejected,
    Invalid,
    Exists,
}

/// The `Mempool` holds unprocessed blocks and transactions and is in control of
/// discerning when thenodeis allowed to create a block. It bundles the block and
/// sends it to the `Blockchain` to be added to the longest-chain. New `Block`s
/// received over the network are queued in the `Mempool` before being added to
/// the `Blockchain`
pub struct Mempool {
    blocks: VecDeque<Block>,
    transactions: Vec<Transaction>, // vector so we just copy it over
    wallet_lock: Arc<RwLock<Wallet>>,
<<<<<<< HEAD
    currently_processing_block: bool,
    broadcast_channel_sender:   Option<broadcast::Sender<SaitoMessage>>,
=======
    currently_processing_blocks: bool,
    broadcast_channel_sender: Option<broadcast::Sender<SaitoMessage>>,
>>>>>>> e534a387
}

impl Mempool {
    #[allow(clippy::clippy::new_without_default)]
    pub fn new(wallet_lock: Arc<RwLock<Wallet>>) -> Self {
        Mempool {
            blocks: VecDeque::new(),
            transactions: vec![],
            wallet_lock,
<<<<<<< HEAD
            currently_processing_block: false,
	    broadcast_channel_sender: None,
=======
            currently_processing_blocks: false,
            broadcast_channel_sender: None,
>>>>>>> e534a387
        }
    }

    pub fn set_broadcast_channel_sender(&mut self, bcs: broadcast::Sender<SaitoMessage>) {
        self.broadcast_channel_sender = Some(bcs);
    }

    pub fn add_block(&mut self, block: Block) -> AddBlockResult {
        let hash_to_insert = block.get_hash();
        if self
            .blocks
            .iter()
            .any(|block| block.get_hash() == hash_to_insert)
        {
            return AddBlockResult::Exists;
        } else {
            self.blocks.push_back(block);
            return AddBlockResult::Accepted;
        }
    }

    pub fn add_transaction(&mut self, transaction: Transaction) -> AddTransactionResult {
        let tx_sig_to_insert = transaction.get_signature();
        if self
            .transactions
            .iter()
            .any(|transaction| transaction.get_signature() == tx_sig_to_insert)
        {
            return AddTransactionResult::Exists;
        } else {
            self.transactions.push(transaction);
            return AddTransactionResult::Accepted;      
        }
    }

 

    ///
    /// Calculates the work available in mempool to produce a block
    ///
    pub async fn calculate_work_available(&self) -> u64 {
        return 2 * 100_000_000;
    }

    //
    // Return work needed in Nolan
    //
    pub async fn calculate_work_needed(&self, blockchain_lock: Arc<RwLock<Blockchain>>) -> u64 {
        let blockchain = blockchain_lock.read().await;
        let previous_block_timestamp = blockchain.get_latest_block_timestamp();
        let current_timestamp = create_timestamp();

        let previous_block_burnfee = blockchain.get_latest_block_burnfee();

        let work_needed: u64 = BurnFee::return_routing_work_needed_to_produce_block_in_nolan(
            previous_block_burnfee,
            current_timestamp,
            previous_block_timestamp,
        );

        work_needed
    }

    ///
    /// Check to see if the `Mempool` has enough work to bundle a block
    ///
    pub async fn can_bundle_block(&self, blockchain_lock: Arc<RwLock<Blockchain>>) -> bool {

        if self.currently_processing_block {
            return false;
        }

        let work_available = self.calculate_work_available().await;
        let work_needed = self.calculate_work_needed(blockchain_lock.clone()).await;

	{
	    let blockchain = blockchain_lock.read().await;
	    let previous_block_timestamp = blockchain.get_latest_block_timestamp();
	    let time_elapsed = create_timestamp() - previous_block_timestamp;
            println!("WA: {:?} -- WN: {:?} -- TE: {:?}", work_available, work_needed, time_elapsed);
	}

        if work_available >= work_needed {
            return true;
        }

        return false;
    }

    pub async fn generate_block_from_mempool(&mut self, blockchain_lock: Arc<RwLock<Blockchain>>) -> Block {

        let blockchain = blockchain_lock.read().await;
        let previous_block_id = blockchain.get_latest_block_id();
        let previous_block_hash = blockchain.get_latest_block_hash();

        let mut block = Block::default();

        let previous_block_burnfee = blockchain.get_latest_block_burnfee();
        let previous_block_timestamp = blockchain.get_latest_block_timestamp();
        let current_timestamp = create_timestamp();
        let current_burnfee: u64 =
            BurnFee::return_burnfee_for_block_produced_at_current_timestamp_in_nolan(
                previous_block_burnfee,
                current_timestamp,
                previous_block_timestamp,
            );

        block.set_id(previous_block_id + 1);
        block.set_previous_block_hash(previous_block_hash);
        block.set_burnfee(current_burnfee);
        block.set_timestamp(current_timestamp);

println!("pre-swap: {} vs {}", block.transactions.len(), self.transactions.len());

	mem::swap(&mut block.transactions, &mut self.transactions);

println!("post-swap: {} vs {}", block.transactions.len(), self.transactions.len());
//	block.transset_transactions((&mut *self.transactions).to_vec());
//	block.set_transactions(self.transactions);
//.to_vec());
//	self.transactions = vec![];

        let block_merkle_root = block.generate_merkle_root();
        block.set_merkle_root(block_merkle_root);
        let block_hash = block.generate_hash();
        block.set_hash(block_hash);

        block
    }

    pub async fn generate_block(&mut self, blockchain_lock: Arc<RwLock<Blockchain>>) -> Block {
        let blockchain = blockchain_lock.read().await;
        let previous_block_id = blockchain.get_latest_block_id();
        let previous_block_hash = blockchain.get_latest_block_hash();

        let mut block = Block::default();

        let previous_block_burnfee = blockchain.get_latest_block_burnfee();
        let previous_block_timestamp = blockchain.get_latest_block_timestamp();
        let current_timestamp = create_timestamp();

        //println!("BUILDING FROM BF: {}", previous_block_burnfee);
        //println!("BUILDING FROM TS: {}", previous_block_timestamp);
        //println!("BUILDING FROM ID: {}", previous_block_id);

        let new_burnfee: u64 =
            BurnFee::return_burnfee_for_block_produced_at_current_timestamp_in_nolan(
                previous_block_burnfee,
                current_timestamp,
                previous_block_timestamp,
            );

        block.set_id(previous_block_id + 1);
        block.set_previous_block_hash(previous_block_hash);
        block.set_burnfee(new_burnfee);
        block.set_timestamp(current_timestamp);

        let wallet = self.wallet_lock.read().await;

        for _i in 0..10 {
            //            println!("creating tx {:?}", _i);

            let mut transaction = Transaction::default();

            transaction.set_message((0..1024).map(|_| rand::random::<u8>()).collect());

            let mut input1 = Slip::default();
            input1.set_publickey(wallet.get_publickey());
            input1.set_amount(1000000);
            input1.set_uuid([1; 32]);

            let mut output1 = Slip::default();
            output1.set_publickey(wallet.get_publickey());
            output1.set_amount(1000000);
            output1.set_uuid([1; 32]);

            transaction.add_input(input1);
            transaction.add_output(output1);

            // sign ...
            transaction.sign(wallet.get_privatekey());
            let tx_sig = transaction.get_signature();

            // ... and verify
            let vbytes = transaction.serialize_for_signature();
            let hash = hash(&vbytes);
            let v = verify(&hash, tx_sig, wallet.get_publickey());
            if !v {
                println!("Transaction does not Validate: {:?}", v);
            }

            block.add_transaction(transaction);
        }

        let block_merkle_root = block.generate_merkle_root();
        block.set_merkle_root(block_merkle_root);
        let block_hash = block.generate_hash();
        block.set_hash(block_hash);

        block
    }

    pub async fn generate_golden_ticket_transaction(&mut self, golden_ticket: GoldenTicket) -> Transaction {
        let mut transaction = Transaction::default();

        // for now we'll use bincode to de/serialize
        transaction.set_message(bincode::serialize(&golden_ticket).unwrap());

        let wallet = self.wallet_lock.read().await;
        transaction.sign(wallet.get_privatekey());

        transaction
    }
}

// This function is called on initialization to setup the sending
// and receiving channels for asynchronous loops or message checks
pub async fn run(
    mempool_lock: Arc<RwLock<Mempool>>,
    blockchain_lock: Arc<RwLock<Blockchain>>,
    broadcast_channel_sender: broadcast::Sender<SaitoMessage>,
    mut broadcast_channel_receiver: broadcast::Receiver<SaitoMessage>,
) -> crate::Result<()> {
    //
    // mempool gets global broadcast channel
    //
    {
        let mut mempool = mempool_lock.write().await;
        mempool.set_broadcast_channel_sender(broadcast_channel_sender.clone());
    }

    let (mempool_channel_sender, mut mempool_channel_receiver) = mpsc::channel(4);

<<<<<<< HEAD

    let generate_block_sender = mempool_channel_sender.clone();
    let generate_transaction_sender = mempool_channel_sender.clone();
=======
>>>>>>> e534a387
    tokio::spawn(async move {
        loop {
            generate_transaction_sender
                .send(MempoolMessage::GenerateTransaction)
                .await
                .expect("error: GenerateBlock message failed to send");
            generate_block_sender
                .send(MempoolMessage::TryBundleBlock)
                .await
                .expect("error: GenerateBlock message failed to send");
            sleep(Duration::from_millis(1000));
        }
    });

    loop {
        tokio::select! {
            Some(message) = mempool_channel_receiver.recv() => {
                match message {

                    // TryBundleBlock makes periodic attempts to produce blocks and does so
                     // if the mempool can bundle blocks....
                    MempoolMessage::TryBundleBlock => {
                        let mut mempool = mempool_lock.write().await;
                        let can_bundle = mempool.can_bundle_block(blockchain_lock.clone()).await;
                        if can_bundle {
                            //let block = mempool.generate_block(blockchain_lock.clone()).await;
                            let block = mempool.generate_block_from_mempool(blockchain_lock.clone()).await;
                            if AddBlockResult::Accepted == mempool.add_block(block) {
                                mempool_channel_sender.send(MempoolMessage::ProcessBlocks).await.expect("Failed to send ProcessBlocks message");
                            }
                        }
                    },

                    // GenerateBlock makes periodic attempts to analyse the state of
                    // the mempool and produce blocks if possible.
                    MempoolMessage::GenerateBlock => {
                        let mut mempool = mempool_lock.write().await;
                        let block = mempool.generate_block(blockchain_lock.clone()).await;
                        if AddBlockResult::Accepted == mempool.add_block(block) {
                            mempool_channel_sender.send(MempoolMessage::ProcessBlocks).await.expect("Failed to send ProcessBlocks message")
                        }
                    },

                    // GenerateTransaction makes a transaction and adds it to the mempool if possible
                    MempoolMessage::GenerateTransaction => {
                        let mut mempool = mempool_lock.write().await;
        		let mut wallet_publickey = [0; 33];
        		let mut wallet_privatekey = [0; 32];
			{
			    let wallet = mempool.wallet_lock.read().await;
			    wallet_publickey = wallet.get_publickey();
			    wallet_privatekey = wallet.get_privatekey();
			}

			let current_txs_in_mempool = mempool.transactions.len();

		        for _i in 0..10 {
	                    println!("creating tx {:?}", (_i+current_txs_in_mempool+1));

            		    let mut transaction = Transaction::default();

        		    transaction.set_message((0..1024).map(|_| rand::random::<u8>()).collect());
	
        		    let mut input1 = Slip::default();
        		    input1.set_publickey(wallet_publickey);
       		            input1.set_amount(1000000);
        		    input1.set_uuid([1; 32]);

        		    let mut output1 = Slip::default();
        		    output1.set_publickey(wallet_publickey);
        		    output1.set_amount(1000000);
        		    output1.set_uuid([1; 32]);

        		    transaction.add_input(input1);
       			    transaction.add_output(output1);

        		    // sign ...
        		    transaction.sign(wallet_privatekey);
            		    mempool.add_transaction(transaction);

        		}
                    },

                    // ProcessBlocks will add blocks FIFO from the queue into blockchain
                    MempoolMessage::ProcessBlocks => {
                        let mut mempool = mempool_lock.write().await;
<<<<<<< HEAD
            		mempool.currently_processing_block = true;
=======
                    mempool.currently_processing_blocks = true;
>>>>>>> e534a387
                        let mut blockchain = blockchain_lock.write().await;
                        while let Some(block) = mempool.blocks.pop_front() {
                            blockchain.add_block(block).await;
                        }
<<<<<<< HEAD
            		mempool.currently_processing_block = false;
=======
                    mempool.currently_processing_blocks = false;
>>>>>>> e534a387
                    },
                }
            }


            Ok(message) = broadcast_channel_receiver.recv() => {
                match message {
                    // triggered when a block is received over the network and
                    // will be added to the `Blockchain`
                    SaitoMessage::MempoolNewBlock { hash: _hash } => {
                        // TODO: there is still an open question about how blocks
                        // over the network will be placed into the mempool queue
                        //
                        // For now, let's assume that the network has a reference
                        // to mempool and is adding the block through that reference
                        // then calls mempool to process the blocks in the queue
                        mempool_channel_sender.send(MempoolMessage::ProcessBlocks).await.expect("Failed to send ProcessBlocks message")
                    }
                    SaitoMessage::MempoolNewTransaction { transaction: _transaction } => {
                        let mut _mempool = mempool_lock.write().await;
                    },
                    SaitoMessage::MinerNewGoldenTicket { ticket : gt } => {
                        let mut mempool = mempool_lock.write().await;
                        let transaction = mempool.generate_golden_ticket_transaction(gt).await;
                        mempool.add_transaction(transaction);
                    },
                    _ => {},
                }
            }
        }
    }
}

#[cfg(test)]
mod tests {

    use super::*;
    use crate::{block::Block, wallet::Wallet};

    use std::sync::Arc;
    use tokio::sync::RwLock;

    #[test]
    fn mempool_new_test() {
        let wallet = Wallet::new();
        let mempool = Mempool::new(Arc::new(RwLock::new(wallet)));
        assert_eq!(mempool.blocks, VecDeque::new());
    }

    #[test]
    fn mempool_add_block_test() {
        let wallet = Wallet::new();
        let mut mempool = Mempool::new(Arc::new(RwLock::new(wallet)));

        let block = Block::default();

        mempool.add_block(block.clone());

        assert_eq!(Some(block), mempool.blocks.pop_front())
    }
}<|MERGE_RESOLUTION|>--- conflicted
+++ resolved
@@ -43,13 +43,8 @@
     blocks: VecDeque<Block>,
     transactions: Vec<Transaction>, // vector so we just copy it over
     wallet_lock: Arc<RwLock<Wallet>>,
-<<<<<<< HEAD
     currently_processing_block: bool,
-    broadcast_channel_sender:   Option<broadcast::Sender<SaitoMessage>>,
-=======
-    currently_processing_blocks: bool,
     broadcast_channel_sender: Option<broadcast::Sender<SaitoMessage>>,
->>>>>>> e534a387
 }
 
 impl Mempool {
@@ -59,13 +54,8 @@
             blocks: VecDeque::new(),
             transactions: vec![],
             wallet_lock,
-<<<<<<< HEAD
             currently_processing_block: false,
 	    broadcast_channel_sender: None,
-=======
-            currently_processing_blocks: false,
-            broadcast_channel_sender: None,
->>>>>>> e534a387
         }
     }
 
@@ -299,12 +289,8 @@
 
     let (mempool_channel_sender, mut mempool_channel_receiver) = mpsc::channel(4);
 
-<<<<<<< HEAD
-
     let generate_block_sender = mempool_channel_sender.clone();
     let generate_transaction_sender = mempool_channel_sender.clone();
-=======
->>>>>>> e534a387
     tokio::spawn(async move {
         loop {
             generate_transaction_sender
@@ -391,20 +377,12 @@
                     // ProcessBlocks will add blocks FIFO from the queue into blockchain
                     MempoolMessage::ProcessBlocks => {
                         let mut mempool = mempool_lock.write().await;
-<<<<<<< HEAD
             		mempool.currently_processing_block = true;
-=======
-                    mempool.currently_processing_blocks = true;
->>>>>>> e534a387
                         let mut blockchain = blockchain_lock.write().await;
                         while let Some(block) = mempool.blocks.pop_front() {
                             blockchain.add_block(block).await;
                         }
-<<<<<<< HEAD
             		mempool.currently_processing_block = false;
-=======
-                    mempool.currently_processing_blocks = false;
->>>>>>> e534a387
                     },
                 }
             }
