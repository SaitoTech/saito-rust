--- conflicted
+++ resolved
@@ -1,18 +1,6 @@
 use crate::{
-<<<<<<< HEAD
-    block::Block,
-    blockchain::Blockchain,
-    burnfee::BurnFee,
-    consensus::SaitoMessage,
-    crypto::{SaitoPrivateKey, SaitoPublicKey},
-    golden_ticket::GoldenTicket,
-    time::create_timestamp,
-    transaction::Transaction,
-    wallet::Wallet,
-=======
-    block::Block, blockchain::Blockchain, burnfee::BurnFee, consensus::SaitoMessage,
+    block::Block, blockchain::Blockchain, burnfee::BurnFee, consensus::SaitoMessage, crypto::{SaitoPrivateKey, SaitoPublicKey},
     golden_ticket::GoldenTicket, time::create_timestamp, transaction::Transaction, wallet::Wallet,
->>>>>>> 42c41a8d
 };
 use std::{collections::HashMap, collections::VecDeque, sync::Arc, thread::sleep, time::Duration};
 use tokio::sync::{broadcast, mpsc, RwLock};
@@ -179,18 +167,12 @@
     ///
     /// Calculates the work available in mempool to produce a block
     ///
-<<<<<<< HEAD
     pub async fn calculate_work_available(&self) -> u64 {
         if self.routing_work_in_mempool > 0 {
             return self.routing_work_in_mempool;
         }
 
-        return 1;
-        //        return 2 * 100_000_000;
-=======
-    pub fn calculate_work_available(&self) -> u64 {
-        2 * 100_000_000
->>>>>>> 42c41a8d
+        return 0;
     }
 
     //
@@ -294,19 +276,11 @@
                 .await
                 .expect("error: TryBundleBlock message failed to send");
             sleep(Duration::from_millis(1000));
-<<<<<<< HEAD
-            generate_transaction_sender
-                .send(MempoolMessage::GenerateTransaction)
-                .await
-                .expect("error: GenerateTransaction message failed to send");
-            sleep(Duration::from_millis(1000));
-=======
             // generate_transaction_sender
             //     .send(MempoolMessage::GenerateTransaction)
             //     .await
             //     .expect("error: GenerateTransaction message failed to send");
             // sleep(Duration::from_millis(2000));
->>>>>>> 42c41a8d
         }
     });
 
@@ -315,15 +289,9 @@
            Some(message) = mempool_channel_receiver.recv() => {
                match message {
 
-<<<<<<< HEAD
                    // TryBundleBlock makes periodic attempts to produce blocks and does so
                    // if the mempool can bundle blocks....
                    MempoolMessage::TryBundleBlock => {
-=======
-                    // TryBundleBlock makes periodic attempts to produce blocks and does so
-                     // if the mempool can bundle blocks....
-                    MempoolMessage::TryBundleBlock => {
->>>>>>> 42c41a8d
                         let can_bundle;
                         {
                             let mempool = mempool_lock.read().await;
@@ -342,107 +310,21 @@
                     // the mempool and produce blocks if possible.
                     MempoolMessage::GenerateBlock => {
                         let mut mempool = mempool_lock.write().await;
-<<<<<<< HEAD
-                    	let block = mempool.generate_block(blockchain_lock.clone()).await;
-=======
                         let block = mempool.generate_block(blockchain_lock.clone()).await;
->>>>>>> 42c41a8d
                         if AddBlockResult::Accepted == mempool.add_block(block) {
                             mempool_channel_sender.send(MempoolMessage::ProcessBlocks).await.expect("Failed to send ProcessBlocks message")
                         }
                     },
 
-<<<<<<< HEAD
-                    // GenerateTransaction makes a transaction and adds it to the mempool if possible
-                    MempoolMessage::GenerateTransaction => {
-
-                        let mempool_lock_clone = mempool_lock.clone();
-                    	let already_generating_transactions;
-			let wallet_lock;
-                	let txs_in_mempool: u32;
-                    	let txs_to_generate: u32 = 10;
-                    	let bytes_per_tx: u32 = 1024;
-
-        	        {
-                            let mempool = mempool_lock_clone.read().await;
-			    wallet_lock = mempool.wallet_lock.clone();
-                    	    already_generating_transactions = mempool.currently_generating_transactions;
-                    	    txs_in_mempool = mempool.transactions.len() as u32;
-                    	}
-
-                    	if !already_generating_transactions && txs_in_mempool < txs_to_generate {
-			    tokio::spawn(async move {
-
-		                {
-                    	            let mut mempool = mempool_lock_clone.write().await;
-                    		    mempool.currently_generating_transactions = true;
-                    		}
-
-                                let wallet_publickey;
-                                let wallet_privatekey;
-                    		let current_txs_in_mempool: u32;
-
-                       	        {
-                               	    let mempool = mempool_lock_clone.read().await;
-                               	    let wallet = mempool.wallet_lock.read().await;
-                               	    wallet_publickey = wallet.get_publickey();
-                               	    wallet_privatekey = wallet.get_privatekey();
-                               	    current_txs_in_mempool = mempool.transactions.len() as u32;
-                               	}
-
-                       		if current_txs_in_mempool < txs_to_generate {
-                                    for _i in 0..txs_to_generate {
-			                if _i % 100 == 0 {
-                	                     println!("creating tx {:?}", (_i));
-                			}
-
-                                     	let mut transaction = Transaction::generate_transaction(wallet_lock.clone(), wallet_publickey, 1000, 1000).await;
-                                    	transaction.set_message((0..bytes_per_tx).map(|_| rand::random::<u8>()).collect());
-                                    	transaction.sign(wallet_privatekey);
-
-					//
-					// calculating routing work requires this stuff done
-					//
-					transaction.pre_validation_calculations_parallelizable(wallet_publickey);
-
-//println!("tx has fees: {}", transaction.get_total_fees());
-
-					// 
-					// TODO - remove routing path additions
-					// 
-					// temporary we route this to ourselves to generate routing
-					// work that can be tested during the mempool block-creation
-					// process.
-					//
-                               		{
-                                       	    let mut mempool = mempool_lock_clone.write().await;
-					    transaction.add_hop_to_path(wallet_lock.clone(), mempool.mempool_publickey).await;
-					    transaction.add_hop_to_path(wallet_lock.clone(), mempool.mempool_publickey).await;
-                                       	    mempool.add_transaction(transaction);
-                        		}
-                               	    }
-
-                              	    {
-                                      	let mut mempool = mempool_lock_clone.write().await;
-                          		mempool.currently_generating_transactions = false;
-                                    }
-                            	}
-        		   });
-                       }
-                   },
-
 
                    // ProcessBlocks will add blocks FIFO from the queue into blockchain
                    MempoolMessage::ProcessBlocks => {
-=======
-                    // ProcessBlocks will add blocks FIFO from the queue into blockchain
-                    MempoolMessage::ProcessBlocks => {
->>>>>>> 42c41a8d
+
                        let mut mempool = mempool_lock.write().await;
                        mempool.currently_processing_block = true;
                        let mut blockchain = blockchain_lock.write().await;
                        while let Some(block) = mempool.blocks.pop_front() {
-			   mempool.delete_transactions(&block.transactions);
+                           mempool.delete_transactions(&block.transactions);
                            blockchain.add_block(block).await;
                        }
                        mempool.currently_processing_block = false;
