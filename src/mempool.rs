use crate::{
    block::Block,
    blockchain::Blockchain,
    burnfee::BurnFee,
    consensus::SaitoMessage,
    crypto::{SaitoPrivateKey, SaitoPublicKey},
    golden_ticket::GoldenTicket,
<<<<<<< HEAD
    time::{create_timestamp, SystemTimestampGenerator, TimestampGenerator},
=======
    time::{SystemTimestampGenerator, TimestampGenerator},
>>>>>>> 0db4228e
    transaction::Transaction,
    wallet::Wallet,
};
use std::{collections::HashMap, collections::VecDeque, sync::Arc, thread::sleep, time::Duration};
use tokio::sync::{broadcast, mpsc, RwLock};
use tracing::{event, span, Level};

#[derive(Clone, Debug)]
pub enum MempoolMessage {
    TryBundleBlock,
    // GenerateTransaction,
    ProcessBlocks,
}

#[derive(Clone, PartialEq)]
pub enum AddBlockResult {
    Accepted,
    Exists,
}
#[derive(Debug, Clone, PartialEq)]
pub enum AddTransactionResult {
    Accepted,
    Rejected,
    Invalid,
    Exists,
}

/// The `Mempool` holds unprocessed blocks and transactions and is in control of
/// discerning when thenodeis allowed to create a block. It bundles the block and
/// sends it to the `Blockchain` to be added to the longest-chain. New `Block`s
/// received over the network are queued in the `Mempool` before being added to
/// the `Blockchain`
pub struct Mempool {
    blocks_queue: VecDeque<Block>,
    pub transactions: Vec<Transaction>, // vector so we just copy it over
    routing_work_in_mempool: u64,
    wallet_lock: Arc<RwLock<Wallet>>,
    currently_processing_block: bool,
    broadcast_channel_sender: Option<broadcast::Sender<SaitoMessage>>,

    mempool_publickey: SaitoPublicKey,
    mempool_privatekey: SaitoPrivateKey,
}

impl Mempool {
    #[allow(clippy::clippy::new_without_default)]
    pub fn new(wallet_lock: Arc<RwLock<Wallet>>) -> Self {
        Mempool {
            blocks_queue: VecDeque::new(),
            transactions: vec![],
            routing_work_in_mempool: 0,
            wallet_lock,
            currently_processing_block: false,
            broadcast_channel_sender: None,
            mempool_publickey: [0; 33],
            mempool_privatekey: [0; 32],
        }
    }

    pub fn set_mempool_publickey(&mut self, publickey: SaitoPublicKey) {
        self.mempool_publickey = publickey;
    }

    pub fn set_mempool_privatekey(&mut self, privatekey: SaitoPrivateKey) {
        self.mempool_privatekey = privatekey;
    }

    pub fn set_broadcast_channel_sender(&mut self, bcs: broadcast::Sender<SaitoMessage>) {
        self.broadcast_channel_sender = Some(bcs);
    }

    pub fn add_block_to_queue(&mut self, block: Block) -> AddBlockResult {
        let hash_to_insert = block.get_hash();
        if self
            .blocks_queue
            .iter()
            .any(|block| block.get_hash() == hash_to_insert)
        {
            return AddBlockResult::Exists;
        } else {
            self.blocks_queue.push_back(block);
            return AddBlockResult::Accepted;
        }
    }

    // this handles any transactions broadcast on the same system. it receives the transaction
    // directly and so does not validate against the UTXOset etc.
    pub async fn add_transaction(&mut self, mut transaction: Transaction) -> AddTransactionResult {
        let tx_sig_to_insert = transaction.get_signature();

        //
        // this assigns the amount of routing work that this transaction
        // contains to us, which is why we need to provide our publickey
        // so that we can calculate routing work.
        //
        let publickey;
        {
            let wallet = self.wallet_lock.read().await;
            publickey = wallet.get_publickey();
        }
        transaction.generate_metadata(publickey);

        let routing_work_available_for_me =
            transaction.get_routing_work_for_publickey(self.mempool_publickey);

        if self
            .transactions
            .iter()
            .any(|transaction| transaction.get_signature() == tx_sig_to_insert)
        {
            return AddTransactionResult::Exists;
        } else {
            self.transactions.push(transaction);
            self.routing_work_in_mempool += routing_work_available_for_me;
            return AddTransactionResult::Accepted;
        }
    }

    //
    // when we generate a block ourselves, we automatically prune the mempool but
    // when we accept a block produced by others this may not be the case. So we
    // have this function to manually remove the transactions in the blocks we
    // are adding if their hash_for_signature matches.
    //
    pub fn delete_transactions(&mut self, transactions: &Vec<Transaction>) {
        let mut tx_hashmap = HashMap::new();

        for transaction in transactions {
            let hash = transaction.get_hash_for_signature();
            tx_hashmap.entry(hash).or_insert(true);
        }

        //
        // TODO
        //
        // reorder the transactions vector so that all of the
        // elements we want to delete are at the front, then
        // sweep them out in a single operation.
        //
        // for now just delete
        //
        self.routing_work_in_mempool = 0;
        self.transactions
            .retain(|x| tx_hashmap.contains_key(&x.get_hash_for_signature()) != true);

        for transaction in &self.transactions {
            self.routing_work_in_mempool +=
                transaction.get_routing_work_for_publickey(self.mempool_publickey);
        }
    }

    // this handles golden tickets broadcast on the same system. it wraps them
    // in a transaction and then saves them in the mempool if they are targetting
    // the right block. this pushes the golden ticket indiscriminately into the
    // transaction array -- we can do a better job.
    pub async fn add_golden_ticket(&mut self, golden_ticket: GoldenTicket) -> AddTransactionResult {
        // convert into transaction
        let mut wallet = self.wallet_lock.write().await;
        // hash_for_signature generated in creating txs
        let transaction = wallet.create_golden_ticket_transaction(golden_ticket).await;

        if self
            .transactions
            .iter()
            .any(|transaction| transaction.is_golden_ticket())
        {
            return AddTransactionResult::Exists;
        } else {
            event!(Level::TRACE, "adding golden ticket to mempool...");
            self.transactions.push(transaction);
            return AddTransactionResult::Accepted;
        }
    }

    ///
    /// Calculates the work available in mempool to produce a block
    ///
    pub fn calculate_work_available(&self) -> u64 {
        if self.routing_work_in_mempool > 0 {
            return self.routing_work_in_mempool;
        }
        return 0;
    }

    //
    // Return work needed in Nolan
    //
    pub fn calculate_work_needed(&self, previous_block: &Block, current_timestamp: u64) -> u64 {
        let previous_block_timestamp = previous_block.get_timestamp();
        let previous_block_burnfee = previous_block.get_burnfee();
        // let current_timestamp = create_timestamp();

        let work_needed: u64 = BurnFee::return_routing_work_needed_to_produce_block_in_nolan(
            previous_block_burnfee,
            current_timestamp,
            previous_block_timestamp,
        );

        work_needed
    }

    ///
    /// Check to see if the `Mempool` has enough work to bundle a block
    ///

    pub async fn can_bundle_block(
        &self,
        blockchain_lock: Arc<RwLock<Blockchain>>,
        current_timestamp: u64,
    ) -> bool {
        if self.currently_processing_block {
            return false;
        }
        if self.transactions.len() == 0 {
            return false;
        }

        let blockchain = blockchain_lock.read().await;

        if let Some(previous_block) = blockchain.get_latest_block() {
            let work_available = self.calculate_work_available();
            let work_needed = self.calculate_work_needed(previous_block, current_timestamp);
<<<<<<< HEAD
            let time_elapsed = current_timestamp - previous_block.get_timestamp();
            event!(
                Level::INFO,
                "work available: {:?} -- work needed: {:?} -- time elapsed: {:?} ",
                work_available,
                work_needed,
                time_elapsed
            );
=======

>>>>>>> 0db4228e
            work_available >= work_needed
        } else {
            true
        }
    }

    pub async fn generate_block(
        &mut self,
        blockchain_lock: Arc<RwLock<Blockchain>>,
        timestamp_generator: &mut impl TimestampGenerator,
    ) -> Block {
        let blockchain = blockchain_lock.read().await;
        let previous_block_hash = blockchain.get_latest_block_hash();
        let block = Block::generate(
            &mut self.transactions,
            previous_block_hash,
            self.wallet_lock.clone(),
            blockchain_lock.clone(),
            timestamp_generator.get_timestamp(),
        )
        .await;

        self.routing_work_in_mempool = 0;

        block
    }
}

pub async fn try_bundle_block(
    mempool_lock: Arc<RwLock<Mempool>>,
    blockchain_lock: Arc<RwLock<Blockchain>>,
    timestamp_generator: &mut impl TimestampGenerator,
) -> Option<Block> {
    let can_bundle;
    {
        let mempool = mempool_lock.read().await;
        can_bundle = mempool
            .can_bundle_block(blockchain_lock.clone(), timestamp_generator.get_timestamp())
            .await;
    }
    if can_bundle {
        let mut mempool = mempool_lock.write().await;
        Some(
            mempool
                .generate_block(blockchain_lock.clone(), timestamp_generator)
                .await,
        )
    } else {
        None
    }
}

pub async fn process_blocks(
    mempool_lock: Arc<RwLock<Mempool>>,
    blockchain_lock: Arc<RwLock<Blockchain>>,
) {
    let mut mempool = mempool_lock.write().await;
    mempool.currently_processing_block = true;
    let mut blockchain = blockchain_lock.write().await;
    while let Some(block) = mempool.blocks_queue.pop_front() {
        mempool.delete_transactions(&block.transactions);
        blockchain.add_block(block).await;
    }
    mempool.currently_processing_block = false;
}
// This function is called on initialization to setup the sending
// and receiving channels for asynchronous loops or message checks
pub async fn run(
    mempool_lock: Arc<RwLock<Mempool>>,
    blockchain_lock: Arc<RwLock<Blockchain>>,
    broadcast_channel_sender: broadcast::Sender<SaitoMessage>,
    mut broadcast_channel_receiver: broadcast::Receiver<SaitoMessage>,
) -> crate::Result<()> {
    //
    // mempool gets global broadcast channel
    //
    {
        let mut mempool = mempool_lock.write().await;
        let publickey;
        let privatekey;
        mempool.set_broadcast_channel_sender(broadcast_channel_sender.clone());
        {
            let wallet = mempool.wallet_lock.read().await;
            publickey = wallet.get_publickey();
            privatekey = wallet.get_privatekey();
        }

        mempool.set_mempool_publickey(publickey);
        mempool.set_mempool_privatekey(privatekey);
    }

    // generate blocks 4000, w/ capacity of 4 fails
    let (mempool_channel_sender, mut mempool_channel_receiver) = mpsc::channel(4);
    let generate_block_sender = mempool_channel_sender.clone();
    tokio::spawn(async move {
        loop {
            generate_block_sender
                .send(MempoolMessage::TryBundleBlock)
                .await
                .expect("error: TryBundleBlock message failed to send");
            sleep(Duration::from_millis(1000));
        }
    });

    loop {
        tokio::select! {
           Some(message) = mempool_channel_receiver.recv() => {
               match message {

                   // TryBundleBlock makes periodic attempts to produce blocks and does so
                   // if the mempool can bundle blocks....
                   MempoolMessage::TryBundleBlock => {
                        if let Some(block) = try_bundle_block(
                            mempool_lock.clone(),
                            blockchain_lock.clone(),
                            &mut SystemTimestampGenerator{},
                        ).await {
                            let mut mempool = mempool_lock.write().await;
                            if AddBlockResult::Accepted == mempool.add_block_to_queue(block) {
                                mempool_channel_sender.send(MempoolMessage::ProcessBlocks).await.expect("Failed to send ProcessBlocks message");
                            } else {
                                panic!("Tried to make a block that already exists");
                            }
                        }

                    },

                    // This appears to be unused and does the same thing that TryBundleBlock does.....
                    // GenerateBlock makes periodic attempts to analyse the state of
                    // the mempool and produce blocks if possible.
                    // MempoolMessage::GenerateBlock => {
                    //     let mut mempool = mempool_lock.write().await;
                    //     let block = mempool.generate_block(blockchain_lock.clone()).await;
                    //     if AddBlockResult::Accepted == mempool.add_block(block) {
                    //         mempool_channel_sender.send(MempoolMessage::ProcessBlocks).await.expect("Failed to send ProcessBlocks message")
                    //     }
                    // },

                    // ProcessBlocks will add blocks FIFO from the queue into blockchain
                    MempoolMessage::ProcessBlocks => {
                        process_blocks(mempool_lock.clone(), blockchain_lock.clone()).await;
                    },
               }
            }


            Ok(message) = broadcast_channel_receiver.recv() => {
                match message {
                    // triggered when a block is received over the network and
                    // will be added to the `Blockchain`
                    SaitoMessage::MempoolNewBlock { hash: _hash } => {
                        // TODO: there is still an open question about how blocks
                        // over the network will be placed into the mempool queue
                        //
                        // For now, let's assume that the network has a reference
                        // to mempool and is adding the block through that reference
                        // then calls mempool to process the blocks in the queue
                        mempool_channel_sender.send(MempoolMessage::ProcessBlocks).await.expect("Failed to send ProcessBlocks message");
                    }
                    SaitoMessage::MempoolNewTransaction { transaction } => {
                        let mut mempool = mempool_lock.write().await;
                        mempool.add_transaction(transaction).await;
                    },
                    SaitoMessage::MinerNewGoldenTicket { ticket : golden_ticket } => {
                        let mut mempool = mempool_lock.write().await;
                        mempool.add_golden_ticket(golden_ticket).await;
                    },
                    _ => {},
                }
            }
        }
    }
}

#[cfg(test)]
mod tests {

    use super::*;
    use crate::{
        block::Block,
<<<<<<< HEAD
        burnfee::HEARTBEAT,
        crypto::SaitoHash,
        test_utilities::mocks::{add_vip_block, MockTimestampGenerator},
=======
        test_utilities::mocks::{add_vip_block, make_block_with_mempool},
>>>>>>> 0db4228e
        wallet::Wallet,
    };

    use std::sync::Arc;
    use tokio::sync::RwLock;

    #[test]
    fn mempool_new_test() {
        let wallet = Wallet::new("test/testwallet", Some("asdf"));
        let mempool = Mempool::new(Arc::new(RwLock::new(wallet)));
        assert_eq!(mempool.blocks_queue, VecDeque::new());
    }

    #[test]
    fn mempool_add_block_test() {
        let wallet = Wallet::new("test/testwallet", Some("asdf"));
        let mut mempool = Mempool::new(Arc::new(RwLock::new(wallet)));

        let block = Block::new();

        mempool.add_block_to_queue(block.clone());

        assert_eq!(Some(block), mempool.blocks_queue.pop_front())
    }

    #[tokio::test]
    async fn blockchain_test() {
        let wallet_lock = Arc::new(RwLock::new(Wallet::new("test/testwallet", Some("asdf"))));
        let mempool_lock = Arc::new(RwLock::new(Mempool::new(wallet_lock.clone())));
        let blockchain_lock = Arc::new(RwLock::new(Blockchain::new(wallet_lock.clone())));
        let publickey;
        let prev_block;
        {
            let wallet = wallet_lock.read().await;
            publickey = wallet.get_publickey();
        }
        add_vip_block(
            publickey,
            [0; 32],
            blockchain_lock.clone(),
            wallet_lock.clone(),
        )
        .await;
        {
            let blockchain = blockchain_lock.read().await;
            prev_block = blockchain.get_latest_block().unwrap().clone();
            assert_eq!(prev_block.get_id(), 1);
        }

        {
            let wallet = wallet_lock.read().await;
            let balance = wallet.get_available_balance();
            assert_eq!(balance, 11000000);
        }
<<<<<<< HEAD

        let mut mock_timestamp_generator = MockTimestampGenerator::new(HEARTBEAT * 2);

        let tx =
            Transaction::generate_transaction(wallet_lock.clone(), publickey, 1, 1000000).await;
        {
            let mut mempool = mempool_lock.write().await;
            let add_tx_result = mempool.add_transaction(tx).await;
            assert_eq!(add_tx_result, AddTransactionResult::Accepted);
        }
        let block_option = crate::mempool::try_bundle_block(
            mempool_lock.clone(),
            blockchain_lock.clone(),
            &mut mock_timestamp_generator,
        )
        .await;
        assert!(block_option.is_some());
        let block = block_option.unwrap();
        let mut prev_block_hash: SaitoHash = [0; 32];
        let latest_block_id = block.get_id();
        let latest_block_hash = block.get_hash();
        {
            let mut blockchain = blockchain_lock.write().await;
            blockchain.add_block(block, false).await;
            assert_ne!(latest_block_id, blockchain.get_latest_block_id());
            assert_ne!(latest_block_hash, blockchain.get_latest_block_hash());
            //latest_block_id = blockchain.get_latest_block_id();
            //latest_block_hash = blockchain.get_latest_block_hash();
            // assert_eq!(
            //     prev_block_hash,
            //     blockchain
            //         .get_latest_block()
            //         .unwrap()
            //         .get_previous_block_hash()
            // );
            // if test_block_id > 1 {
            //     assert!(blockchain.get_block_sync(&prev_block_hash).is_some());
            // }
            // prev_block_hash = test_block_hash;
        }

        // let tx = Transaction::generate_transaction(wallet_lock.clone(), publickey, 1, 1000000).await;
        // {
        //     let mut mempool = mempool_lock.write().await;
        //     let add_tx_result = mempool.add_transaction(tx).await;
        //     assert_eq!(add_tx_result, AddTransactionResult::Accepted);
        // }
        // let block =  crate::mempool::try_bundle_block(mempool_lock.clone(), blockchain_lock.clone(), &mut mock_timestamp_generator).await;
        // assert!(block.is_some());

        // let tx = Transaction::generate_transaction(wallet_lock.clone(), publickey, 1, 1000000).await;
        // {
        //     let mut mempool = mempool_lock.write().await;
        //     let add_tx_result = mempool.add_transaction(tx).await;
        //     assert_eq!(add_tx_result, AddTransactionResult::Accepted);
        // }
        // let block =  crate::mempool::try_bundle_block(mempool_lock.clone(), blockchain_lock.clone(), &mut mock_timestamp_generator).await;
        // assert!(block.is_some());

        // let latest_block = blockchain.get_latest_block().unwrap();
        // sleep(Duration::from_millis(1000));
        // assert_eq!(latest_block.get_id(), 2);

        // match add_tx_result {
        //     crate::mempool::AddTransactionResult::Accepted => Ok(Message { msg: response }),
        //     crate::mempool::AddTransactionResult::Exists => {
        //         Err(warp::reject::custom(AlreadyExists))
        //     }
        //     crate::mempool::AddTransactionResult::Invalid => {
        //         panic!("This appears unused, implement if needed");
        //     }
        //     crate::mempool::AddTransactionResult::Rejected => {
        //         panic!("This appears unused, implement if needed");
        //     }
        // }

        // let publickey;
        // {
        //     let wallet = wallet_lock.read().await;
        //     publickey = wallet.get_publickey();
        // }
        // add_vip_block(publickey, [0; 32], blockchain_lock.clone(), wallet_lock.clone()).await;
        // let blockchain = blockchain_lock.read().await;
        // let latest_block = blockchain.get_latest_block().unwrap();
        // assert_eq!(1, 1);
        // {
        //     let wallet = wallet_lock.read().await;
        //     let balance = wallet.get_available_balance();
        //     assert_eq!(balance, 11000000);
        // }
=======
        for _i in 0..4 {
            let block = make_block_with_mempool(
                mempool_lock.clone(),
                blockchain_lock.clone(),
                wallet_lock.clone(),
            )
            .await;
            assert_eq!(prev_block.get_hash(), block.get_previous_block_hash());

            let latest_block_id = block.get_id();
            let latest_block_hash = block.get_hash();
            let latest_block_prev_hash = block.get_previous_block_hash();
            {
                let mut blockchain = blockchain_lock.write().await;
                let prev_hash_before = block.get_previous_block_hash();
                blockchain.add_block(block).await;
                let prev_hash_after = blockchain
                    .get_latest_block()
                    .unwrap()
                    .get_previous_block_hash();
                assert_eq!(prev_hash_before, prev_hash_after);

                assert_eq!(latest_block_id, blockchain.get_latest_block_id());
                assert_eq!(latest_block_hash, blockchain.get_latest_block_hash());
                assert_eq!(
                    prev_block.get_hash(),
                    blockchain
                        .get_latest_block()
                        .unwrap()
                        .get_previous_block_hash()
                );
                assert_eq!(
                    latest_block_prev_hash,
                    blockchain
                        .get_latest_block()
                        .unwrap()
                        .get_previous_block_hash()
                );
                // prev_block = blockchain.get_latest_block().unwrap().clone();
            }
        }
>>>>>>> 0db4228e
    }
}<|MERGE_RESOLUTION|>--- conflicted
+++ resolved
@@ -5,11 +5,7 @@
     consensus::SaitoMessage,
     crypto::{SaitoPrivateKey, SaitoPublicKey},
     golden_ticket::GoldenTicket,
-<<<<<<< HEAD
-    time::{create_timestamp, SystemTimestampGenerator, TimestampGenerator},
-=======
     time::{SystemTimestampGenerator, TimestampGenerator},
->>>>>>> 0db4228e
     transaction::Transaction,
     wallet::Wallet,
 };
@@ -232,7 +228,6 @@
         if let Some(previous_block) = blockchain.get_latest_block() {
             let work_available = self.calculate_work_available();
             let work_needed = self.calculate_work_needed(previous_block, current_timestamp);
-<<<<<<< HEAD
             let time_elapsed = current_timestamp - previous_block.get_timestamp();
             event!(
                 Level::INFO,
@@ -241,9 +236,6 @@
                 work_needed,
                 time_elapsed
             );
-=======
-
->>>>>>> 0db4228e
             work_available >= work_needed
         } else {
             true
@@ -424,13 +416,7 @@
     use super::*;
     use crate::{
         block::Block,
-<<<<<<< HEAD
-        burnfee::HEARTBEAT,
-        crypto::SaitoHash,
-        test_utilities::mocks::{add_vip_block, MockTimestampGenerator},
-=======
         test_utilities::mocks::{add_vip_block, make_block_with_mempool},
->>>>>>> 0db4228e
         wallet::Wallet,
     };
 
@@ -485,98 +471,6 @@
             let balance = wallet.get_available_balance();
             assert_eq!(balance, 11000000);
         }
-<<<<<<< HEAD
-
-        let mut mock_timestamp_generator = MockTimestampGenerator::new(HEARTBEAT * 2);
-
-        let tx =
-            Transaction::generate_transaction(wallet_lock.clone(), publickey, 1, 1000000).await;
-        {
-            let mut mempool = mempool_lock.write().await;
-            let add_tx_result = mempool.add_transaction(tx).await;
-            assert_eq!(add_tx_result, AddTransactionResult::Accepted);
-        }
-        let block_option = crate::mempool::try_bundle_block(
-            mempool_lock.clone(),
-            blockchain_lock.clone(),
-            &mut mock_timestamp_generator,
-        )
-        .await;
-        assert!(block_option.is_some());
-        let block = block_option.unwrap();
-        let mut prev_block_hash: SaitoHash = [0; 32];
-        let latest_block_id = block.get_id();
-        let latest_block_hash = block.get_hash();
-        {
-            let mut blockchain = blockchain_lock.write().await;
-            blockchain.add_block(block, false).await;
-            assert_ne!(latest_block_id, blockchain.get_latest_block_id());
-            assert_ne!(latest_block_hash, blockchain.get_latest_block_hash());
-            //latest_block_id = blockchain.get_latest_block_id();
-            //latest_block_hash = blockchain.get_latest_block_hash();
-            // assert_eq!(
-            //     prev_block_hash,
-            //     blockchain
-            //         .get_latest_block()
-            //         .unwrap()
-            //         .get_previous_block_hash()
-            // );
-            // if test_block_id > 1 {
-            //     assert!(blockchain.get_block_sync(&prev_block_hash).is_some());
-            // }
-            // prev_block_hash = test_block_hash;
-        }
-
-        // let tx = Transaction::generate_transaction(wallet_lock.clone(), publickey, 1, 1000000).await;
-        // {
-        //     let mut mempool = mempool_lock.write().await;
-        //     let add_tx_result = mempool.add_transaction(tx).await;
-        //     assert_eq!(add_tx_result, AddTransactionResult::Accepted);
-        // }
-        // let block =  crate::mempool::try_bundle_block(mempool_lock.clone(), blockchain_lock.clone(), &mut mock_timestamp_generator).await;
-        // assert!(block.is_some());
-
-        // let tx = Transaction::generate_transaction(wallet_lock.clone(), publickey, 1, 1000000).await;
-        // {
-        //     let mut mempool = mempool_lock.write().await;
-        //     let add_tx_result = mempool.add_transaction(tx).await;
-        //     assert_eq!(add_tx_result, AddTransactionResult::Accepted);
-        // }
-        // let block =  crate::mempool::try_bundle_block(mempool_lock.clone(), blockchain_lock.clone(), &mut mock_timestamp_generator).await;
-        // assert!(block.is_some());
-
-        // let latest_block = blockchain.get_latest_block().unwrap();
-        // sleep(Duration::from_millis(1000));
-        // assert_eq!(latest_block.get_id(), 2);
-
-        // match add_tx_result {
-        //     crate::mempool::AddTransactionResult::Accepted => Ok(Message { msg: response }),
-        //     crate::mempool::AddTransactionResult::Exists => {
-        //         Err(warp::reject::custom(AlreadyExists))
-        //     }
-        //     crate::mempool::AddTransactionResult::Invalid => {
-        //         panic!("This appears unused, implement if needed");
-        //     }
-        //     crate::mempool::AddTransactionResult::Rejected => {
-        //         panic!("This appears unused, implement if needed");
-        //     }
-        // }
-
-        // let publickey;
-        // {
-        //     let wallet = wallet_lock.read().await;
-        //     publickey = wallet.get_publickey();
-        // }
-        // add_vip_block(publickey, [0; 32], blockchain_lock.clone(), wallet_lock.clone()).await;
-        // let blockchain = blockchain_lock.read().await;
-        // let latest_block = blockchain.get_latest_block().unwrap();
-        // assert_eq!(1, 1);
-        // {
-        //     let wallet = wallet_lock.read().await;
-        //     let balance = wallet.get_available_balance();
-        //     assert_eq!(balance, 11000000);
-        // }
-=======
         for _i in 0..4 {
             let block = make_block_with_mempool(
                 mempool_lock.clone(),
@@ -618,6 +512,5 @@
                 // prev_block = blockchain.get_latest_block().unwrap().clone();
             }
         }
->>>>>>> 0db4228e
     }
 }