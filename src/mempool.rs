use crate::{
    block::Block,
    blockchain::Blockchain,
    consensus::SaitoMessage,
    crypto::{hash, verify},
    slip::Slip,
    transaction::Transaction,
    wallet::Wallet,
};
use std::{collections::VecDeque, sync::Arc, thread::sleep, time::Duration};
use tokio::sync::{broadcast, mpsc, RwLock};

#[derive(Clone, Debug)]
pub enum MempoolMessage {
    GenerateBlock,
    ProcessBlocks,
}

#[derive(Clone, PartialEq)]
pub enum AddBlockResult {
    Accepted,
    Exists,
}

/// The `Mempool` holds unprocessed blocks and transactions and is in control of
/// discerning when thenodeis allowed to create a block. It bundles the block and
/// sends it to the `Blockchain` to be added to the longest-chain. New `Block`s
/// received over the network are queued in the `Mempool` before being added to
/// the `Blockchain`
pub struct Mempool {
    blocks: VecDeque<Block>,
    wallet_lock: Arc<RwLock<Wallet>>,
}

impl Mempool {
    #[allow(clippy::clippy::new_without_default)]
    pub fn new(wallet_lock: Arc<RwLock<Wallet>>) -> Self {
        Mempool {
            blocks: VecDeque::new(),
            wallet_lock,
        }
    }

    pub fn add_block(&mut self, block: Block) -> AddBlockResult {
        let hash_to_insert = block.get_hash();
        if self
            .blocks
            .iter()
            .any(|block| block.get_hash() == hash_to_insert)
        {
            AddBlockResult::Exists
        } else {
            self.blocks.push_back(block);
            AddBlockResult::Accepted
        }
    }

    pub async fn generate_block(&mut self, blockchain_lock: Arc<RwLock<Blockchain>>) -> Block {
        let blockchain = blockchain_lock.read().await;
        let previous_block_id = blockchain.get_latest_block_id();
        let previous_block_hash = blockchain.get_latest_block_hash();

        let mut block = Block::default();

        block.set_id(previous_block_id + 1);
        block.set_previous_block_hash(previous_block_hash);

        let wallet = self.wallet_lock.read().await;

<<<<<<< HEAD
        for _i in 0..10 {

println!("creating tx {:?}", _i);

=======
        for _i in 0..10000 {
>>>>>>> a93fa1a4
            let mut transaction = Transaction::default();

            transaction.set_message((0..1024).map(|_| rand::random::<u8>()).collect());

            let mut input1 = Slip::default();
            input1.set_publickey([1; 33]);
            input1.set_amount(1000000);
            input1.set_uuid([1; 64]);

            let mut output1 = Slip::default();
            output1.set_publickey([1; 33]);
            output1.set_amount(1000000);
            output1.set_uuid([1; 64]);

            transaction.add_input(input1);
            transaction.add_output(output1);

            // sign ...
            transaction.sign(wallet.get_privatekey());
            let tx_sig = transaction.get_signature();

            // ... and verify
            let vbytes = transaction.serialize_for_signature();
            let hash = hash(&vbytes);
            let v = verify(&hash, tx_sig, wallet.get_publickey());
            if !v {
                println!("Transaction does not Validate: {:?}", v);
            }
        }

        let block_merkle_root = block.generate_merkle_root();
        block.set_merkle_root(block_merkle_root);
        let block_hash = block.generate_hash();
        block.set_hash(block_hash);

        block
    }
}

// This function is called on initialization to setup the sending
// and receiving channels for asynchronous loops or message checks
pub async fn run(
    mempool_lock: Arc<RwLock<Mempool>>,
    blockchain_lock: Arc<RwLock<Blockchain>>,
    _broadcast_channel_sender: broadcast::Sender<SaitoMessage>,
    mut broadcast_channel_receiver: broadcast::Receiver<SaitoMessage>,
) -> crate::Result<()> {
    let (mempool_channel_sender, mut mempool_channel_receiver) = mpsc::channel(4);

    let generate_block_sender = mempool_channel_sender.clone();
    tokio::spawn(async move {
        loop {
            generate_block_sender
                .send(MempoolMessage::GenerateBlock)
                .await
                .expect("error: GenerateBlock message failed to send");
            sleep(Duration::from_millis(5000));
        }
    });

    loop {
        tokio::select! {
            Some(message) = mempool_channel_receiver.recv() => {
                match message {
                    // GenerateBlock makes periodic attempts to analyse the state of
                    // the mempool and produce blocks if possible.
                    MempoolMessage::GenerateBlock => {
                        let mut mempool = mempool_lock.write().await;
                        let block = mempool.generate_block(blockchain_lock.clone()).await;
                        if AddBlockResult::Accepted == mempool.add_block(block) {
                            mempool_channel_sender.send(MempoolMessage::ProcessBlocks).await.expect("Failed to send ProcessBlocks message")
                        }
                    },

                    // ProcessBlocks will add blocks FIFO from the queue
                    // into blockchain
                    MempoolMessage::ProcessBlocks => {
                        let mut mempool = mempool_lock.write().await;
                        let mut blockchain = blockchain_lock.write().await;
                        while let Some(block) = mempool.blocks.pop_front() {
                            blockchain.add_block(block);
                        }
                    },
                }
            }


            Ok(message) = broadcast_channel_receiver.recv() => {
                match message {
                    // triggered when a block is received over the network and
                    // will be added to the `Blockchain`
                    SaitoMessage::MempoolNewBlock { hash: _hash } => {
                        // TODO: there is still an open question about how blocks
                        // over the network will be placed into the mempool queue
                        //
                        // For now, let's assume that the network has a reference
                        // to mempool and is adding the block through that reference
                        // then calls mempool to process the blocks in the queue
                        mempool_channel_sender.send(MempoolMessage::ProcessBlocks).await.expect("Failed to send ProcessBlocks message")
                    }
                    SaitoMessage::MempoolNewTransaction { transaction: _transaction } => {
                        let mut _mempool = mempool_lock.write().await;
                    },
                }
            }
        }
    }
}

#[cfg(test)]
mod tests {

    use super::*;
    use crate::{block::Block, wallet::Wallet};

    use std::sync::Arc;
    use tokio::sync::RwLock;

    #[test]
    fn mempool_new_test() {
        let wallet = Wallet::new();
        let mempool = Mempool::new(Arc::new(RwLock::new(wallet)));
        assert_eq!(mempool.blocks, VecDeque::new());
    }

    #[test]
    fn mempool_add_block_test() {
        let wallet = Wallet::new();
        let mut mempool = Mempool::new(Arc::new(RwLock::new(wallet)));

        let block = Block::default();

        mempool.add_block(block.clone());

        assert_eq!(Some(block), mempool.blocks.pop_front())
    }
}<|MERGE_RESOLUTION|>--- conflicted
+++ resolved
@@ -67,14 +67,10 @@
 
         let wallet = self.wallet_lock.read().await;
 
-<<<<<<< HEAD
         for _i in 0..10 {
 
 println!("creating tx {:?}", _i);
 
-=======
-        for _i in 0..10000 {
->>>>>>> a93fa1a4
             let mut transaction = Transaction::default();
 
             transaction.set_message((0..1024).map(|_| rand::random::<u8>()).collect());
