--- conflicted
+++ resolved
@@ -305,45 +305,17 @@
 
     loop {
         tokio::select! {
-<<<<<<< HEAD
-                            Some(message) = mempool_channel_receiver.recv() => {
-
-                                match message {
-
-                                    // TryBundleBlock makes periodic attempts to produce blocks and does so
-                                     // if the mempool can bundle blocks....
-                                    MempoolMessage::TryBundleBlock => {
-                                    let can_bundle;
-                                    {
-                                            let mempool = mempool_lock.read().await;
-                                            can_bundle = mempool.can_bundle_block(blockchain_lock.clone()).await;
-                                    }
-                                        if can_bundle {
-                                            let mut mempool = mempool_lock.write().await;
-                                            let block = mempool.generate_block(blockchain_lock.clone()).await;
-                                            if AddBlockResult::Accepted == mempool.add_block(block) {
-                                                mempool_channel_sender.send(MempoolMessage::ProcessBlocks).await.expect("Failed to send ProcessBlocks message");
-                                            }
-                                        }
-                                    },
-
-                                    // GenerateBlock makes periodic attempts to analyse the state of
-                                    // the mempool and produce blocks if possible.
-                                    MempoolMessage::GenerateBlock => {
-                                        let mut mempool = mempool_lock.write().await;
-=======
-            Some(message) = mempool_channel_receiver.recv() => {
-
-                match message {
-
-                    // TryBundleBlock makes periodic attempts to produce blocks and does so
-                     // if the mempool can bundle blocks....
-                    MempoolMessage::TryBundleBlock => {
-            let can_bundle;
-            {
+           Some(message) = mempool_channel_receiver.recv() => {
+               match message {
+
+                   // TryBundleBlock makes periodic attempts to produce blocks and does so
+                   // if the mempool can bundle blocks....
+                   MempoolMessage::TryBundleBlock => {
+                        let can_bundle;
+                        {
                             let mempool = mempool_lock.read().await;
                             can_bundle = mempool.can_bundle_block(blockchain_lock.clone()).await;
-            }
+                        }
                         if can_bundle {
                             let mut mempool = mempool_lock.write().await;
                             let block = mempool.generate_block(blockchain_lock.clone()).await;
@@ -357,7 +329,7 @@
                     // the mempool and produce blocks if possible.
                     MempoolMessage::GenerateBlock => {
                         let mut mempool = mempool_lock.write().await;
-            let block = mempool.generate_block(blockchain_lock.clone()).await;
+                    	let block = mempool.generate_block(blockchain_lock.clone()).await;
                         if AddBlockResult::Accepted == mempool.add_block(block) {
                             mempool_channel_sender.send(MempoolMessage::ProcessBlocks).await.expect("Failed to send ProcessBlocks message")
                         }
@@ -367,250 +339,77 @@
                     MempoolMessage::GenerateTransaction => {
 
                         let mempool_lock_clone = mempool_lock.clone();
-                    let already_generating_transactions;
-                    let txs_in_mempool: u32;
-                    let txs_to_generate: u32 = 10;
-                    let bytes_per_tx: u32 = 1024;
-
-                            // TryBundleBlock makes periodic attempts to produce blocks and does so
-                             // if the mempool can bundle blocks....
-                            MempoolMessage::TryBundleBlock => {
-                    		let can_bundle;
-                    		{
-                                    let mempool = mempool_lock.read().await;
-                                    can_bundle = mempool.can_bundle_block(blockchain_lock.clone()).await;
+                    	let already_generating_transactions;
+			let wallet_lock;
+                	let txs_in_mempool: u32;
+                    	let txs_to_generate: u32 = 10;
+                    	let bytes_per_tx: u32 = 1024;
+
+        	        {
+                            let mempool = mempool_lock_clone.read().await;
+			    wallet_lock = mempool.wallet_lock.clone();
+                    	    already_generating_transactions = mempool.currently_generating_transactions;
+                    	    txs_in_mempool = mempool.transactions.len() as u32;
+                    	}
+
+                    	if !already_generating_transactions && txs_in_mempool < txs_to_generate {
+			    tokio::spawn(async move {
+
+		                {
+                    	            let mut mempool = mempool_lock_clone.write().await;
+                    		    mempool.currently_generating_transactions = true;
                     		}
-                                if can_bundle {
-                                    let mut mempool = mempool_lock.write().await;
->>>>>>> f7704ab4
-                                    let block = mempool.generate_block(blockchain_lock.clone()).await;
-                                        if AddBlockResult::Accepted == mempool.add_block(block) {
-                                            mempool_channel_sender.send(MempoolMessage::ProcessBlocks).await.expect("Failed to send ProcessBlocks message")
-                                        }
-                                    },
-
-                                    // GenerateTransaction makes a transaction and adds it to the mempool if possible
-                                    MempoolMessage::GenerateTransaction => {
-
-                                        let mempool_lock_clone = mempool_lock.clone();
-                                    let already_generating_transactions;
-                        let wallet_lock;
-                                    let txs_in_mempool: u32;
-                                    let txs_to_generate: u32 = 10;
-                                    let bytes_per_tx: u32 = 1024;
-
-                                    {
-                                            let mempool = mempool_lock_clone.read().await;
-                            wallet_lock = mempool.wallet_lock.clone();
-                                        already_generating_transactions = mempool.currently_generating_transactions;
-                                        txs_in_mempool = mempool.transactions.len() as u32;
+
+                                let wallet_publickey;
+                                let wallet_privatekey;
+                    		let current_txs_in_mempool: u32;
+
+                       	        {
+                               	    let mempool = mempool_lock_clone.read().await;
+                               	    let wallet = mempool.wallet_lock.read().await;
+                               	    wallet_publickey = wallet.get_publickey();
+                               	    wallet_privatekey = wallet.get_privatekey();
+                               	    current_txs_in_mempool = mempool.transactions.len() as u32;
+                               	}
+
+                       		if current_txs_in_mempool < txs_to_generate {
+                                    for _i in 0..txs_to_generate {
+			                if _i % 100 == 0 {
+                	                     println!("creating tx {:?}", (_i));
+                			}
+
+                                     	let mut transaction = Transaction::generate_transaction(wallet_lock.clone(), wallet_publickey, 1000, 1000).await;
+                                    	transaction.set_message((0..bytes_per_tx).map(|_| rand::random::<u8>()).collect());
+                                    	transaction.sign(wallet_privatekey);
+
+					//
+					// calculating routing work requires this stuff done
+					//
+					transaction.pre_validation_calculations_parallelizable();
+
+//println!("tx has fees: {}", transaction.get_total_fees());
+
+					// 
+					// TODO - remove routing path additions
+					// 
+					// temporary we route this to ourselves to generate routing
+					// work that can be tested during the mempool block-creation
+					// process.
+					//
+                               		{
+                                       	    let mut mempool = mempool_lock_clone.write().await;
+					    transaction.add_hop_to_path(wallet_lock.clone(), mempool.mempool_publickey).await;
+					    transaction.add_hop_to_path(wallet_lock.clone(), mempool.mempool_publickey).await;
+                                       	    mempool.add_transaction(transaction);
+                        		}
+                               	    }
+
+                              	    {
+                                      	let mut mempool = mempool_lock_clone.write().await;
+                          		mempool.currently_generating_transactions = false;
                                     }
-
-                                    if !already_generating_transactions && txs_in_mempool < txs_to_generate {
-                                tokio::spawn(async move {
-
-                                        {
-                                                let mut mempool = mempool_lock_clone.write().await;
-                                            mempool.currently_generating_transactions = true;
-                                        }
-
-                                            let wallet_publickey;
-                                            let wallet_privatekey;
-                                        let current_txs_in_mempool: u32;
-
-                                            {
-                                                let mempool = mempool_lock_clone.read().await;
-                                                let wallet = mempool.wallet_lock.read().await;
-                                                wallet_publickey = wallet.get_publickey();
-                                                wallet_privatekey = wallet.get_privatekey();
-                                                current_txs_in_mempool = mempool.transactions.len() as u32;
-                                            }
-
-                                        if current_txs_in_mempool < txs_to_generate {
-                                                for _i in 0..txs_to_generate {
-                                            if _i % 100 == 0 {
-                                                        println!("creating tx {:?}", (_i));
-                                            }
-
-                                                      let mut transaction = Transaction::generate_transaction(wallet_lock.clone(), wallet_publickey, 1000, 1000).await;
-                                                    transaction.set_message((0..bytes_per_tx).map(|_| rand::random::<u8>()).collect());
-                                                    transaction.sign(wallet_privatekey);
-
-                                //
-                                // calculating routing work requires this stuff done
-                                //
-                                transaction.pre_validation_calculations_parallelizable();
-
-        //println!("tx has fees: {}", transaction.get_total_fees());
-
-                                //
-                                // TODO - remove routing path additions
-                                //
-                                // temporary we route this to ourselves to generate routing
-                                // work that can be tested during the mempool block-creation
-                                // process.
-                                //
-                                                    {
-                                                         let mut mempool = mempool_lock_clone.write().await;
-                                    transaction.add_hop_to_path(wallet_lock.clone(), mempool.mempool_publickey).await;
-                                    transaction.add_hop_to_path(wallet_lock.clone(), mempool.mempool_publickey).await;
-                                                        mempool.add_transaction(transaction);
-                                            }
-                                                }
-
-                                                    {
-                                                    let mut mempool = mempool_lock_clone.write().await;
-                                                mempool.currently_generating_transactions = false;
-                                                }
-                                            }
-                                });
-                                       }
-                                   },
-
-
-                                   // ProcessBlocks will add blocks FIFO from the queue into blockchain
-                                   MempoolMessage::ProcessBlocks => {
-                                       let mut mempool = mempool_lock.write().await;
-                                       mempool.currently_processing_block = true;
-                                       let mut blockchain = blockchain_lock.write().await;
-                                       while let Some(block) = mempool.blocks.pop_front() {
-                           mempool.delete_transactions(&block.transactions);
-                                           blockchain.add_block(block).await;
-                                       }
-                                       mempool.currently_processing_block = false;
-                                   },
-                               }
-                            }
-
-
-                            Ok(message) = broadcast_channel_receiver.recv() => {
-                                match message {
-                                    // triggered when a block is received over the network and
-                                    // will be added to the `Blockchain`
-                                    SaitoMessage::MempoolNewBlock { hash: _hash } => {
-                                        // TODO: there is still an open question about how blocks
-                                        // over the network will be placed into the mempool queue
-                                        //
-                                        // For now, let's assume that the network has a reference
-                                        // to mempool and is adding the block through that reference
-                                        // then calls mempool to process the blocks in the queue
-                                        mempool_channel_sender.send(MempoolMessage::ProcessBlocks).await.expect("Failed to send ProcessBlocks message");
-                                    }
-                                    SaitoMessage::MempoolNewTransaction { transaction: _transaction } => {
-                                        let mut _mempool = mempool_lock.write().await;
-                                    },
-                                    SaitoMessage::MinerNewGoldenTicket { ticket : golden_ticket } => {
-                                        let mut mempool = mempool_lock.write().await;
-                                        mempool.add_golden_ticket(golden_ticket).await;
-                                    },
-                                    _ => {},
-                                }
-<<<<<<< HEAD
-                            }
-                        }
-=======
-                            },
-
-                            // GenerateBlock makes periodic attempts to analyse the state of
-                            // the mempool and produce blocks if possible.
-                            MempoolMessage::GenerateBlock => {
-                                let mut mempool = mempool_lock.write().await;
-                    		let block = mempool.generate_block(blockchain_lock.clone()).await;
-                                if AddBlockResult::Accepted == mempool.add_block(block) {
-                                    mempool_channel_sender.send(MempoolMessage::ProcessBlocks).await.expect("Failed to send ProcessBlocks message")
-                                }
-                            },
-
-                            // GenerateTransaction makes a transaction and adds it to the mempool if possible
-                            MempoolMessage::GenerateTransaction => {
-
-                                let mempool_lock_clone = mempool_lock.clone();
-                    		let already_generating_transactions;
-				let wallet_lock;
-                    		let txs_in_mempool: u32;
-                    		let txs_to_generate: u32 = 10;
-                    		let bytes_per_tx: u32 = 1024;
-
-        	                {
-                                    let mempool = mempool_lock_clone.read().await;
-				    wallet_lock = mempool.wallet_lock.clone();
-                    		    already_generating_transactions = mempool.currently_generating_transactions;
-                    		    txs_in_mempool = mempool.transactions.len() as u32;
-                    		}
-
-                    		if !already_generating_transactions && txs_in_mempool < txs_to_generate {
-			            tokio::spawn(async move {
-
-		                        {
-                    		            let mut mempool = mempool_lock_clone.write().await;
-                    			    mempool.currently_generating_transactions = true;
-                    			}
-
-                        	        let wallet_publickey;
-                        	        let wallet_privatekey;
-                    			let current_txs_in_mempool: u32;
-
-                        	        {
-                                	    let mempool = mempool_lock_clone.read().await;
-                                	    let wallet = mempool.wallet_lock.read().await;
-                                	    wallet_publickey = wallet.get_publickey();
-                                	    wallet_privatekey = wallet.get_privatekey();
-                                	    current_txs_in_mempool = mempool.transactions.len() as u32;
-                                	}
-
-                        		if current_txs_in_mempool < txs_to_generate {
-	                                    for _i in 0..txs_to_generate {
-			                        if _i % 100 == 0 {
-                	                            println!("creating tx {:?}", (_i));
-                			        }
-
-                                      		let mut transaction = Transaction::generate_transaction(wallet_lock.clone(), wallet_publickey, 1000, 1000).await;
-                                    		transaction.set_message((0..bytes_per_tx).map(|_| rand::random::<u8>()).collect());
-                                    		transaction.sign(wallet_privatekey);
-
-						//
-						// calculating routing work requires this stuff done
-						//
-						transaction.pre_validation_calculations_parallelizable();
-
-//println!("tx has fees: {}", transaction.get_total_fees());
-
-						// 
-						// TODO - remove routing path additions
-						// 
-						// temporary we route this to ourselves to generate routing
-						// work that can be tested during the mempool block-creation
-						// process.
-						//
-                                    		{
-                                         	    let mut mempool = mempool_lock_clone.write().await;
-						    transaction.add_hop_to_path(wallet_lock.clone(), mempool.mempool_publickey).await;
-						    transaction.add_hop_to_path(wallet_lock.clone(), mempool.mempool_publickey).await;
-                                        	    mempool.add_transaction(transaction);
-                        			}
-                                	    }
-
-                                    	    {
-                                        	let mut mempool = mempool_lock_clone.write().await;
-                            			mempool.currently_generating_transactions = false;
-                                	    }
-                            		}
-        			    });
-                       		}
-                           },
-
-
-                           // ProcessBlocks will add blocks FIFO from the queue into blockchain
-                           MempoolMessage::ProcessBlocks => {
-                               let mut mempool = mempool_lock.write().await;
-                               mempool.currently_processing_block = true;
-                               let mut blockchain = blockchain_lock.write().await;
-                               while let Some(block) = mempool.blocks.pop_front() {
-				   mempool.delete_transactions(&block.transactions);
-                                   blockchain.add_block(block).await;
-                               }
-                               mempool.currently_processing_block = false;
-                           },
+                            	}
+        		   });
                        }
                    },
 
@@ -621,6 +420,7 @@
                        mempool.currently_processing_block = true;
                        let mut blockchain = blockchain_lock.write().await;
                        while let Some(block) = mempool.blocks.pop_front() {
+			   mempool.delete_transactions(&block.transactions);
                            blockchain.add_block(block).await;
                        }
                        mempool.currently_processing_block = false;
@@ -653,7 +453,7 @@
                 }
             }
         }
->>>>>>> f7704ab4
+
     }
 }
 
