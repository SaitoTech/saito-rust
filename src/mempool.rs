use crate::{
    block::Block,
    blockchain::Blockchain,
    burnfee::BurnFee,
    consensus::SaitoMessage,
    crypto::{SaitoPrivateKey, SaitoPublicKey},
    golden_ticket::GoldenTicket,
    time::{SystemTimestampGenerator, TimestampGenerator},
    transaction::Transaction,
    wallet::Wallet,
};
use std::{collections::HashMap, collections::VecDeque, sync::Arc, thread::sleep, time::Duration};
use tokio::sync::{broadcast, mpsc, RwLock};

#[derive(Clone, Debug)]
pub enum MempoolMessage {
    TryBundleBlock,
    // GenerateTransaction,
    ProcessBlocks,
}

#[derive(Clone, PartialEq)]
pub enum AddBlockResult {
    Accepted,
    Exists,
}
#[derive(Debug, Clone, PartialEq)]
pub enum AddTransactionResult {
    Accepted,
    Rejected,
    Invalid,
    Exists,
}

/// The `Mempool` holds unprocessed blocks and transactions and is in control of
/// discerning when thenodeis allowed to create a block. It bundles the block and
/// sends it to the `Blockchain` to be added to the longest-chain. New `Block`s
/// received over the network are queued in the `Mempool` before being added to
/// the `Blockchain`
pub struct Mempool {
    blocks: VecDeque<Block>,
    pub transactions: Vec<Transaction>, // vector so we just copy it over
    routing_work_in_mempool: u64,
    wallet_lock: Arc<RwLock<Wallet>>,
    currently_processing_block: bool,
    broadcast_channel_sender: Option<broadcast::Sender<SaitoMessage>>,

    mempool_publickey: SaitoPublicKey,
    mempool_privatekey: SaitoPrivateKey,
}

impl Mempool {
    #[allow(clippy::clippy::new_without_default)]
    pub fn new(wallet_lock: Arc<RwLock<Wallet>>) -> Self {
        Mempool {
            blocks: VecDeque::new(),
            transactions: vec![],
            routing_work_in_mempool: 0,
            wallet_lock,
            currently_processing_block: false,
            broadcast_channel_sender: None,
            mempool_publickey: [0; 33],
            mempool_privatekey: [0; 32],
        }
    }

    pub fn set_mempool_publickey(&mut self, publickey: SaitoPublicKey) {
        self.mempool_publickey = publickey;
    }

    pub fn set_mempool_privatekey(&mut self, privatekey: SaitoPrivateKey) {
        self.mempool_privatekey = privatekey;
    }

    pub fn set_broadcast_channel_sender(&mut self, bcs: broadcast::Sender<SaitoMessage>) {
        self.broadcast_channel_sender = Some(bcs);
    }

    pub fn add_block(&mut self, block: Block) -> AddBlockResult {
        let hash_to_insert = block.get_hash();
        if self
            .blocks
            .iter()
            .any(|block| block.get_hash() == hash_to_insert)
        {
            return AddBlockResult::Exists;
        } else {
            self.blocks.push_back(block);
            return AddBlockResult::Accepted;
        }
    }

    // this handles any transactions broadcast on the same system. it receives the transaction
    // directly and so does not validate against the UTXOset etc.
    pub async fn add_transaction(&mut self, mut transaction: Transaction) -> AddTransactionResult {
        let tx_sig_to_insert = transaction.get_signature();

        //
        // this assigns the amount of routing work that this transaction
        // contains to us, which is why we need to provide our publickey
        // so that we can calculate routing work.
        //
        let publickey;
        {
            let wallet = self.wallet_lock.read().await;
            publickey = wallet.get_publickey();
        }
        transaction.generate_metadata(publickey);

        let routing_work_available_for_me =
            transaction.get_routing_work_for_publickey(self.mempool_publickey);

        //        println!("adding tx with routing work for me: {}", routing_work_available_for_me);

        if self
            .transactions
            .iter()
            .any(|transaction| transaction.get_signature() == tx_sig_to_insert)
        {
            return AddTransactionResult::Exists;
        } else {
            self.transactions.push(transaction);
            self.routing_work_in_mempool += routing_work_available_for_me;
            return AddTransactionResult::Accepted;
        }
    }

    //
    // when we generate a block ourselves, we automatically prune the mempool but
    // when we accept a block produced by others this may not be the case. So we
    // have this function to manually remove the transactions in the blocks we
    // are adding if their hash_for_signature matches.
    //
    pub fn delete_transactions(&mut self, transactions: &Vec<Transaction>) {
        let mut tx_hashmap = HashMap::new();

        for transaction in transactions {
            let hash = transaction.get_hash_for_signature();
            tx_hashmap.entry(hash).or_insert(true);
        }

        //
        // TODO
        //
        // reorder the transactions vector so that all of the
        // elements we want to delete are at the front, then
        // sweep them out in a single operation.
        //
        // for now just delete
        //
        self.routing_work_in_mempool = 0;
        self.transactions
            .retain(|x| tx_hashmap.contains_key(&x.get_hash_for_signature()) != true);

        for transaction in &self.transactions {
            self.routing_work_in_mempool +=
                transaction.get_routing_work_for_publickey(self.mempool_publickey);
        }
    }

    // this handles golden tickets broadcast on the same system. it wraps them
    // in a transaction and then saves them in the mempool if they are targetting
    // the right block. this pushes the golden ticket indiscriminately into the
    // transaction array -- we can do a better job.
    pub async fn add_golden_ticket(&mut self, golden_ticket: GoldenTicket) -> AddTransactionResult {
        // convert into transaction
        let mut wallet = self.wallet_lock.write().await;
        // hash_for_signature generated in creating txs
        let transaction = wallet.create_golden_ticket_transaction(golden_ticket).await;

        if self
            .transactions
            .iter()
            .any(|transaction| transaction.is_golden_ticket())
        {
            return AddTransactionResult::Exists;
        } else {
            println!("adding golden ticket to mempool...");
            self.transactions.push(transaction);
            return AddTransactionResult::Accepted;
        }
    }

    ///
    /// Calculates the work available in mempool to produce a block
    ///
    pub fn calculate_work_available(&self) -> u64 {
        if self.routing_work_in_mempool > 0 {
            return self.routing_work_in_mempool;
        }
        return 0;
    }

    //
    // Return work needed in Nolan
    //
    pub fn calculate_work_needed(&self, previous_block: &Block, current_timestamp: u64) -> u64 {
        let previous_block_timestamp = previous_block.get_timestamp();
        let previous_block_burnfee = previous_block.get_burnfee();
        // let current_timestamp = create_timestamp();

        let work_needed: u64 = BurnFee::return_routing_work_needed_to_produce_block_in_nolan(
            previous_block_burnfee,
            current_timestamp,
            previous_block_timestamp,
        );

        work_needed
    }

    ///
    /// Check to see if the `Mempool` has enough work to bundle a block
    ///

    pub async fn can_bundle_block(
        &self,
        blockchain_lock: Arc<RwLock<Blockchain>>,
        current_timestamp: u64,
    ) -> bool {
        if self.currently_processing_block {
            return false;
        }
        if self.transactions.len() == 0 {
            return false;
        }

        let blockchain = blockchain_lock.read().await;

        if let Some(previous_block) = blockchain.get_latest_block() {
            let work_available = self.calculate_work_available();
            let work_needed = self.calculate_work_needed(previous_block, current_timestamp);

            work_available >= work_needed
        } else {
            true
        }
    }

    pub async fn generate_block(
        &mut self,
        blockchain_lock: Arc<RwLock<Blockchain>>,
        timestamp_generator: &mut impl TimestampGenerator,
    ) -> Block {
        let blockchain = blockchain_lock.read().await;
        let previous_block_hash = blockchain.get_latest_block_hash();
        let block = Block::generate(
            &mut self.transactions,
            previous_block_hash,
            self.wallet_lock.clone(),
            blockchain_lock.clone(),
<<<<<<< HEAD
	    create_timestamp(),
=======
            timestamp_generator.get_timestamp(),
>>>>>>> e37168c8
        )
        .await;

        self.routing_work_in_mempool = 0;

        block
    }
}

pub async fn try_bundle_block(
    mempool_lock: Arc<RwLock<Mempool>>,
    blockchain_lock: Arc<RwLock<Blockchain>>,
    timestamp_generator: &mut impl TimestampGenerator,
) -> Option<Block> {
    let can_bundle;
    {
        let mempool = mempool_lock.read().await;
        can_bundle = mempool
            .can_bundle_block(blockchain_lock.clone(), timestamp_generator.get_timestamp())
            .await;
    }
    if can_bundle {
        let mut mempool = mempool_lock.write().await;
        Some(
            mempool
                .generate_block(blockchain_lock.clone(), timestamp_generator)
                .await,
        )
    } else {
        None
    }
}

pub async fn process_blocks(
    mempool_lock: Arc<RwLock<Mempool>>,
    blockchain_lock: Arc<RwLock<Blockchain>>,
) {
    let mut mempool = mempool_lock.write().await;
    mempool.currently_processing_block = true;
    let mut blockchain = blockchain_lock.write().await;
    while let Some(block) = mempool.blocks.pop_front() {
        mempool.delete_transactions(&block.transactions);
        blockchain.add_block(block, true).await;
    }
    mempool.currently_processing_block = false;
}
// This function is called on initialization to setup the sending
// and receiving channels for asynchronous loops or message checks
pub async fn run(
    mempool_lock: Arc<RwLock<Mempool>>,
    blockchain_lock: Arc<RwLock<Blockchain>>,
    broadcast_channel_sender: broadcast::Sender<SaitoMessage>,
    mut broadcast_channel_receiver: broadcast::Receiver<SaitoMessage>,
) -> crate::Result<()> {
    //
    // mempool gets global broadcast channel
    //
    {
        let mut mempool = mempool_lock.write().await;
        let publickey;
        let privatekey;
        mempool.set_broadcast_channel_sender(broadcast_channel_sender.clone());
        {
            let wallet = mempool.wallet_lock.read().await;
            publickey = wallet.get_publickey();
            privatekey = wallet.get_privatekey();
        }

        mempool.set_mempool_publickey(publickey);
        mempool.set_mempool_privatekey(privatekey);
    }

    // generate blocks 4000, w/ capacity of 4 fails
    let (mempool_channel_sender, mut mempool_channel_receiver) = mpsc::channel(4);
    let generate_block_sender = mempool_channel_sender.clone();
    tokio::spawn(async move {
        loop {
            generate_block_sender
                .send(MempoolMessage::TryBundleBlock)
                .await
                .expect("error: TryBundleBlock message failed to send");
            sleep(Duration::from_millis(1000));
        }
    });

    loop {
        tokio::select! {
           Some(message) = mempool_channel_receiver.recv() => {
               match message {

                   // TryBundleBlock makes periodic attempts to produce blocks and does so
                   // if the mempool can bundle blocks....
                   MempoolMessage::TryBundleBlock => {
                        if let Some(block) = try_bundle_block(
                            mempool_lock.clone(),
                            blockchain_lock.clone(),
                            &mut SystemTimestampGenerator{},
                        ).await {
                            let mut mempool = mempool_lock.write().await;
                            if AddBlockResult::Accepted == mempool.add_block(block) {
                                mempool_channel_sender.send(MempoolMessage::ProcessBlocks).await.expect("Failed to send ProcessBlocks message");
                            } else {
                                panic!("Tried to make a block that already exists");
                            }
                        }

                    },

                    // This appears to be unused and does the same thing that TryBundleBlock does.....
                    // GenerateBlock makes periodic attempts to analyse the state of
                    // the mempool and produce blocks if possible.
                    // MempoolMessage::GenerateBlock => {
                    //     let mut mempool = mempool_lock.write().await;
                    //     let block = mempool.generate_block(blockchain_lock.clone()).await;
                    //     if AddBlockResult::Accepted == mempool.add_block(block) {
                    //         mempool_channel_sender.send(MempoolMessage::ProcessBlocks).await.expect("Failed to send ProcessBlocks message")
                    //     }
                    // },

                    // ProcessBlocks will add blocks FIFO from the queue into blockchain
                    MempoolMessage::ProcessBlocks => {
                        process_blocks(mempool_lock.clone(), blockchain_lock.clone()).await;
                    },
               }
            }


            Ok(message) = broadcast_channel_receiver.recv() => {
                match message {
                    // triggered when a block is received over the network and
                    // will be added to the `Blockchain`
                    SaitoMessage::MempoolNewBlock { hash: _hash } => {
                        // TODO: there is still an open question about how blocks
                        // over the network will be placed into the mempool queue
                        //
                        // For now, let's assume that the network has a reference
                        // to mempool and is adding the block through that reference
                        // then calls mempool to process the blocks in the queue
                        mempool_channel_sender.send(MempoolMessage::ProcessBlocks).await.expect("Failed to send ProcessBlocks message");
                    }
                    SaitoMessage::MempoolNewTransaction { transaction } => {
                        let mut mempool = mempool_lock.write().await;
                        mempool.add_transaction(transaction).await;
                    },
                    SaitoMessage::MinerNewGoldenTicket { ticket : golden_ticket } => {
                        let mut mempool = mempool_lock.write().await;
                        mempool.add_golden_ticket(golden_ticket).await;
                    },
                    _ => {},
                }
            }
        }
    }
}

#[cfg(test)]
mod tests {

    use super::*;
    use crate::{
        block::Block,
        test_utilities::mocks::{add_vip_block, make_block_with_mempool},
        wallet::Wallet,
    };

    use std::sync::Arc;
    use tokio::sync::RwLock;

    #[test]
    fn mempool_new_test() {
        let wallet = Wallet::new("test/testwallet", Some("asdf"));
        let mempool = Mempool::new(Arc::new(RwLock::new(wallet)));
        assert_eq!(mempool.blocks, VecDeque::new());
    }

    #[test]
    fn mempool_add_block_test() {
        let wallet = Wallet::new("test/testwallet", Some("asdf"));
        let mut mempool = Mempool::new(Arc::new(RwLock::new(wallet)));

        let block = Block::new();

        mempool.add_block(block.clone());

        assert_eq!(Some(block), mempool.blocks.pop_front())
    }

    #[tokio::test]
    async fn blockchain_test() {
        let wallet_lock = Arc::new(RwLock::new(Wallet::new("test/testwallet", Some("asdf"))));
        let mempool_lock = Arc::new(RwLock::new(Mempool::new(wallet_lock.clone())));
        let blockchain_lock = Arc::new(RwLock::new(Blockchain::new(wallet_lock.clone())));
        let publickey;
        let prev_block;
        {
            let wallet = wallet_lock.read().await;
            publickey = wallet.get_publickey();
        }
        add_vip_block(
            publickey,
            [0; 32],
            blockchain_lock.clone(),
            wallet_lock.clone(),
        )
        .await;
        {
            let blockchain = blockchain_lock.read().await;
            prev_block = blockchain.get_latest_block().unwrap().clone();
            assert_eq!(prev_block.get_id(), 1);
        }

        {
            let wallet = wallet_lock.read().await;
            let balance = wallet.get_available_balance();
            assert_eq!(balance, 11000000);
            println!("balance {}", balance);
        }
        for _i in 0..4 {
            let block = make_block_with_mempool(
                mempool_lock.clone(),
                blockchain_lock.clone(),
                wallet_lock.clone(),
            )
            .await;
            assert_eq!(prev_block.get_hash(), block.get_previous_block_hash());

            let latest_block_id = block.get_id();
            let latest_block_hash = block.get_hash();
            let latest_block_prev_hash = block.get_previous_block_hash();
            {
                let mut blockchain = blockchain_lock.write().await;
                let prev_hash_before = block.get_previous_block_hash();
                blockchain.add_block(block, false).await;
                let prev_hash_after = blockchain
                    .get_latest_block()
                    .unwrap()
                    .get_previous_block_hash();
                assert_eq!(prev_hash_before, prev_hash_after);

                assert_eq!(latest_block_id, blockchain.get_latest_block_id());
                assert_eq!(latest_block_hash, blockchain.get_latest_block_hash());
                assert_eq!(
                    prev_block.get_hash(),
                    blockchain
                        .get_latest_block()
                        .unwrap()
                        .get_previous_block_hash()
                );
                assert_eq!(
                    latest_block_prev_hash,
                    blockchain
                        .get_latest_block()
                        .unwrap()
                        .get_previous_block_hash()
                );
                // prev_block = blockchain.get_latest_block().unwrap().clone();
            }
        }
    }
}<|MERGE_RESOLUTION|>--- conflicted
+++ resolved
@@ -248,11 +248,7 @@
             previous_block_hash,
             self.wallet_lock.clone(),
             blockchain_lock.clone(),
-<<<<<<< HEAD
-	    create_timestamp(),
-=======
             timestamp_generator.get_timestamp(),
->>>>>>> e37168c8
         )
         .await;
 
