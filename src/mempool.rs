use crate::{blockchain::Blockchain, consensus::SaitoMessage};
use ::std::{sync::Arc, thread::sleep, time::Duration};
use tokio::sync::broadcast;
use tokio::sync::RwLock;

<<<<<<< HEAD
lazy_static! {
    pub static ref BUNDLER_ACTIVE: RwLock<u64> = RwLock::new(0);
}




/// The `Mempool` holds unprocessed blocks and transactions and is in control of 
/// discerning when thenodeis allowed to create a block. It bundles the block and 
/// sends it to the `Blockchain` to be added to the longest-chain. New `Block`s 
/// received over the network are queued in the `Mempool` before being added to 
/// the `Blockchain`
pub struct Mempool {
    broadcast_channel_sender:  broadcast::Sender<SaitoMessage>,
}

impl Mempool {

    pub fn new(bcs : broadcast::Sender<SaitoMessage>) -> Self {
        Mempool {
	    broadcast_channel_sender : bcs,
        }
    }


    pub async fn start_bundling(mempool_lock: Arc<RwLock<Mempool>>, blockchain_lock: Arc<RwLock<Blockchain>>) {

        let mut already_bundling;
        let mut count = 5;


        //
        // if we are not already bundling, start...
        //
        { 
          let mut w = BUNDLER_ACTIVE.write().await;
          already_bundling = *w;
          *w = 1;
        }

	//
	// if we were though, exit...
	//
        if already_bundling > 0 {
            return;
        }


	//
	// sanity check to update already_bundling
	//
        {
            let r = BUNDLER_ACTIVE.read().await;
            already_bundling = *r;
        }


        //
        // spawn async thread to manage timer
        //
        tokio::spawn(async move {

            let mut interval = time::interval(Duration::from_millis(500));
            while already_bundling > 0 {

                interval.tick().await;

                if already_bundling > 0 {

                    count -= 1;
                    println!("Tick... {:?}", count);
                    interval.tick().await;

                    if count == 0 {

			//
			// if we stop bundling that requires write-access
			// to the mempool and at least read access to the 
			// blockchain. We are in an async thread that has
			// not taken ownership of either, which is why we
			// have received the clones of the locks as args
			//
                        let mut mempool = mempool_lock.write().await;
                        Mempool::stop_bundling().await;
                        mempool.bundle_block(blockchain_lock.clone()).await;
                    }
                    {
			//
			// update already_bundling so that we can stop our
			// loop if anyone else (such as our stop_bundling
			// call above) has changed the value of our timer
			// tracker.
			//
                        let r = BUNDLER_ACTIVE.read().await;
                        already_bundling = *r;
                    }
                }
            }
        });
    }


    pub async fn stop_bundling() {
        let mut w = BUNDLER_ACTIVE.write().await;
        *w = 0;
=======
pub async fn run(
    mempool_lock: Arc<RwLock<Mempool>>,
    blockchain_lock: Arc<RwLock<Blockchain>>,
    mempool_channel_sender: broadcast::Sender<SaitoMessage>,
    mut mempool_channel_receiver: broadcast::Receiver<SaitoMessage>,
) -> crate::Result<()> {
    // current substitute for some calculation to try and bundle
    // based on the burnfee curve
    tokio::spawn(async move {
        loop {
            mempool_channel_sender
                .send(SaitoMessage::TryBundle)
                .expect("error: TryBundle message failed to send");
            sleep(Duration::from_millis(1000));
        }
    });

    while let Ok(message) = mempool_channel_receiver.recv().await {
        let mut mempool = mempool_lock.write().await;
        match message {
            SaitoMessage::TryBundle => {
                if mempool.can_bundle(blockchain_lock.clone()) {
                    mempool.bundle_block(blockchain_lock.clone());
                }
            }
        }
>>>>>>> e667fd86
    }

    Ok(())
}

/// The `Mempool` holds unprocessed blocks and transactions and is in control of
/// discerning when thenodeis allowed to create a block. It bundles the block and
/// sends it to the `Blockchain` to be added to the longest-chain. New `Block`s
/// received over the network are queued in the `Mempool` before being added to
/// the `Blockchain`
pub struct Mempool {}

impl Mempool {
    pub fn new() -> Self {
        Mempool {}
    }

    pub fn can_bundle(&self, _blockchain_lock: Arc<RwLock<Blockchain>>) -> bool {
        true
    }

    pub fn bundle_block(&mut self, _blockchain_lock: Arc<RwLock<Blockchain>>) {
        println!("Bundling a Block!");
    }
}

#[cfg(test)]
mod tests {
<<<<<<< HEAD

    use super::*;
    use std::sync::Arc;

=======
>>>>>>> e667fd86
    #[test]
    fn mempool_new_test() {
        assert_eq!(true, true);
    }

    #[test]
    fn mempool_can_bundle_test() {
        assert_eq!(true, true);
    }

    #[test]
    fn mempool_bundle_block_test() {
        assert_eq!(true, true);
    }
}<|MERGE_RESOLUTION|>--- conflicted
+++ resolved
@@ -3,121 +3,64 @@
 use tokio::sync::broadcast;
 use tokio::sync::RwLock;
 
-<<<<<<< HEAD
-lazy_static! {
-    pub static ref BUNDLER_ACTIVE: RwLock<u64> = RwLock::new(0);
-}
 
 
-
-
-/// The `Mempool` holds unprocessed blocks and transactions and is in control of 
-/// discerning when thenodeis allowed to create a block. It bundles the block and 
-/// sends it to the `Blockchain` to be added to the longest-chain. New `Block`s 
-/// received over the network are queued in the `Mempool` before being added to 
+/// The `Mempool` holds unprocessed blocks and transactions and is in control of
+/// discerning when thenodeis allowed to create a block. It bundles the block and
+/// sends it to the `Blockchain` to be added to the longest-chain. New `Block`s
+/// received over the network are queued in the `Mempool` before being added to
 /// the `Blockchain`
 pub struct Mempool {
     broadcast_channel_sender:  broadcast::Sender<SaitoMessage>,
 }
 
 impl Mempool {
-
     pub fn new(bcs : broadcast::Sender<SaitoMessage>) -> Self {
         Mempool {
 	    broadcast_channel_sender : bcs,
         }
     }
 
+    pub fn can_bundle_block(&self, _blockchain_lock: Arc<RwLock<Blockchain>>) -> bool {
+        true
+    }
 
-    pub async fn start_bundling(mempool_lock: Arc<RwLock<Mempool>>, blockchain_lock: Arc<RwLock<Blockchain>>) {
+    pub fn bundle_block(&mut self, _blockchain_lock: Arc<RwLock<Blockchain>>) {
+        println!("Bundling a Block!");
+    }
+}
 
-        let mut already_bundling;
-        let mut count = 5;
+#[cfg(test)]
+mod tests {
+
+    #[test]
+    fn mempool_new_test() {
+        assert_eq!(true, true);
+    }
+
+    #[test]
+    fn mempool_can_bundle_block_test() {
+        assert_eq!(true, true);
+    }
+
+    #[test]
+    fn mempool_bundle_block_test() {
+        assert_eq!(true, true);
+    }
+}
 
 
-        //
-        // if we are not already bundling, start...
-        //
-        { 
-          let mut w = BUNDLER_ACTIVE.write().await;
-          already_bundling = *w;
-          *w = 1;
-        }
-
-	//
-	// if we were though, exit...
-	//
-        if already_bundling > 0 {
-            return;
-        }
-
-
-	//
-	// sanity check to update already_bundling
-	//
-        {
-            let r = BUNDLER_ACTIVE.read().await;
-            already_bundling = *r;
-        }
-
-
-        //
-        // spawn async thread to manage timer
-        //
-        tokio::spawn(async move {
-
-            let mut interval = time::interval(Duration::from_millis(500));
-            while already_bundling > 0 {
-
-                interval.tick().await;
-
-                if already_bundling > 0 {
-
-                    count -= 1;
-                    println!("Tick... {:?}", count);
-                    interval.tick().await;
-
-                    if count == 0 {
-
-			//
-			// if we stop bundling that requires write-access
-			// to the mempool and at least read access to the 
-			// blockchain. We are in an async thread that has
-			// not taken ownership of either, which is why we
-			// have received the clones of the locks as args
-			//
-                        let mut mempool = mempool_lock.write().await;
-                        Mempool::stop_bundling().await;
-                        mempool.bundle_block(blockchain_lock.clone()).await;
-                    }
-                    {
-			//
-			// update already_bundling so that we can stop our
-			// loop if anyone else (such as our stop_bundling
-			// call above) has changed the value of our timer
-			// tracker.
-			//
-                        let r = BUNDLER_ACTIVE.read().await;
-                        already_bundling = *r;
-                    }
-                }
-            }
-        });
-    }
-
-
-    pub async fn stop_bundling() {
-        let mut w = BUNDLER_ACTIVE.write().await;
-        *w = 0;
-=======
+//
+// This function is called on initialization to setup the sending
+// and receiving channels for asynchronous loops or message checks
+//
 pub async fn run(
     mempool_lock: Arc<RwLock<Mempool>>,
     blockchain_lock: Arc<RwLock<Blockchain>>,
     mempool_channel_sender: broadcast::Sender<SaitoMessage>,
     mut mempool_channel_receiver: broadcast::Receiver<SaitoMessage>,
 ) -> crate::Result<()> {
-    // current substitute for some calculation to try and bundle
-    // based on the burnfee curve
+
     tokio::spawn(async move {
         loop {
             mempool_channel_sender
@@ -128,62 +71,16 @@
     });
 
     while let Ok(message) = mempool_channel_receiver.recv().await {
-        let mut mempool = mempool_lock.write().await;
         match message {
             SaitoMessage::TryBundle => {
-                if mempool.can_bundle(blockchain_lock.clone()) {
+                let mut mempool = mempool_lock.write().await;
+                if mempool.can_bundle_block(blockchain_lock.clone()) {
                     mempool.bundle_block(blockchain_lock.clone());
                 }
             }
         }
->>>>>>> e667fd86
     }
 
     Ok(())
 }
 
-/// The `Mempool` holds unprocessed blocks and transactions and is in control of
-/// discerning when thenodeis allowed to create a block. It bundles the block and
-/// sends it to the `Blockchain` to be added to the longest-chain. New `Block`s
-/// received over the network are queued in the `Mempool` before being added to
-/// the `Blockchain`
-pub struct Mempool {}
-
-impl Mempool {
-    pub fn new() -> Self {
-        Mempool {}
-    }
-
-    pub fn can_bundle(&self, _blockchain_lock: Arc<RwLock<Blockchain>>) -> bool {
-        true
-    }
-
-    pub fn bundle_block(&mut self, _blockchain_lock: Arc<RwLock<Blockchain>>) {
-        println!("Bundling a Block!");
-    }
-}
-
-#[cfg(test)]
-mod tests {
-<<<<<<< HEAD
-
-    use super::*;
-    use std::sync::Arc;
-
-=======
->>>>>>> e667fd86
-    #[test]
-    fn mempool_new_test() {
-        assert_eq!(true, true);
-    }
-
-    #[test]
-    fn mempool_can_bundle_test() {
-        assert_eq!(true, true);
-    }
-
-    #[test]
-    fn mempool_bundle_block_test() {
-        assert_eq!(true, true);
-    }
-}