--- conflicted
+++ resolved
@@ -1,21 +1,10 @@
-<<<<<<< HEAD
-use crate::block::Block;
-use crate::blockchain::Blockchain;
-use crate::consensus::SaitoMessage;
-use crate::crypto::{SaitoHash,SaitoPublicKey,SaitoPrivateKey,hash,verify};
-use crate::slip::Slip;
-use crate::time::{create_timestamp};
-use crate::transaction::Transaction;
-use crate::wallet::Wallet;
-use ::std::{sync::Arc, thread::sleep, time::Duration};
-=======
+
 use crate::{
     block::Block, blockchain::Blockchain, consensus::SaitoMessage, crypto::{SaitoPublicKey,SaitoPrivateKey,SaitoHash}, slip::Slip,
     transaction::Transaction,
     wallet::Wallet,
 };
 use std::{sync::Arc, thread::sleep, time::Duration};
->>>>>>> 8cb8f980
 use tokio::sync::{broadcast, mpsc, RwLock};
 
 #[derive(Clone, Debug)]
@@ -30,13 +19,6 @@
 /// received over the network are queued in the `Mempool` before being added to
 /// the `Blockchain`
 pub struct Mempool {
-<<<<<<< HEAD
-    broadcast_channel_sender: Option<broadcast::Sender<SaitoMessage>>,
-    mempool_channel_sender: Option<mpsc::Sender<MempoolMessage>>,
-    blockchain_lock: Option<Arc<RwLock<Blockchain>>>,
-    wallet_lock: Option<Arc<RwLock<Wallet>>>,
-=======
->>>>>>> 8cb8f980
     blocks: Vec<Block>,
 }
 
@@ -45,18 +27,7 @@
     #[allow(clippy::clippy::new_without_default)]
     pub fn new() -> Self {
         Mempool {
-<<<<<<< HEAD
-
-            broadcast_channel_sender: None,
-            mempool_channel_sender: None,
-
-	    blockchain_lock: None,
-	    wallet_lock: None,
-
-	    blocks: vec![],
-=======
     	    blocks: vec![],
->>>>>>> 8cb8f980
         }
     }
 
@@ -85,86 +56,15 @@
                 break;
             }
         }
-<<<<<<< HEAD
-
-	if block_found {
-	    let block = self.blocks.remove(block_idx);
-	    return Some(block);
-	}
-
-	return None;
-
-    }
-
-    pub async fn bundle_block(&mut self) {
-
-        println!("Bundling a Block!");
-
-	//
-	// check that we have the ability to fetch the latest block from
-	// the blockchain. If this does not exist, the run function has 
-	// yet to run or we have run into an error.
-	//
-	if self.blockchain_lock.is_none() {
-	    println!("Cannot Unlock Blockchain as none is available...");
-	    return;
- 	}
-
-
-        //
-        // create the block and add it to our blocks vector
-        //
-	let previous_block_hash : SaitoHash;
-        let previous_block_id : u64;
-
-	//
-	// as_ref requires quick fetch-and-release before self is used below
-	//
-	{
-            let blockchain = self.blockchain_lock.as_ref().unwrap().read().await;
-            previous_block_hash = blockchain.get_latest_block_hash();
-            previous_block_id = blockchain.get_latest_block_id();
-	}
-
-        let mut block = self.generate_block_from_mempool_transactions(previous_block_id, previous_block_hash).await;
-
-        let block_hash = block.set_hash();
-
-        self.add_block(block);
-
-        if !self.broadcast_channel_sender.is_none() {
-           self.broadcast_channel_sender.as_ref().unwrap()
-                        .send(SaitoMessage::MempoolNewBlock { hash: block_hash })
-                        .expect("error: Mempool - bundle_block Block message failed to send");
-=======
+
         if block_found {
             let block = self.blocks.remove(block_idx);
             return Some(block);
->>>>>>> 8cb8f980
         }
         return None;
     }
 
-<<<<<<< HEAD
-    pub fn can_bundle_block(&self) -> bool {
-        true
-    }
-
-    pub async fn generate_block_from_mempool_transactions(&mut self, previous_block_id : u64, previous_block_hash : SaitoHash) -> Block {
-
-	//
-	// grab wallet public / private keys
-	//
-	let mut creator_publickey : SaitoPublicKey = [0;33];
-	let mut creator_privatekey : SaitoPrivateKey = [0;32];
-	if !self.wallet_lock.is_none() {
-	    let wallet = self.wallet_lock.as_ref().unwrap().read().await;
-	    creator_publickey = wallet.get_publickey();
-	    creator_privatekey = wallet.get_privatekey();
-println!("CREATOR PRIVATEKEY {:?}", creator_privatekey);
- 	}
-
-=======
+
     pub async fn generate_block(
         &mut self,
         blockchain_lock: Arc<RwLock<Blockchain>>,
@@ -175,18 +75,13 @@
 	let blockchain = blockchain_lock.read().await;
         let previous_block_id = blockchain.get_latest_block_id();
         let previous_block_hash = blockchain.get_latest_block_hash();
->>>>>>> 8cb8f980
 
 	let mut block = Block::default();
         block.set_id(previous_block_id);
         block.set_previous_block_hash(previous_block_hash);
         block.set_hash();
 
-<<<<<<< HEAD
-        for i in 0..1000 {
-=======
         for _i in 0..1000 {
->>>>>>> 8cb8f980
 
             let mut transaction = Transaction::default();
 
@@ -206,50 +101,8 @@
             transaction.add_output(output1);
         }
 
-<<<<<<< HEAD
-	    //
-	    // sign transaction if possible
-	    //
-	    if !self.wallet_lock.is_none() {
-	        transaction.sign(creator_privatekey);
-println!("and now verifying...");
-	        let tx_sig = transaction.get_signature();
-
-	        let vbytes = transaction.serialize_for_transaction_signature();
-	        let hash = hash(&vbytes);
-		let v = verify(&hash, tx_sig, creator_publickey);
-println!("Transaction Verifies: {:?}", v);
-
-
-		//let v = verify(msg: &[u8], sig: SaitoSignature, publickey: SaitoPublicKey) -> bool {
-
-//aprintln!("Transaction Sig Source: {:?}", transaction.get_signature_source_hash());
-	    }
-
-	}
-
-	return block;
-
-    }
-
-
-    pub fn set_broadcast_channel_sender(&mut self, bcs : broadcast::Sender<SaitoMessage>) {
-      self.broadcast_channel_sender = Some(bcs);
-    }
-    pub fn set_mempool_channel_sender(&mut self, mcs : mpsc::Sender<MempoolMessage>) {
-      self.mempool_channel_sender = Some(mcs);
-    }
-    pub fn set_blockchain_lock(&mut self, bl : Arc<RwLock<Blockchain>>) {
-      self.blockchain_lock = Some(bl);
-    }
-    pub fn set_wallet_lock(&mut self, wl : Arc<RwLock<Wallet>>) {
-      self.wallet_lock = Some(wl);
-    }
-
-=======
         block
     }
->>>>>>> 8cb8f980
 }
 
 // This function is called on initialization to setup the sending
@@ -264,21 +117,7 @@
 
     let (mempool_channel_sender, mut mempool_channel_receiver) = mpsc::channel(4);
 
-<<<<<<< HEAD
-    //
-    // pass clones of our broadcast sender channels into Mempool so it 
-    // can broadcast into the world as well...
-    //
-println!("about to write mempool to send channels in...");
-    {
-        let mut mempool = mempool_lock.write().await;
-        mempool.set_broadcast_channel_sender(broadcast_channel_sender.clone());
-        mempool.set_mempool_channel_sender(mempool_channel_sender.clone());
-        mempool.set_wallet_lock(wallet_lock.clone());
-        mempool.set_blockchain_lock(blockchain_lock.clone());
-    }
-println!("done with that, moving on...");
-=======
+
     let generate_block_sender = mempool_channel_sender.clone();
     tokio::spawn(async move {
         loop {
@@ -289,7 +128,6 @@
             sleep(Duration::from_millis(5000));
         }
     });
->>>>>>> 8cb8f980
 
 
     let add_block_to_blockchain_sender = mempool_channel_sender.clone();
@@ -313,11 +151,6 @@
                     MempoolMessage::GenerateBlock => {
 
                         let mut mempool = mempool_lock.write().await;
-<<<<<<< HEAD
-                        if mempool.can_bundle_block() {
-                            mempool.bundle_block().await;
-                        }
-=======
                         let wallet = wallet_lock.read().await;
 
 			let creator_publickey = wallet.get_publickey();
@@ -336,7 +169,6 @@
                         	.send(SaitoMessage::MempoolNewBlock { hash: mempool.blocks[0].get_hash() })
                                 .expect("error: MempoolNewBlock message failed to send");
 			}
->>>>>>> 8cb8f980
                     },
                 }
             }
