--- conflicted
+++ resolved
@@ -19,6 +19,18 @@
 // attempts to bundle blocks and notify itself when a block has
 // been produced.
 //
+#[derive(Clone, PartialEq)]
+pub enum AddBlockResult {
+    Accepted,
+    Exists,
+}
+#[derive(Debug, Clone, PartialEq)]
+pub enum AddTransactionResult {
+    Accepted,
+    Rejected,
+    Invalid,
+    Exists,
+}
 #[derive(Clone, Debug)]
 pub enum MempoolMessage {
     LocalTryBundleBlock,
@@ -68,7 +80,19 @@
             self.blocks_queue.push_back(block);
         }
     }
-
+    pub fn add_block_to_queue(&mut self, block: Block) -> AddBlockResult {
+        let hash_to_insert = block.get_hash();
+        if self
+            .blocks_queue
+            .iter()
+            .any(|block| block.get_hash() == hash_to_insert)
+        {
+            AddBlockResult::Exists
+        } else {
+            self.blocks_queue.push_back(block);
+            AddBlockResult::Accepted
+        }
+    }
     pub async fn add_golden_ticket(&mut self, golden_ticket: GoldenTicket) {
         let mut wallet = self.wallet_lock.write().await;
         let transaction = wallet.create_golden_ticket_transaction(golden_ticket).await;
@@ -215,43 +239,40 @@
         work_needed
     }
 
-<<<<<<< HEAD
     ///
     /// Check to see if the `Mempool` has enough work to bundle a block
     ///
-    pub async fn can_bundle_block(
-        &self,
-        blockchain_lock: Arc<RwLock<Blockchain>>,
-        current_timestamp: u64,
-    ) -> bool {
-        if self.currently_processing_block {
-            return false;
-        }
-        if self.transactions.is_empty() {
-            return false;
-        }
-
-        let blockchain = blockchain_lock.read().await;
-
-        if let Some(previous_block) = blockchain.get_latest_block() {
-            let work_available = self.calculate_work_available();
-            let work_needed = self.calculate_work_needed(previous_block, current_timestamp);
-            let time_elapsed = current_timestamp - previous_block.get_timestamp();
-            event!(
-                Level::INFO,
-                "can_bundle_block. work available: {:?} -- work needed: {:?} -- time elapsed: {:?} ",
-                work_available,
-                work_needed,
-                time_elapsed
-            );
-            work_available >= work_needed
-        } else {
-            true
-        }
-=======
+    // pub async fn can_bundle_block(
+    //     &self,
+    //     blockchain_lock: Arc<RwLock<Blockchain>>,
+    //     current_timestamp: u64,
+    // ) -> bool {
+    //     if self.currently_processing_block {
+    //         return false;
+    //     }
+    //     if self.transactions.is_empty() {
+    //         return false;
+    //     }
+
+    //     let blockchain = blockchain_lock.read().await;
+
+    //     if let Some(previous_block) = blockchain.get_latest_block() {
+    //         let work_available = self.calculate_work_available();
+    //         let work_needed = self.calculate_work_needed(previous_block, current_timestamp);
+    //         let time_elapsed = current_timestamp - previous_block.get_timestamp();
+    //         event!(
+    //             Level::INFO,
+    //             "can_bundle_block. work available: {:?} -- work needed: {:?} -- time elapsed: {:?} ",
+    //             work_available,
+    //             work_needed,
+    //             time_elapsed
+    //         );
+    //         work_available >= work_needed
+    //     } else {
+    //         true
+    //     }
     pub fn set_broadcast_channel_sender(&mut self, bcs: broadcast::Sender<SaitoMessage>) {
         self.broadcast_channel_sender = Some(bcs);
->>>>>>> 7186db04
     }
 
     pub fn set_mempool_publickey(&mut self, publickey: SaitoPublicKey) {
@@ -268,16 +289,11 @@
     blockchain_lock: Arc<RwLock<Blockchain>>,
     timestamp_generator: &mut impl TimestampGenerator,
 ) -> Option<Block> {
-<<<<<<< HEAD
     event!(Level::INFO, "try_bundle_block");
     // We use a boolean here so we can avoid taking the write lock most of the time
-=======
-    // use boolean to avoid monopolizing write lock
->>>>>>> 7186db04
     let can_bundle;
     {
         let mempool = mempool_lock.read().await;
-        event!(Level::INFO, "got mempool_lock");
         can_bundle = mempool
             .can_bundle_block(blockchain_lock.clone(), timestamp_generator.get_timestamp())
             .await;
