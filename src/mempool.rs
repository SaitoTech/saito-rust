use crate::{
    block::Block,
    blockchain::Blockchain,
    burnfee::BurnFee,
    consensus::SaitoMessage,
    crypto::{SaitoPrivateKey, SaitoPublicKey},
    golden_ticket::GoldenTicket,
    time::create_timestamp,
    transaction::Transaction,
    wallet::Wallet,
};
use std::{collections::HashMap, collections::VecDeque, sync::Arc, thread::sleep, time::Duration};
use tokio::sync::{broadcast, mpsc, RwLock};

#[derive(Clone, Debug)]
pub enum MempoolMessage {
    TryBundleBlock,
    GenerateBlock,
    // GenerateTransaction,
    ProcessBlocks,
}

#[derive(Clone, PartialEq)]
pub enum AddBlockResult {
    Accepted,
    Exists,
}
#[derive(Clone, PartialEq)]
pub enum AddTransactionResult {
    Accepted,
    Rejected,
    Invalid,
    Exists,
}

/// The `Mempool` holds unprocessed blocks and transactions and is in control of
/// discerning when thenodeis allowed to create a block. It bundles the block and
/// sends it to the `Blockchain` to be added to the longest-chain. New `Block`s
/// received over the network are queued in the `Mempool` before being added to
/// the `Blockchain`
pub struct Mempool {
    blocks: VecDeque<Block>,
    transactions: Vec<Transaction>, // vector so we just copy it over
    routing_work_in_mempool: u64,
    wallet_lock: Arc<RwLock<Wallet>>,
    currently_processing_block: bool,
    broadcast_channel_sender: Option<broadcast::Sender<SaitoMessage>>,

    mempool_publickey: SaitoPublicKey,
    mempool_privatekey: SaitoPrivateKey,
}

impl Mempool {
    #[allow(clippy::clippy::new_without_default)]
    pub fn new(wallet_lock: Arc<RwLock<Wallet>>) -> Self {
        Mempool {
            blocks: VecDeque::new(),
            transactions: vec![],
            routing_work_in_mempool: 0,
            wallet_lock,
            currently_processing_block: false,
            broadcast_channel_sender: None,
            mempool_publickey: [0; 33],
            mempool_privatekey: [0; 32],
        }
    }

    pub fn set_mempool_publickey(&mut self, publickey: SaitoPublicKey) {
        self.mempool_publickey = publickey;
    }

    pub fn set_mempool_privatekey(&mut self, privatekey: SaitoPrivateKey) {
        self.mempool_privatekey = privatekey;
    }

    pub fn set_broadcast_channel_sender(&mut self, bcs: broadcast::Sender<SaitoMessage>) {
        self.broadcast_channel_sender = Some(bcs);
    }

    pub fn add_block(&mut self, block: Block) -> AddBlockResult {
        let hash_to_insert = block.get_hash();
        if self
            .blocks
            .iter()
            .any(|block| block.get_hash() == hash_to_insert)
        {
            return AddBlockResult::Exists;
        } else {
            self.blocks.push_back(block);
            return AddBlockResult::Accepted;
        }
    }

    // this handles any transactions broadcast on the same system. it receives the transaction
    // directly and so does not validate against the UTXOset etc.
    pub async fn add_transaction(&mut self, mut transaction: Transaction) -> AddTransactionResult {
        let tx_sig_to_insert = transaction.get_signature();

        /////////////////////////////////////////////////////////
        /////////////////////////////////////////////////////////
        /////////////////////////////////////////////////////////
        // TODO -- this is just testing -- remove async too    //
        /////////////////////////////////////////////////////////
        /////////////////////////////////////////////////////////
        /////////////////////////////////////////////////////////
        let publickey;
        {
            let wallet = self.wallet_lock.read().await;
            publickey = wallet.get_publickey();
        }
        /***

                transaction.add_hop_to_path(self.wallet_lock.clone(), publickey).await;
                transaction.add_hop_to_path(self.wallet_lock.clone(), publickey).await;
            //
            // note that this calculates the total fees, so needs to
            // be handled well. Stephen may have some ideas on how we
            // can better name these functions. what this is really
            // doing is filling in the total fee amounts so that we
            // can calculate the routing work below to know how much
            // this contributes to our mempool.
            //
        ***/
        transaction.generate_metadata(publickey);

        ////////////////////////////////////////////////////////
        /////////////////////////////////////////////////////////
        /////////////////////////////////////////////////////////
        // REMOVE ONCE NETWORK CAN PASS ROUTING SIGS //
        /////////////////////////////////////////////////////////
        /////////////////////////////////////////////////////////
        /////////////////////////////////////////////////////////

        let routing_work_available_for_me =
            transaction.get_routing_work_for_publickey(self.mempool_publickey);

        //println!("total fees in tx: {}", transaction.get_total_fees());
        //println!("routing paths: {:?}", transaction.get_path());
        //println!("routing work for me in this tx: {}", routing_work_available_for_me);

        if self
            .transactions
            .iter()
            .any(|transaction| transaction.get_signature() == tx_sig_to_insert)
        {
            return AddTransactionResult::Exists;
        } else {
            self.transactions.push(transaction);
            self.routing_work_in_mempool += routing_work_available_for_me;
            return AddTransactionResult::Accepted;
        }
    }

    //
    // when we generate a block ourselves, we automatically prune the mempool but
    // when we accept a block produced by others this may not be the case. So we
    // have this function to manually remove the transactions in the blocks we
    // are adding if their hash_for_signature matches.
    //
    pub fn delete_transactions(&mut self, transactions: &Vec<Transaction>) {
        let mut tx_hashmap = HashMap::new();

        for transaction in transactions {
            let hash = transaction.get_hash_for_signature();
            tx_hashmap.entry(hash).or_insert(true);
        }

        //
        // TODO
        //
        // reorder the transactions vector so that all of the
        // elements we want to delete are at the front, then
        // sweep them out in a single operation.
        //
        // for now just delete
        //
        self.routing_work_in_mempool = 0;
        self.transactions
            .retain(|x| tx_hashmap.contains_key(&x.get_hash_for_signature()) != true);

        for transaction in &self.transactions {
            self.routing_work_in_mempool +=
                transaction.get_routing_work_for_publickey(self.mempool_publickey);
        }
    }

    // this handles golden tickets broadcast on the same system. it wraps them
    // in a transaction and then saves them in the mempool if they are targetting
    // the right block. this pushes the golden ticket indiscriminately into the
    // transaction array -- we can do a better job.
    pub async fn add_golden_ticket(&mut self, golden_ticket: GoldenTicket) -> AddTransactionResult {
        // convert into transaction
        let mut wallet = self.wallet_lock.write().await;
        // hash_for_signature generated in creating txs
        let transaction = wallet.create_golden_ticket_transaction(golden_ticket).await;

        if self
            .transactions
            .iter()
            .any(|transaction| transaction.is_golden_ticket())
        {
            return AddTransactionResult::Exists;
        } else {
            println!("adding golden ticket to mempool...");
            self.transactions.push(transaction);
            return AddTransactionResult::Accepted;
        }
    }

    ///
    /// Calculates the work available in mempool to produce a block
    ///
    pub fn calculate_work_available(&self) -> u64 {
        if self.routing_work_in_mempool > 0 {
            return self.routing_work_in_mempool;
        }
        return 0;
    }

    //
    // Return work needed in Nolan
    //
    pub fn calculate_work_needed(&self, previous_block: &Block) -> u64 {
        let previous_block_timestamp = previous_block.get_timestamp();
        let previous_block_burnfee = previous_block.get_burnfee();
        let current_timestamp = create_timestamp();

        let work_needed: u64 = BurnFee::return_routing_work_needed_to_produce_block_in_nolan(
            previous_block_burnfee,
            current_timestamp,
            previous_block_timestamp,
        );

        work_needed
    }

    ///
    /// Check to see if the `Mempool` has enough work to bundle a block
    ///
    pub async fn can_bundle_block(&self, blockchain_lock: Arc<RwLock<Blockchain>>) -> bool {
        if self.currently_processing_block {
            return false;
        }
        if self.transactions.len() == 0 {
            return false;
        }

        let blockchain = blockchain_lock.read().await;

        if let Some(previous_block) = blockchain.get_latest_block() {
            let work_available = self.calculate_work_available();
            let work_needed = self.calculate_work_needed(previous_block);
            let time_elapsed = create_timestamp() - previous_block.get_timestamp();
            println!(
                "work available: {:?} -- work needed: {:?} -- time elapsed: {:?} ",
                work_available, work_needed, time_elapsed
            );
            work_available >= work_needed
        } else {
            true
        }
    }

    pub async fn generate_block(&mut self, blockchain_lock: Arc<RwLock<Blockchain>>) -> Block {
        let blockchain = blockchain_lock.read().await;
        let previous_block_hash = blockchain.get_latest_block_hash();
        let block = Block::generate(
            &mut self.transactions,
            previous_block_hash,
            self.wallet_lock.clone(),
            blockchain_lock.clone(),
        )
        .await;

        self.routing_work_in_mempool = 0;

        block
    }
}

// This function is called on initialization to setup the sending
// and receiving channels for asynchronous loops or message checks
pub async fn run(
    mempool_lock: Arc<RwLock<Mempool>>,
    blockchain_lock: Arc<RwLock<Blockchain>>,
    broadcast_channel_sender: broadcast::Sender<SaitoMessage>,
    mut broadcast_channel_receiver: broadcast::Receiver<SaitoMessage>,
) -> crate::Result<()> {
    //
    // mempool gets global broadcast channel
    //
    {
        let mut mempool = mempool_lock.write().await;
        let publickey;
        let privatekey;
        mempool.set_broadcast_channel_sender(broadcast_channel_sender.clone());
        {
            let wallet = mempool.wallet_lock.read().await;
            publickey = wallet.get_publickey();
            privatekey = wallet.get_privatekey();
        }

        mempool.set_mempool_publickey(publickey);
        mempool.set_mempool_privatekey(privatekey);
    }

    //
    // generate blocks 4000, w/ capacity of 4 fails
    //
    let (mempool_channel_sender, mut mempool_channel_receiver) = mpsc::channel(4);

    let generate_block_sender = mempool_channel_sender.clone();
    // let generate_transaction_sender = mempool_channel_sender.clone();
    tokio::spawn(async move {
        loop {
<<<<<<< HEAD
            generate_block_sender
                .send(MempoolMessage::TryBundleBlock)
                .await
                .expect("error: TryBundleBlock message failed to send");
            sleep(Duration::from_millis(1000));
=======
            // generate_block_sender
            //     .send(MempoolMessage::TryBundleBlock)
            //     .await
            //     .expect("error: TryBundleBlock message failed to send");
            // sleep(Duration::from_millis(2000));
>>>>>>> d3260fb1
            // generate_transaction_sender
            //     .send(MempoolMessage::GenerateTransaction)
            //     .await
            //     .expect("error: GenerateTransaction message failed to send");
            // sleep(Duration::from_millis(2000));
        }
    });

    loop {
        tokio::select! {
           Some(message) = mempool_channel_receiver.recv() => {
               match message {

                   // TryBundleBlock makes periodic attempts to produce blocks and does so
                   // if the mempool can bundle blocks....
                   MempoolMessage::TryBundleBlock => {
                        let can_bundle;
                        {
                            let mempool = mempool_lock.read().await;
                            can_bundle = mempool.can_bundle_block(blockchain_lock.clone()).await;
                        }
                        if can_bundle {
                            let mut mempool = mempool_lock.write().await;
                            let block = mempool.generate_block(blockchain_lock.clone()).await;
                            if AddBlockResult::Accepted == mempool.add_block(block) {
                                mempool_channel_sender.send(MempoolMessage::ProcessBlocks).await.expect("Failed to send ProcessBlocks message");
                            }
                        }
                    },

                    // GenerateBlock makes periodic attempts to analyse the state of
                    // the mempool and produce blocks if possible.
                    MempoolMessage::GenerateBlock => {
                        let mut mempool = mempool_lock.write().await;
                        let block = mempool.generate_block(blockchain_lock.clone()).await;
                        if AddBlockResult::Accepted == mempool.add_block(block) {
                            mempool_channel_sender.send(MempoolMessage::ProcessBlocks).await.expect("Failed to send ProcessBlocks message")
                        }
                    },


                   // ProcessBlocks will add blocks FIFO from the queue into blockchain
                   MempoolMessage::ProcessBlocks => {

                       let mut mempool = mempool_lock.write().await;
                       mempool.currently_processing_block = true;
                       let mut blockchain = blockchain_lock.write().await;
                       while let Some(block) = mempool.blocks.pop_front() {
                           mempool.delete_transactions(&block.transactions);
                           blockchain.add_block(block).await;
                       }
                       mempool.currently_processing_block = false;
                   },
               }
            }


            Ok(message) = broadcast_channel_receiver.recv() => {
                match message {
                    // triggered when a block is received over the network and
                    // will be added to the `Blockchain`
                    SaitoMessage::MempoolNewBlock { hash: _hash } => {
                        // TODO: there is still an open question about how blocks
                        // over the network will be placed into the mempool queue
                        //
                        // For now, let's assume that the network has a reference
                        // to mempool and is adding the block through that reference
                        // then calls mempool to process the blocks in the queue
                        mempool_channel_sender.send(MempoolMessage::ProcessBlocks).await.expect("Failed to send ProcessBlocks message");
                    }
                    SaitoMessage::MempoolNewTransaction { transaction } => {
                        let mut mempool = mempool_lock.write().await;
                        mempool.add_transaction(transaction).await;
                    },
                    SaitoMessage::MinerNewGoldenTicket { ticket : golden_ticket } => {
                        let mut mempool = mempool_lock.write().await;
                        mempool.add_golden_ticket(golden_ticket).await;
                    },
                    _ => {},
                }
            }
        }
    }
}

#[cfg(test)]
mod tests {

    use super::*;
    use crate::{block::Block, wallet::Wallet};

    use std::sync::Arc;
    use tokio::sync::RwLock;

    #[test]
    fn mempool_new_test() {
        let wallet = Wallet::new();
        let mempool = Mempool::new(Arc::new(RwLock::new(wallet)));
        assert_eq!(mempool.blocks, VecDeque::new());
    }

    #[test]
    fn mempool_add_block_test() {
        let wallet = Wallet::new();
        let mut mempool = Mempool::new(Arc::new(RwLock::new(wallet)));

        let block = Block::new();

        mempool.add_block(block.clone());

        assert_eq!(Some(block), mempool.blocks.pop_front())
    }
}<|MERGE_RESOLUTION|>--- conflicted
+++ resolved
@@ -304,33 +304,16 @@
         mempool.set_mempool_privatekey(privatekey);
     }
 
-    //
     // generate blocks 4000, w/ capacity of 4 fails
-    //
     let (mempool_channel_sender, mut mempool_channel_receiver) = mpsc::channel(4);
-
     let generate_block_sender = mempool_channel_sender.clone();
-    // let generate_transaction_sender = mempool_channel_sender.clone();
     tokio::spawn(async move {
         loop {
-<<<<<<< HEAD
             generate_block_sender
                 .send(MempoolMessage::TryBundleBlock)
                 .await
                 .expect("error: TryBundleBlock message failed to send");
             sleep(Duration::from_millis(1000));
-=======
-            // generate_block_sender
-            //     .send(MempoolMessage::TryBundleBlock)
-            //     .await
-            //     .expect("error: TryBundleBlock message failed to send");
-            // sleep(Duration::from_millis(2000));
->>>>>>> d3260fb1
-            // generate_transaction_sender
-            //     .send(MempoolMessage::GenerateTransaction)
-            //     .await
-            //     .expect("error: GenerateTransaction message failed to send");
-            // sleep(Duration::from_millis(2000));
         }
     });
 
