--- conflicted
+++ resolved
@@ -173,165 +173,6 @@
         }
     }
 
-<<<<<<< HEAD
-    pub async fn generate_block_from_mempool(
-        &mut self,
-        blockchain_lock: Arc<RwLock<Blockchain>>,
-    ) -> Block {
-        let blockchain = blockchain_lock.read().await;
-        let previous_block_id = blockchain.get_latest_block_id();
-        let previous_block_hash = blockchain.get_latest_block_hash();
-        let current_timestamp = create_timestamp();
-
-        let mut block = Block::new();
-
-        if let Some(previous_block) = blockchain.get_latest_block() {
-            let current_burnfee: u64 =
-                BurnFee::return_burnfee_for_block_produced_at_current_timestamp_in_nolan(
-                    previous_block.get_burnfee(),
-                    current_timestamp,
-                    previous_block.get_timestamp(),
-                );
-
-            block.set_burnfee(current_burnfee);
-            block.set_difficulty(previous_block.get_difficulty());
-        }
-
-        block.set_id(previous_block_id + 1);
-        block.set_previous_block_hash(previous_block_hash);
-        block.set_timestamp(current_timestamp);
-
-        //println!("pre-swap: {} vs {}", block.transactions.len(), self.transactions.len());
-        mem::swap(&mut block.transactions, &mut self.transactions);
-        //println!("post-swap: {} vs {}", block.transactions.len(), self.transactions.len());
-
-        //
-        // TODO - not ideal that we have to loop through the block
-        // can't we put GT in a specific location?
-        //
-        // check for golden ticket
-        //
-        block.set_has_golden_ticket(self.transactions.iter().any(|tx| tx.is_golden_ticket()));
-
-        //
-        // create
-        //
-        let cv: DataToValidate = block.generate_data_to_validate(&blockchain);
-
-        //
-        // fee transactions and golden tickets
-        //
-        // set hash_for_signature for fee_tx as we cannot mutably fetch it
-        // during merkle_root generation as those functions require parallel
-        // processing in block validation. So some extra code here.
-        //
-        if !cv.fee_transaction.is_none() {
-            //
-            // fee-transaction must still pass validation rules
-            //
-            let mut fee_tx = cv.fee_transaction.unwrap();
-            let wallet = self.wallet_lock.write().await;
-
-            for input in fee_tx.get_mut_inputs() {
-                input.set_publickey(wallet.get_publickey());
-            }
-            let hash_for_signature: SaitoHash = hash(&fee_tx.serialize_for_signature());
-            fee_tx.set_hash_for_signature(hash_for_signature);
-
-            //
-            // sign the transaction and finalize it
-            //
-            fee_tx.sign(wallet.get_privatekey());
-
-            block.add_transaction(fee_tx);
-            block.set_has_fee_transaction(true);
-        }
-
-        //
-        // validate difficulty
-        //
-        if cv.expected_difficulty != 0 {
-            block.set_difficulty(cv.expected_difficulty);
-        }
-
-        let block_merkle_root = block.generate_merkle_root();
-        block.set_merkle_root(block_merkle_root);
-        let block_hash = block.generate_hash();
-        block.set_hash(block_hash);
-
-        let wallet = self.wallet_lock.read().await;
-        block.sign(wallet.get_publickey(), wallet.get_privatekey());
-
-        block
-    }
-
-    pub async fn generate_block(&mut self, blockchain_lock: Arc<RwLock<Blockchain>>) -> Block {
-        let blockchain = blockchain_lock.read().await;
-
-        let mut block = Block::new();
-
-        let previous_block_id = blockchain.get_latest_block_id();
-        let previous_block_hash = blockchain.get_latest_block_hash();
-        let current_timestamp = create_timestamp();
-
-        if let Some(previous_block) = blockchain.get_latest_block() {
-            let new_burnfee: u64 =
-                BurnFee::return_burnfee_for_block_produced_at_current_timestamp_in_nolan(
-                    previous_block.get_burnfee(),
-                    current_timestamp,
-                    previous_block.get_timestamp(),
-                );
-
-            block.set_burnfee(new_burnfee);
-        }
-
-        block.set_id(previous_block_id + 1);
-        block.set_previous_block_hash(previous_block_hash);
-        block.set_timestamp(current_timestamp);
-
-        let wallet = self.wallet_lock.read().await;
-
-        for _i in 0..10 {
-            //            println!("creating tx {:?}", _i);
-
-            let mut transaction = Transaction::new();
-
-            transaction.set_message((0..1024).map(|_| rand::random::<u8>()).collect());
-
-            let mut input1 = Slip::new();
-            input1.set_publickey(wallet.get_publickey());
-            input1.set_amount(1000000);
-            input1.set_uuid([1; 32]);
-
-            let mut output1 = Slip::new();
-            output1.set_publickey(wallet.get_publickey());
-            output1.set_amount(1000000);
-            output1.set_uuid([1; 32]);
-
-            transaction.add_input(input1);
-            transaction.add_output(output1);
-
-            // sign ...
-            transaction.sign(wallet.get_privatekey());
-            let tx_sig = transaction.get_signature();
-
-            // ... and verify
-            let vbytes = transaction.serialize_for_signature();
-            let hash = hash(&vbytes);
-            let v = verify(&hash, tx_sig, wallet.get_publickey());
-            if !v {
-                println!("Transaction does not Validate: {:?}", v);
-            }
-
-            block.add_transaction(transaction);
-        }
-
-        let block_merkle_root = block.generate_merkle_root();
-        block.set_merkle_root(block_merkle_root);
-        let block_hash = block.generate_hash();
-        block.set_hash(block_hash);
-
-=======
     pub async fn generate_block(&mut self, blockchain_lock: Arc<RwLock<Blockchain>>) -> Block {
         let blockchain = blockchain_lock.read().await;
         let previous_block_hash = blockchain.get_latest_block_hash();
@@ -342,7 +183,6 @@
             blockchain_lock.clone(),
         )
         .await;
->>>>>>> f98f8bcb
         block
     }
 }
@@ -387,18 +227,21 @@
 
     loop {
         tokio::select! {
-<<<<<<< HEAD
             Some(message) = mempool_channel_receiver.recv() => {
+
                 match message {
 
                     // TryBundleBlock makes periodic attempts to produce blocks and does so
                      // if the mempool can bundle blocks....
                     MempoolMessage::TryBundleBlock => {
-                        let mut mempool = mempool_lock.write().await;
-                        let can_bundle = mempool.can_bundle_block(blockchain_lock.clone()).await;
+            let can_bundle;
+            {
+                            let mempool = mempool_lock.read().await;
+                            can_bundle = mempool.can_bundle_block(blockchain_lock.clone()).await;
+            }
                         if can_bundle {
-                            //let block = mempool.generate_block(blockchain_lock.clone()).await;
-                            let block = mempool.generate_block_from_mempool(blockchain_lock.clone()).await;
+                            let mut mempool = mempool_lock.write().await;
+                            let block = mempool.generate_block(blockchain_lock.clone()).await;
                             if AddBlockResult::Accepted == mempool.add_block(block) {
                                 mempool_channel_sender.send(MempoolMessage::ProcessBlocks).await.expect("Failed to send ProcessBlocks message");
                             }
@@ -409,7 +252,7 @@
                     // the mempool and produce blocks if possible.
                     MempoolMessage::GenerateBlock => {
                         let mut mempool = mempool_lock.write().await;
-                        let block = mempool.generate_block(blockchain_lock.clone()).await;
+            let block = mempool.generate_block(blockchain_lock.clone()).await;
                         if AddBlockResult::Accepted == mempool.add_block(block) {
                             mempool_channel_sender.send(MempoolMessage::ProcessBlocks).await.expect("Failed to send ProcessBlocks message")
                         }
@@ -418,55 +261,94 @@
                     // GenerateTransaction makes a transaction and adds it to the mempool if possible
                     MempoolMessage::GenerateTransaction => {
 
-                        let mut mempool = mempool_lock.write().await;
-                        let wallet_publickey;
-                        let wallet_privatekey;
+                        let mempool_lock_clone = mempool_lock.clone();
+                    let already_generating_transactions;
+                    let txs_in_mempool: u32;
+                    let txs_to_generate: u32 = 10;
+                    let bytes_per_tx: u32 = 1024;
+
+                    {
+                            let mempool = mempool_lock_clone.read().await;
+                        already_generating_transactions = mempool.currently_generating_transactions;
+                        txs_in_mempool = mempool.transactions.len() as u32;
+                    }
+
+                    if !already_generating_transactions && txs_in_mempool < txs_to_generate {
+                tokio::spawn(async move {
 
                         {
-                            let wallet = mempool.wallet_lock.read().await;
-                            wallet_publickey = wallet.get_publickey();
-                            wallet_privatekey = wallet.get_privatekey();
+                                let mut mempool = mempool_lock_clone.write().await;
+                            mempool.currently_generating_transactions = true;
                         }
 
-                        let current_txs_in_mempool = mempool.transactions.len();
-                        for _i in 0..10 {
-                            println!("creating tx {:?}", (_i+current_txs_in_mempool+1));
-
-                            let mut transaction = Transaction::new();
-
-                            transaction.set_message((0..1024).map(|_| rand::random::<u8>()).collect());
-
-                            let mut input1 = Slip::new();
-                            input1.set_publickey(wallet_publickey);
-                                input1.set_amount(1000000);
-                            input1.set_uuid([1; 32]);
-
-                            let mut output1 = Slip::new();
-                            output1.set_publickey(wallet_publickey);
-                            output1.set_amount(1000000);
-                            output1.set_uuid([1; 32]);
-
-                            transaction.add_input(input1);
-                            transaction.add_output(output1);
-
-                            // sign ...
-                            transaction.sign(wallet_privatekey);
-                            mempool.add_transaction(transaction);
-
-                        }
-                    },
-
-                    // ProcessBlocks will add blocks FIFO from the queue into blockchain
-                    MempoolMessage::ProcessBlocks => {
-                        let mut mempool = mempool_lock.write().await;
-                        mempool.currently_processing_block = true;
-                        let mut blockchain = blockchain_lock.write().await;
-                        while let Some(block) = mempool.blocks.pop_front() {
-                            blockchain.add_block(block).await;
-                        }
-                        mempool.currently_processing_block = false;
-                    },
-                }
+                            let wallet_publickey;
+                            let wallet_privatekey;
+                        let current_txs_in_mempool: u32;
+
+                            {
+                                let mempool = mempool_lock_clone.read().await;
+                                let wallet = mempool.wallet_lock.read().await;
+                                wallet_publickey = wallet.get_publickey();
+                                wallet_privatekey = wallet.get_privatekey();
+                                current_txs_in_mempool = mempool.transactions.len() as u32;
+                            }
+
+                        if current_txs_in_mempool < txs_to_generate {
+                                for _i in 0..txs_to_generate {
+                            if _i % 100 == 0 {
+                                        println!("creating tx {:?}", (_i));
+                            }
+
+                                      let mut transaction = Transaction::new();
+                                    transaction.set_message((0..bytes_per_tx).map(|_| rand::random::<u8>()).collect());
+
+                                //
+                                // as fake transactions, we set the UUID arbitrarily
+                                //
+                                let mut input1 = Slip::new();
+                                    input1.set_publickey(wallet_publickey);
+                                      input1.set_amount(1000000);
+                             let random_uuid = hash(&generate_random_bytes(32));
+                                input1.set_uuid(random_uuid);
+
+                                    let mut output1 = Slip::new();
+                                    output1.set_publickey(wallet_publickey);
+                                    output1.set_amount(1000000);
+                                    output1.set_uuid([0; 32]);
+
+                                    transaction.add_input(input1);
+                                    transaction.add_output(output1);
+
+                                    // sign ...
+                                    transaction.sign(wallet_privatekey);
+
+                                    {
+                                         let mut mempool = mempool_lock_clone.write().await;
+                                        mempool.add_transaction(transaction);
+                            }
+                                }
+
+                                    {
+                                    let mut mempool = mempool_lock_clone.write().await;
+                                mempool.currently_generating_transactions = false;
+                                }
+                            }
+                });
+                       }
+                   },
+
+
+                   // ProcessBlocks will add blocks FIFO from the queue into blockchain
+                   MempoolMessage::ProcessBlocks => {
+                       let mut mempool = mempool_lock.write().await;
+                       mempool.currently_processing_block = true;
+                       let mut blockchain = blockchain_lock.write().await;
+                       while let Some(block) = mempool.blocks.pop_front() {
+                           blockchain.add_block(block).await;
+                       }
+                       mempool.currently_processing_block = false;
+                   },
+               }
             }
 
 
@@ -481,158 +363,19 @@
                         // For now, let's assume that the network has a reference
                         // to mempool and is adding the block through that reference
                         // then calls mempool to process the blocks in the queue
-                        mempool_channel_sender.send(MempoolMessage::ProcessBlocks).await.expect("Failed to send ProcessBlocks message")
-=======
-                    Some(message) = mempool_channel_receiver.recv() => {
-
-                        match message {
-
-                            // TryBundleBlock makes periodic attempts to produce blocks and does so
-                             // if the mempool can bundle blocks....
-                            MempoolMessage::TryBundleBlock => {
-                    let can_bundle;
-                    {
-                                    let mempool = mempool_lock.read().await;
-                                    can_bundle = mempool.can_bundle_block(blockchain_lock.clone()).await;
+                        mempool_channel_sender.send(MempoolMessage::ProcessBlocks).await.expect("Failed to send ProcessBlocks message");
                     }
-                                if can_bundle {
-                                    let mut mempool = mempool_lock.write().await;
-                                    let block = mempool.generate_block(blockchain_lock.clone()).await;
-                                    if AddBlockResult::Accepted == mempool.add_block(block) {
-                                        mempool_channel_sender.send(MempoolMessage::ProcessBlocks).await.expect("Failed to send ProcessBlocks message");
-                                    }
-                                }
-                            },
-
-                            // GenerateBlock makes periodic attempts to analyse the state of
-                            // the mempool and produce blocks if possible.
-                            MempoolMessage::GenerateBlock => {
-                                let mut mempool = mempool_lock.write().await;
-                    let block = mempool.generate_block(blockchain_lock.clone()).await;
-                                if AddBlockResult::Accepted == mempool.add_block(block) {
-                                    mempool_channel_sender.send(MempoolMessage::ProcessBlocks).await.expect("Failed to send ProcessBlocks message")
-                                }
-                            },
-
-                            // GenerateTransaction makes a transaction and adds it to the mempool if possible
-                            MempoolMessage::GenerateTransaction => {
-
-                                let mempool_lock_clone = mempool_lock.clone();
-                    		let already_generating_transactions;
-                    		let txs_in_mempool: u32;
-                    		let txs_to_generate: u32 = 10;
-                    		let bytes_per_tx: u32 = 1024;
-	
-        	                {
-                                    let mempool = mempool_lock_clone.read().await;
-                    		    already_generating_transactions = mempool.currently_generating_transactions;
-                    		    txs_in_mempool = mempool.transactions.len() as u32;
-                    		}
-
-                    		if !already_generating_transactions && txs_in_mempool < txs_to_generate {
-			            tokio::spawn(async move {
-
-		                        {
-                    		            let mut mempool = mempool_lock_clone.write().await;
-                    			    mempool.currently_generating_transactions = true;
-                    			}
-
-                        	        let wallet_publickey;
-                        	        let wallet_privatekey;
-                    			let current_txs_in_mempool: u32;
-
-                        	        {
-                                	    let mempool = mempool_lock_clone.read().await;
-                                	    let wallet = mempool.wallet_lock.read().await;
-                                	    wallet_publickey = wallet.get_publickey();
-                                	    wallet_privatekey = wallet.get_privatekey();
-                                	    current_txs_in_mempool = mempool.transactions.len() as u32;
-                                	}
-
-                        		if current_txs_in_mempool < txs_to_generate {
-	                                    for _i in 0..txs_to_generate {
-			                        if _i % 100 == 0 {
-                	                            println!("creating tx {:?}", (_i));
-                			        }
-
-                                      		let mut transaction = Transaction::new();
-                                    		transaction.set_message((0..bytes_per_tx).map(|_| rand::random::<u8>()).collect());
-
-		                                //
-		                                // as fake transactions, we set the UUID arbitrarily
-		                                //
-		                                let mut input1 = Slip::new();
-	                                        input1.set_publickey(wallet_publickey);
-             	 	                        input1.set_amount(1000000);
-                         			let random_uuid = hash(&generate_random_bytes(32));
-                                		input1.set_uuid(random_uuid);
-
-                                    		let mut output1 = Slip::new();
-                                    		output1.set_publickey(wallet_publickey);
-                                    		output1.set_amount(1000000);
-                                    		output1.set_uuid([0; 32]);
-
-                                    		transaction.add_input(input1);
-                                    		transaction.add_output(output1);
-
-                                    		// sign ...
-                                    		transaction.sign(wallet_privatekey);
-
-                                    		{
-                                         	    let mut mempool = mempool_lock_clone.write().await;
-                                        	    mempool.add_transaction(transaction);
-                        			}
-                                	    }
-
-                                    	    {
-                                        	let mut mempool = mempool_lock_clone.write().await;
-                            			mempool.currently_generating_transactions = false;
-                                	    }
-                            		}
-        			    });
-                       		}
-                           },
-
-
-                           // ProcessBlocks will add blocks FIFO from the queue into blockchain
-                           MempoolMessage::ProcessBlocks => {
-                               let mut mempool = mempool_lock.write().await;
-                               mempool.currently_processing_block = true;
-                               let mut blockchain = blockchain_lock.write().await;
-                               while let Some(block) = mempool.blocks.pop_front() {
-                                   blockchain.add_block(block).await;
-                               }
-                               mempool.currently_processing_block = false;
-                           },
-                       }
-                    }
-
-
-                    Ok(message) = broadcast_channel_receiver.recv() => {
-                        match message {
-                            // triggered when a block is received over the network and
-                            // will be added to the `Blockchain`
-                            SaitoMessage::MempoolNewBlock { hash: _hash } => {
-                                // TODO: there is still an open question about how blocks
-                                // over the network will be placed into the mempool queue
-                                //
-                                // For now, let's assume that the network has a reference
-                                // to mempool and is adding the block through that reference
-                                // then calls mempool to process the blocks in the queue
-                                mempool_channel_sender.send(MempoolMessage::ProcessBlocks).await.expect("Failed to send ProcessBlocks message");
-                            }
-                            SaitoMessage::MempoolNewTransaction { transaction: _transaction } => {
-                                let mut _mempool = mempool_lock.write().await;
-                            },
-                            SaitoMessage::MinerNewGoldenTicket { ticket : golden_ticket } => {
-                                let mut mempool = mempool_lock.write().await;
-                                mempool.add_golden_ticket(golden_ticket).await;
-                            },
-                            _ => {},
-                        }
->>>>>>> f98f8bcb
-                    }
+                    SaitoMessage::MempoolNewTransaction { transaction: _transaction } => {
+                        let mut _mempool = mempool_lock.write().await;
+                    },
+                    SaitoMessage::MinerNewGoldenTicket { ticket : golden_ticket } => {
+                        let mut mempool = mempool_lock.write().await;
+                        mempool.add_golden_ticket(golden_ticket).await;
+                    },
+                    _ => {},
                 }
+            }
+        }
     }
 }
 
