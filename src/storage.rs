use std::{
    fs::{self, File},
    io::{self, Read, Write},
    path::Path,
    sync::Arc,
};
use tracing::{event, span, Level};

use tokio::sync::RwLock;

use crate::{block::Block, blockchain::Blockchain, crypto::SaitoHash};

pub const BLOCKS_DIR_PATH: &'static str = "./data/blocks/";

pub struct Storage {}

impl Storage {
    /// read from a path to a Vec<u8>
    pub fn read(path: &str) -> io::Result<Vec<u8>> {
        let mut f = std::fs::File::open(path)?;
        let mut data = Vec::<u8>::new();
        f.read_to_end(&mut data)?;
        Ok(data)
    }

    pub fn write(data: Vec<u8>, filename: &str) {
        let mut buffer = File::create(filename).unwrap();
        buffer.write_all(&data[..]).unwrap();
    }

    pub fn generate_block_filename(block: &Block) -> String {
        let mut filename = String::from(BLOCKS_DIR_PATH).clone();

        filename.push_str(&hex::encode(block.get_timestamp().to_be_bytes()));
        filename.push_str(&String::from("-"));
        filename.push_str(&hex::encode(&block.get_hash()));
        filename.push_str(&".sai");
        filename
    }
    pub fn write_block_to_disk(block: &mut Block) {
        let filename = Storage::generate_block_filename(block);
<<<<<<< HEAD

        let mut buffer = File::create(filename).unwrap();
        let byte_array: Vec<u8> = block.serialize_for_net();
        buffer.write_all(&byte_array[..]).unwrap();
=======
        if !Path::new(&filename).exists() {
            let mut buffer = File::create(filename).unwrap();
            let byte_array: Vec<u8> = block.serialize_for_net();
            buffer.write_all(&byte_array[..]).unwrap();
        }
>>>>>>> 0db4228e
    }

    pub async fn stream_block_from_disk(block_hash: SaitoHash) -> io::Result<Vec<u8>> {
        let mut filename = String::from(BLOCKS_DIR_PATH).clone();

        filename.push_str(&hex::encode(block_hash));
        filename.push_str(&".sai");

        let mut f = tokio::fs::File::open(filename).await?;
        let mut encoded = Vec::<u8>::new();
        tokio::io::AsyncReadExt::read_to_end(&mut f, &mut encoded).await?;

        Ok(encoded)
    }

    pub async fn stream_json_block_from_disk(block_hash: SaitoHash) -> io::Result<String> {
        let mut filename = String::from(BLOCKS_DIR_PATH).clone();
        filename.push_str(&"json/");
        filename.push_str(&hex::encode(block_hash));
        filename.push_str(&".json");

        fs::read_to_string(filename)
    }

    pub async fn load_blocks_from_disk(blockchain_lock: Arc<RwLock<Blockchain>>) {
        let mut paths: Vec<_> = fs::read_dir(String::from(BLOCKS_DIR_PATH).clone())
            .unwrap()
            .map(|r| r.unwrap())
            .collect();
        paths.sort_by(|a, b| {
            let a_metadata = fs::metadata(a.path()).unwrap();
            let b_metadata = fs::metadata(b.path()).unwrap();
            a_metadata
                .modified()
                .unwrap()
                .partial_cmp(&b_metadata.modified().unwrap())
                .unwrap()
        });
        for (_pos, path) in paths.iter().enumerate() {
            if path.path().to_str().unwrap() != String::from(BLOCKS_DIR_PATH).clone() + "empty"
                && path.path().to_str().unwrap()
                    != String::from(BLOCKS_DIR_PATH).clone() + ".gitignore"
            {
<<<<<<< HEAD
                event!(Level::TRACE, "PATH: {:?}", path);
=======
>>>>>>> 0db4228e
                let mut f = File::open(path.path()).unwrap();
                let mut encoded = Vec::<u8>::new();
                f.read_to_end(&mut encoded).unwrap();
                let mut block = Block::deserialize_for_net(&encoded);

                //
                // the hash needs calculation separately after loading
                //
                if block.get_hash() == [0; 32] {
                    block.generate_hashes();
                }

                let mut blockchain = blockchain_lock.write().await;
<<<<<<< HEAD
                blockchain.add_block(block, false).await;
=======
                blockchain.add_block(block).await;
>>>>>>> 0db4228e
            }
        }
    }

    pub async fn load_block_from_disk(filename: String) -> Block {
        //let file_to_load = BLOCKS_DIR_PATH.to_string() + &filename;
        let file_to_load = &filename;
        let mut f = File::open(file_to_load).unwrap();
        let mut encoded = Vec::<u8>::new();
        f.read_to_end(&mut encoded).unwrap();
        let mut block = Block::deserialize_for_net(&encoded);

        //
        // the hash needs calculation separately after loading
        //
        if block.get_hash() == [0; 32] {
            block.generate_hashes();
        }

        return block;
    }

    pub async fn delete_block_from_disk(filename: String) -> bool {
        let _res = std::fs::remove_file(filename);
        true
    }
}

pub trait Persistable {
    fn save(&self);
    fn load(filename: &str) -> Self;
}<|MERGE_RESOLUTION|>--- conflicted
+++ resolved
@@ -39,18 +39,11 @@
     }
     pub fn write_block_to_disk(block: &mut Block) {
         let filename = Storage::generate_block_filename(block);
-<<<<<<< HEAD
-
-        let mut buffer = File::create(filename).unwrap();
-        let byte_array: Vec<u8> = block.serialize_for_net();
-        buffer.write_all(&byte_array[..]).unwrap();
-=======
         if !Path::new(&filename).exists() {
             let mut buffer = File::create(filename).unwrap();
             let byte_array: Vec<u8> = block.serialize_for_net();
             buffer.write_all(&byte_array[..]).unwrap();
         }
->>>>>>> 0db4228e
     }
 
     pub async fn stream_block_from_disk(block_hash: SaitoHash) -> io::Result<Vec<u8>> {
@@ -94,10 +87,6 @@
                 && path.path().to_str().unwrap()
                     != String::from(BLOCKS_DIR_PATH).clone() + ".gitignore"
             {
-<<<<<<< HEAD
-                event!(Level::TRACE, "PATH: {:?}", path);
-=======
->>>>>>> 0db4228e
                 let mut f = File::open(path.path()).unwrap();
                 let mut encoded = Vec::<u8>::new();
                 f.read_to_end(&mut encoded).unwrap();
@@ -111,11 +100,7 @@
                 }
 
                 let mut blockchain = blockchain_lock.write().await;
-<<<<<<< HEAD
-                blockchain.add_block(block, false).await;
-=======
                 blockchain.add_block(block).await;
->>>>>>> 0db4228e
             }
         }
     }
