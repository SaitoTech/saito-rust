--- conflicted
+++ resolved
@@ -556,11 +556,6 @@
 #[cfg(test)]
 
 mod tests {
-<<<<<<< HEAD
-    use super::*;
-    use crate::miner::Miner;
-    use crate::test_utilities::mocks::make_mock_block;
-=======
     use std::{thread::sleep, time::Duration};
 
     use super::*;
@@ -574,27 +569,25 @@
         let top = 157171715;
         let bottom = 11661612;
         let packed = bit_pack(top, bottom);
-        assert_eq!(packed , 157171715*(u64::pow(2,32)) + 11661612);
+        assert_eq!(packed, 157171715 * (u64::pow(2, 32)) + 11661612);
         let (new_top, new_bottom) = bit_unpack(packed);
         assert_eq!(top, new_top);
-        assert_eq!(bottom, new_bottom);   
+        assert_eq!(bottom, new_bottom);
 
         let top = u32::MAX;
         let bottom = u32::MAX;
         let packed = bit_pack(top, bottom);
         let (new_top, new_bottom) = bit_unpack(packed);
         assert_eq!(top, new_top);
-        assert_eq!(bottom, new_bottom);   
-
+        assert_eq!(bottom, new_bottom);
 
         let top = 0;
         let bottom = 1;
         let packed = bit_pack(top, bottom);
         let (new_top, new_bottom) = bit_unpack(packed);
         assert_eq!(top, new_top);
-        assert_eq!(bottom, new_bottom);   
-    }
->>>>>>> f98f8bcb
+        assert_eq!(bottom, new_bottom);
+    }
 
     #[tokio::test]
     async fn add_block_test_1() {
@@ -784,10 +777,6 @@
     async fn add_fork_test() {
         let wallet_lock = Arc::new(RwLock::new(Wallet::new()));
         let mut blockchain = Blockchain::new(wallet_lock.clone());
-<<<<<<< HEAD
-        let mut miner = Miner::new(wallet_lock);
-=======
->>>>>>> f98f8bcb
 
         let mock_block_1 = make_mock_block(0, 10, [0; 32], 1);
         blockchain.add_block(mock_block_1.clone()).await;
@@ -815,14 +804,9 @@
         let longest_chain_block_id = prev_block.get_id();
         let longest_chain_block_hash = prev_block.get_hash();
         prev_block = mock_block_1.clone();
-<<<<<<< HEAD
-
-        // extend the fork to match the height of LC, the latest block id/hash shouldn't change yet...
-        for _ in 0..5 as i8 {
-=======
+
         // extend the fork to match the height of LC, the latest block id/hash shouldn't change yet...
         for _n in 0..5 {
->>>>>>> f98f8bcb
             let next_block = make_mock_block(
                 prev_block.get_timestamp(),
                 prev_block.get_burnfee(),
@@ -830,20 +814,9 @@
                 prev_block.get_id() + 1,
             );
 
-<<<<<<< HEAD
-            // let golden_ticket_transaction =
-            //     miner.mine_on_block_until_golden_ticket_found(prev_block).await;
-            // next_block.add_transaction(golden_ticket_transaction);
-
-=======
->>>>>>> f98f8bcb
             blockchain.add_block(next_block.clone()).await;
-
-            assert_eq!(longest_chain_block_id, blockchain.get_latest_block_id());
-            assert_eq!(longest_chain_block_hash, blockchain.get_latest_block_hash());
-            prev_block = next_block;
-        }
-        // adding another block should now affect the LC
+        }
+
         let next_block = make_mock_block(
             prev_block.get_timestamp(),
             prev_block.get_burnfee(),
@@ -851,13 +824,8 @@
             prev_block.get_id() + 1,
         );
 
-<<<<<<< HEAD
-        // let golden_ticket_transaction = miner.mine_on_block_until_golden_ticket_found(prev_block);
-        // next_block.add_transaction(golden_ticket_transaction);
-
-=======
->>>>>>> f98f8bcb
         blockchain.add_block(next_block.clone()).await;
+
         // TODO: These tests are failing
         assert_eq!(next_block.get_id(), blockchain.get_latest_block_id());
         assert_eq!(next_block.get_hash(), blockchain.get_latest_block_hash());
