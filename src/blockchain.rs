--- conflicted
+++ resolved
@@ -202,13 +202,13 @@
                         .unwrap()
                         .send(SaitoMessage::BlockchainAddBlockSuccess { hash: block_hash })
                         .expect("error: BlockchainAddBlockSuccess message failed to send");
-                }
-
-                if !self.broadcast_channel_sender.is_none() {
+
+                    let difficulty = self.blocks.get(&block_hash).unwrap().get_difficulty();
+
                     self.broadcast_channel_sender
                         .as_ref()
                         .unwrap()
-                        .send(SaitoMessage::BlockchainNewLongestChainBlock { hash: block_hash })
+                        .send(SaitoMessage::BlockchainNewLongestChainBlock { hash: block_hash, difficulty })
                         .expect("error: BlockchainNewLongestChainBlock message failed to send");
                 }
             } else {
@@ -515,7 +515,6 @@
                     SaitoMessage::MempoolNewBlock { hash: _hash } => {
                         println!("Blockchain aware of new block in mempool! -- we might use for this congestion tracking");
                     },
-<<<<<<< Updated upstream
 
 //
 // TODO - delete - keeping as quick reference for multiple ways
@@ -535,22 +534,6 @@
 //                        	.expect("error: Mempool TryBundle Block message failed to send");
 //        		}
 //                    },
-=======
-                    SaitoMessage::TestMessage => {
-                      println!("Blockchain RECEIVED TEST MESSAGE!");
-            let blockchain = blockchain_lock.read().await;
-
-            broadcast_channel_sender.send(SaitoMessage::TestMessage2).unwrap();
-
-                if !blockchain.broadcast_channel_sender.is_none() {
-                println!("blockchain broadcast channel sender exists!");
-
-                      blockchain.broadcast_channel_sender.as_ref().unwrap()
-                            .send(SaitoMessage::TestMessage3)
-                            .expect("error: Mempool TryBundle Block message failed to send");
-                }
-                    },
->>>>>>> Stashed changes
                     _ => {},
                 }
             }
