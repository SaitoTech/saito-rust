// length of 1 genesis period
pub const GENESIS_PERIOD: u64 = 10;
// prune blocks from index after N blocks
pub const PRUNE_AFTER_BLOCKS: u64 = 10;
// max recursion when paying stakers
pub const MAX_STAKER_RECURSION: u64 = 2;

use crate::block::{Block, BlockType};
use crate::blockring::BlockRing;
use crate::consensus::SaitoMessage;
use crate::crypto::{SaitoHash, SaitoUTXOSetKey};
use crate::staking::Staking;
use crate::storage::Storage;
use crate::time::create_timestamp;
use crate::wallet::Wallet;
use tracing::{event, Level};

use async_recursion::async_recursion;

use ahash::AHashMap;
use std::sync::Arc;
use tokio::sync::{broadcast, mpsc, RwLock};

pub fn bit_pack(top: u32, bottom: u32) -> u64 {
    ((top as u64) << 32) + (bottom as u64)
}
pub fn bit_unpack(packed: u64) -> (u32, u32) {
    // Casting from a larger integer to a smaller integer (e.g. u32 -> u8) will truncate, no need to mask this
    let bottom = packed as u32;
    let top = (packed >> 32) as u32;
    (top, bottom)
}

pub type UtxoSet = AHashMap<SaitoUTXOSetKey, u64>;

#[derive(Debug)]
pub struct Blockchain {
    pub staking: Staking,
    pub utxoset: UtxoSet,
    pub blockring: BlockRing,
    pub blocks: AHashMap<SaitoHash, Block>,
    pub wallet_lock: Arc<RwLock<Wallet>>,
    broadcast_channel_sender: Option<broadcast::Sender<SaitoMessage>>,
    genesis_block_id: u64,
    fork_id: SaitoHash,
}

impl Blockchain {
    #[allow(clippy::new_without_default)]
    pub fn new(wallet_lock: Arc<RwLock<Wallet>>) -> Self {
        Blockchain {
            staking: Staking::new(),
            utxoset: AHashMap::new(),
            blockring: BlockRing::new(),
            blocks: AHashMap::new(),
            wallet_lock,
            broadcast_channel_sender: None,
            genesis_block_id: 0,
            fork_id: [0; 32],
        }
    }

    pub fn set_broadcast_channel_sender(&mut self, bcs: broadcast::Sender<SaitoMessage>) {
        self.broadcast_channel_sender = Some(bcs);
    }

    pub fn set_fork_id(&mut self, fork_id: SaitoHash) {
        self.fork_id = fork_id;
    }

    pub fn get_fork_id(&self) -> SaitoHash {
        self.fork_id
    }

    pub async fn add_block(&mut self, block: Block) {
<<<<<<< HEAD

=======
        event!(Level::INFO, "add_block {}", &hex::encode(&block.get_hash()));
>>>>>>> 434beb4f
        event!(
            Level::TRACE,
            " ... blockchain.add_block start: {:?} txs: {} hash: {:?}, and id {}",
            create_timestamp(),
<<<<<<< HEAD
            block.transactions.len(),
            block.get_hash(),
            block.get_id()
=======
            block.get_transactions().len()
>>>>>>> 434beb4f
        );

        //
        // start by extracting some variables that we will use
        // repeatedly in the course of adding this block to the
        // blockchain and our various indices.
        //
        let block_hash = block.get_hash();
        let block_id = block.get_id();
        let previous_block_hash = self.blockring.get_longest_chain_block_hash();

println!("blockring reports prev hash: {:?}", previous_block_hash);
println!("block reports: {:?}", block.get_previous_block_hash());

        //
        // sanity checks
        //
        if self.blocks.contains_key(&block_hash) {
            event!(
                Level::ERROR,
                "ERROR: block exists in blockchain {:?}",
                &hex::encode(&block.get_hash())
            );
            return;
        }

        //
        // pre-validation
        //
        // this would be a great place to put in a prevalidation check
        // once we are finished implementing Saito Classic. Goal would
        // be a fast form of lite-validation just to determine that it
        // is worth going through the more general effort of evaluating
        // this block for consensus.
        //

        //
        // save block to disk
        //
        // we have traditionally saved blocks to disk AFTER validating them
        // but this can slow down block propagation. So it may be sensible
        // to start a save earlier-on in the process so that we can relay
        // the block faster serving it off-disk instead of fetching it
        // repeatedly from memory. Exactly when to do this is left as an
        // optimization exercise.
        //

        //
        // insert block into hashmap and index
        //
        // the blockring is a BlockRing which lets us know which blocks (at which depth)
        // form part of the longest-chain. We also use the BlockRing to track information
        // on network congestion (how many block candidates exist at various depths and
        // in the future potentially the amount of work on each viable fork chain.
        //
        // we are going to transfer ownership of the block into the HashMap that stores
        // the block next, so we insert it into our BlockRing first as that will avoid
        // needing to borrow the value back for insertion into the BlockRing.
        //
        if !self
            .blockring
            .contains_block_hash_at_block_id(block_id, block_hash)
        {
            self.blockring.add_block(&block);
        }
        //
        // blocks are stored in a hashmap indexed by the block_hash. we expect all
        // all block_hashes to be unique, so simply insert blocks one-by-one on
        // arrival if they do not exist.
        //
        if !self.blocks.contains_key(&block_hash) {
            self.blocks.insert(block_hash, block);
        } else {
            event!(
                Level::ERROR,
                "BLOCK IS ALREADY IN THE BLOCKCHAIN, WHY ARE WE ADDING IT????? {:?}",
                block.get_hash()
            );
        }

        //
        // find shared ancestor of new_block with old_chain
        //
        let mut new_chain: Vec<[u8; 32]> = Vec::new();
        let mut old_chain: Vec<[u8; 32]> = Vec::new();
        let mut shared_ancestor_found = false;
        let mut new_chain_hash = block_hash;
        let mut old_chain_hash = previous_block_hash;

        while !shared_ancestor_found {
            if self.blocks.contains_key(&new_chain_hash) {
                if self.blocks.get(&new_chain_hash).unwrap().get_lc() {
                    shared_ancestor_found = true;
                    break;
                } else {
                    if new_chain_hash == [0; 32] {
                        break;
                    }
                }
                new_chain.push(new_chain_hash);
                new_chain_hash = self
                    .blocks
                    .get(&new_chain_hash)
                    .unwrap()
                    .get_previous_block_hash();
            } else {
                break;
            }
        }

        //
        // and get existing current chain for comparison
        //
        if shared_ancestor_found {
            loop {
                if new_chain_hash == old_chain_hash {
                    break;
                }
                if self.blocks.contains_key(&old_chain_hash) {
                    old_chain.push(old_chain_hash);
                    old_chain_hash = self
                        .blocks
                        .get(&old_chain_hash)
                        .unwrap()
                        .get_previous_block_hash();
                    if old_chain_hash == [0; 32] {
                        break;
                    }
                    if new_chain_hash == old_chain_hash {
                        break;
                    }
                }
            }
        } else {
            //
            // we can hit this point in the code if we have a block without a parent,
            // in which case we want to process it without unwind/wind chain, or if
            // we are adding our very first block, in which case we do want to process
            // it.
            //
            // TODO more elegant handling of the first block and other non-longest-chain
            // blocks.
            //
            event!(
                Level::ERROR,
                "We have added a block without a parent block... "
            );
        }

        //
        // at this point we should have a shared ancestor or not
        //
        // find out whether this new block is claiming to require chain-validation
        //
        let am_i_the_longest_chain = self.is_new_chain_the_longest_chain(&new_chain, &old_chain);

        //
        // if this is a potential longest-chain candidate, validate
        //

        //
        // validate
        //
        // blockchain validate "validates" the new_chain by unwinding the old
        // and winding the new, which calling validate on any new previously-
        // unvalidated blocks. When the longest-chain status of blocks changes
        // the function on_chain_reorganization is triggered in blocks and
        // with the BlockRing. We fail if the newly-preferred chain is not
        // viable.
        //
        //  println!(" ... start unwind/wind chain:    {:?}", create_timestamp());
        if am_i_the_longest_chain {
            let does_new_chain_validate = self.validate(new_chain, old_chain).await;
            if does_new_chain_validate {
                self.add_block_success(block_hash).await;

                //
                // TODO
                //
                // mutable update is hell -- we can do this but have to have
                // manually checked that the entry exists in order to pull
                // this trick. we did this check before validating.
                //
                {
                    self.blocks.get_mut(&block_hash).unwrap().set_lc(true);
                }

                if self.broadcast_channel_sender.is_some() {
                    self.broadcast_channel_sender
                        .as_ref()
                        .unwrap()
                        .send(SaitoMessage::BlockchainAddBlockSuccess { hash: block_hash })
                        .expect("error: BlockchainAddBlockSuccess message failed to send");

                    let difficulty = self.blocks.get(&block_hash).unwrap().get_difficulty();

                    self.broadcast_channel_sender
                        .as_ref()
                        .unwrap()
                        .send(SaitoMessage::BlockchainNewLongestChainBlock {
                            hash: block_hash,
                            difficulty,
                        })
                        .expect("error: BlockchainNewLongestChainBlock message failed to send");
                }
            } else {
                self.add_block_failure().await;

                if self.broadcast_channel_sender.is_some() {
                    self.broadcast_channel_sender
                        .as_ref()
                        .unwrap()
                        .send(SaitoMessage::BlockchainAddBlockFailure { hash: block_hash })
                        .expect("error: BlockchainAddBlockFailure message failed to send");
                }
            }
        } else {
            self.add_block_failure().await;

            if self.broadcast_channel_sender.is_some() {
                self.broadcast_channel_sender
                    .as_ref()
                    .unwrap()
                    .send(SaitoMessage::BlockchainAddBlockFailure { hash: block_hash })
                    .expect("error: BlockchainAddBlockFailure message failed to send");
            }
        }
    }
    pub async fn add_block_to_blockchain(blockchain_lock: Arc<RwLock<Blockchain>>, block: Block) {
        let mut blockchain = blockchain_lock.write().await;
        let res = blockchain.add_block(block).await;
        res
    }

    pub async fn add_block_success(&mut self, block_hash: SaitoHash) {
        event!(
            Level::TRACE,
            " ... blockchain.add_block_success: {:?}",
            create_timestamp()
        );
        let block_id;

        //
        // save to disk
        //
        //let storage = Storage::new();
        {
            let block = self.get_mut_block(&block_hash).await;
            block_id = block.get_id();
            Storage::write_block_to_disk(block);
        }

        event!(
            Level::TRACE,
            " ... block save done:            {:?}",
            create_timestamp()
        );

        //
        // TODO - this is merely for testing, we do not intend
        // the routing client to process transactions in its
        // wallet.
        {
            event!(
                Level::TRACE,
                " ... wallet processing start:    {}",
                create_timestamp()
            );
            let mut wallet = self.wallet_lock.write().await;
            let block = self.blocks.get(&block_hash).unwrap();
            wallet.add_block(&block);
            event!(
                Level::TRACE,
                " ... wallet processing stop:     {}",
                create_timestamp()
            );
        }

        //
        // update_genesis_period and prune old data
        //
        self.update_genesis_period().await;

        //
        // fork id
        //
        let fork_id = self.generate_fork_id(block_id);
        self.set_fork_id(fork_id);

        //
        // ensure pruning of next block OK will have the right CVs
        //
        if self.get_latest_block_id() > GENESIS_PERIOD {
            let pruned_block_hash = self.blockring.get_longest_chain_block_hash_by_block_id(
                self.get_latest_block_id() - GENESIS_PERIOD,
            );

            //
            // TODO
            //
            // handle this more efficiently - we should be able to prepare the block
            // in advance so that this doesn't take up time in block production. we
            // need to generate_metadata_hashes so that the slips know the utxo_key
            // to use to check the utxoset.
            //
            {
                let pblock = self.get_mut_block(&pruned_block_hash).await;
                pblock.upgrade_block_to_block_type(BlockType::Full).await;
            }
        }
    }

    pub async fn add_block_failure(&mut self) {}

    pub fn generate_fork_id(&self, block_id: u64) -> SaitoHash {
        let mut fork_id = [0; 32];
        let mut current_block_id = block_id;

        //
        // roll back to last even 10 blocks
        //
        for i in 0..10 {
            if (current_block_id - i) % 10 == 0 {
                current_block_id -= i;
                break;
            }
        }

        //
        // loop backwards through blockchain
        //
        for i in 0..16 {
            if i == 0 {
                current_block_id -= 0;
            }
            if i == 1 {
                current_block_id -= 10;
            }
            if i == 2 {
                current_block_id -= 10;
            }
            if i == 3 {
                current_block_id -= 10;
            }
            if i == 4 {
                current_block_id -= 10;
            }
            if i == 5 {
                current_block_id -= 10;
            }
            if i == 6 {
                current_block_id -= 25;
            }
            if i == 7 {
                current_block_id -= 25;
            }
            if i == 8 {
                current_block_id -= 100;
            }
            if i == 9 {
                current_block_id -= 300;
            }
            if i == 10 {
                current_block_id -= 500;
            }
            if i == 11 {
                current_block_id -= 4000;
            }
            if i == 12 {
                current_block_id -= 10000;
            }
            if i == 13 {
                current_block_id -= 20000;
            }
            if i == 14 {
                current_block_id -= 50000;
            }
            if i == 15 {
                current_block_id -= 100000;
            }

            //
            // do not loop around if block id < 0
            //
            if current_block_id > block_id || current_block_id == 0 {
                break;
            }

            //
            // index to update
            //
            let idx = 2 * i;

            //
            //
            //
            let block_hash = self
                .blockring
                .get_longest_chain_block_hash_by_block_id(current_block_id);
            fork_id[idx] = block_hash[idx];
            fork_id[idx + 1] = block_hash[idx + 1];
        }

        fork_id
    }

    pub fn generate_last_shared_ancestor(
        &self,
        peer_latest_block_id: u64,
        fork_id: SaitoHash,
    ) -> u64 {
        let my_latest_block_id = self.get_latest_block_id();

        let mut pbid = peer_latest_block_id;
        let mut mbid = my_latest_block_id;

        if peer_latest_block_id >= my_latest_block_id {
            //
            // roll back to last even 10 blocks
            //
            for i in 0..10 {
                if (pbid - i) % 10 == 0 {
                    pbid = pbid - i;
                    break;
                }
            }

            //
            // their fork id
            //
            for i in 0..16 {
                if i == 0 {
                    pbid -= 0;
                }
                if i == 1 {
                    pbid -= 10;
                }
                if i == 2 {
                    pbid -= 10;
                }
                if i == 3 {
                    pbid -= 10;
                }
                if i == 4 {
                    pbid -= 10;
                }
                if i == 5 {
                    pbid -= 10;
                }
                if i == 6 {
                    pbid -= 25;
                }
                if i == 7 {
                    pbid -= 25;
                }
                if i == 8 {
                    pbid -= 100;
                }
                if i == 9 {
                    pbid -= 300;
                }
                if i == 10 {
                    pbid -= 500;
                }
                if i == 11 {
                    pbid -= 4000;
                }
                if i == 12 {
                    pbid -= 10000;
                }
                if i == 13 {
                    pbid -= 20000;
                }
                if i == 14 {
                    pbid -= 50000;
                }
                if i == 15 {
                    pbid -= 100000;
                }

                //
                // do not loop around if block id < 0
                //
                if pbid > peer_latest_block_id || pbid == 0 {
                    return 0;
                }

                //
                // index in fork_id hash
                //
                let idx = 2 * i;

                //
                // compare input hash to my hash
                //
                if pbid <= mbid {
                    let block_hash = self
                        .blockring
                        .get_longest_chain_block_hash_by_block_id(pbid);
                    if fork_id[idx] == block_hash[idx] && fork_id[idx + 1] == block_hash[idx + 1] {
                        return pbid;
                    }
                }
            }
        } else {
            //
            // their fork id
            //
            for i in 0..16 {
                if i == 0 {
                    mbid -= 0;
                }
                if i == 1 {
                    mbid -= 10;
                }
                if i == 2 {
                    mbid -= 10;
                }
                if i == 3 {
                    mbid -= 10;
                }
                if i == 4 {
                    mbid -= 10;
                }
                if i == 5 {
                    mbid -= 10;
                }
                if i == 6 {
                    mbid -= 25;
                }
                if i == 7 {
                    mbid -= 25;
                }
                if i == 8 {
                    mbid -= 100;
                }
                if i == 9 {
                    mbid -= 300;
                }
                if i == 10 {
                    mbid -= 500;
                }
                if i == 11 {
                    mbid -= 4000;
                }
                if i == 12 {
                    mbid -= 10000;
                }
                if i == 13 {
                    mbid -= 20000;
                }
                if i == 14 {
                    mbid -= 50000;
                }
                if i == 15 {
                    mbid -= 100000;
                }

                //
                // do not loop around if block id < 0
                //
                if mbid > my_latest_block_id || mbid == 0 {
                    return 0;
                }

                //
                // index in fork_id hash
                //
                let idx = 2 * i;

                //
                // compare input hash to my hash
                //
                if pbid <= mbid {
                    let block_hash = self
                        .blockring
                        .get_longest_chain_block_hash_by_block_id(pbid);
                    if fork_id[idx] == block_hash[idx] && fork_id[idx + 1] == block_hash[idx + 1] {
                        return pbid;
                    }
                }
            }
        }

        //
        // no match? return 0 -- no shared ancestor
        //
        0
    }

    pub fn get_latest_block(&self) -> Option<&Block> {
        let block_hash = self.blockring.get_longest_chain_block_hash();
        self.blocks.get(&block_hash)
    }

    pub fn get_latest_block_hash(&self) -> SaitoHash {
        self.blockring.get_longest_chain_block_hash()
    }

    pub fn get_latest_block_id(&self) -> u64 {
        self.blockring.get_longest_chain_block_id()
    }

    pub fn get_block_sync(&self, block_hash: &SaitoHash) -> Option<&Block> {
        self.blocks.get(block_hash)
    }
    pub async fn get_block(&self, block_hash: &SaitoHash) -> Option<&Block> {
        self.blocks.get(block_hash)
    }

    pub async fn get_mut_block(&mut self, block_hash: &SaitoHash) -> &mut Block {
        let block = self.blocks.get_mut(block_hash).unwrap();
        block
    }

    pub fn is_block_indexed(&self, block_hash: SaitoHash) -> bool {
        if self.blocks.contains_key(&block_hash) {
            return true;
        }
        false
    }

    pub fn contains_block_hash_at_block_id(&self, block_id: u64, block_hash: SaitoHash) -> bool {
        self.blockring
            .contains_block_hash_at_block_id(block_id, block_hash)
    }

    pub fn is_new_chain_the_longest_chain(
        &mut self,
        new_chain: &Vec<[u8; 32]>,
        old_chain: &Vec<[u8; 32]>,
    ) -> bool {
        if old_chain.len() > new_chain.len() {
            event!(
                Level::ERROR,
                "ERROR: old chain length is greater than new chain length"
            );
            return false;
        }

        if self.blockring.get_longest_chain_block_id()
            >= self.blocks.get(&new_chain[0]).unwrap().get_id()
        {
            return false;
        }

        let mut old_bf: u64 = 0;
        let mut new_bf: u64 = 0;

        for hash in old_chain.iter() {
            old_bf += self.blocks.get(hash).unwrap().get_burnfee();
        }
        for hash in new_chain.iter() {
            new_bf += self.blocks.get(hash).unwrap().get_burnfee();
        }
        //
        // new chain must have more accumulated work AND be longer
        //
        old_chain.len() < new_chain.len() && old_bf <= new_bf
    }

    //
    // when new_chain and old_chain are generated the block_hashes are added
    // to their vectors from tip-to-shared-ancestors. if the shared ancestors
    // is at position [0] in our blockchain for instance, we may receive:
    //
    // new_chain --> adds the hashes in this order
    //   [5] [4] [3] [2] [1]
    //
    // old_chain --> adds the hashes in this order
    //   [4] [3] [2] [1]
    //
    // unwinding requires starting from the BEGINNING of the vector, while
    // winding requires starting from th END of the vector. the loops move
    // in opposite directions.
    //
    pub async fn validate(&mut self, new_chain: Vec<[u8; 32]>, old_chain: Vec<[u8; 32]>) -> bool {
        if !old_chain.is_empty() {
            let res = self
                .unwind_chain(&new_chain, &old_chain, old_chain.len() - 1, true)
                .await;
            res
        } else if !new_chain.is_empty() {
            let res = self
                .wind_chain(&new_chain, &old_chain, new_chain.len() - 1, false)
                .await;
            res
        } else {
            true
        }
    }

    //
    // when new_chain and old_chain are generated the block_hashes are added
    // to their vectors from tip-to-shared-ancestors. if the shared ancestors
    // is at position [0] for instance, we may receive:
    //
    // new_chain --> adds the hashes in this order
    //   [5] [4] [3] [2] [1]
    //
    // old_chain --> adds the hashes in this order
    //   [4] [3] [2] [1]
    //
    // unwinding requires starting from the BEGINNING of the vector, while
    // winding requires starting from the END of the vector. the loops move
    // in opposite directions. the argument current_wind_index is the
    // position in the vector NOT the ordinal number of the block_hash
    // being processed. we start winding with current_wind_index 4 not 0.
    //
    #[async_recursion]
    pub async fn wind_chain(
        &mut self,
        new_chain: &Vec<[u8; 32]>,
        old_chain: &Vec<[u8; 32]>,
        current_wind_index: usize,
        wind_failure: bool,
    ) -> bool {
        event!(
            Level::TRACE,
            " ... blockchain.wind_chain strt: {:?}",
            create_timestamp()
        );

        //
        // if we are winding a non-existent chain with a wind_failure it
        // means our wind attempt failed and we should move directly into
        // add_block_failure() by returning false.
        //
        if wind_failure && new_chain.is_empty() {
            return false;
        }

        //
        // winding the chain requires us to have certain data associated
        // with the block and the transactions, particularly the tx hashes
        // that we need to generate the slip UUIDs and create the tx sigs.
        //
        // we fetch the block mutably first in order to update these vars.
        // we cannot just send the block mutably into our regular validate()
        // function because of limitatins imposed by Rust on mutable data
        // structures. So validation is "read-only" and our "write" actions
        // happen first.
        //
        {
            let mut block = self.get_mut_block(&new_chain[current_wind_index]).await;
            block.generate_metadata();

            let latest_block_id = block.get_id();

            //
            // ensure previous blocks that may be needed to calculate the staking
            // tables or the nolan that are potentially falling off the chain have
            // full access to their transaction data.
            //
            for i in 1..MAX_STAKER_RECURSION {
                if i >= latest_block_id {
                    break;
                }
                let bid = latest_block_id - i;
                let previous_block_hash =
                    self.blockring.get_longest_chain_block_hash_by_block_id(bid);
                if self.is_block_indexed(previous_block_hash) {
                    block = self.get_mut_block(&previous_block_hash).await;
                    block.upgrade_block_to_block_type(BlockType::Full).await;
                }
            }
        }

        let block = self.blocks.get(&new_chain[current_wind_index]).unwrap();
        event!(
            Level::TRACE,
            " ... before block.validate:      {:?}",
            create_timestamp()
        );
        let does_block_validate = block.validate(&self, &self.utxoset, &self.staking).await;
        event!(
            Level::TRACE,
            " ... after block.validate:       {:?} {}",
            create_timestamp(),
            does_block_validate
        );

        if does_block_validate {
            event!(
                Level::TRACE,
                " ... before block ocr            {:?}",
                create_timestamp()
            );

            // utxoset update
            block.on_chain_reorganization(&mut self.utxoset, true);
            event!(
                Level::TRACE,
                " ... before blockring ocr:       {:?}",
                create_timestamp()
            );

            // blockring update
            self.blockring
                .on_chain_reorganization(block.get_id(), block.get_hash(), true);

            // staking tables update
            let (res_spend, res_unspend, res_delete) =
                self.staking.on_chain_reorganization(block, true);

            //
            // we cannot pass the UTXOSet into the staking object to update as that would
            // require multiple mutable borrows of the blockchain object, so we receive
            // return vectors of the slips that need to be inserted, spent or deleted and
            // handle this after-the-fact. this keeps the UTXOSet up-to-date with whatever
            // is in the staking tables.
            //
            for i in 0..res_spend.len() {
                res_spend[i].on_chain_reorganization(&mut self.utxoset, true, 1);
            }
            for i in 0..res_unspend.len() {
                res_spend[i].on_chain_reorganization(&mut self.utxoset, true, 0);
            }
            for i in 0..res_delete.len() {
                res_spend[i].delete(&mut self.utxoset);
            }

            //
            // we have received the first entry in new_blocks() which means we
            // have added the latest tip. if the variable wind_failure is set
            // that indicates that we ran into an issue when winding the new_chain
            // and what we have just processed is the old_chain (being rewound)
            // so we should exit with failure.
            //
            // otherwise we have successfully wound the new chain, and exit with
            // success.
            //
            if current_wind_index == 0 {
                if wind_failure {
                    return false;
                }
                return true;
            }

            let res = self
                .wind_chain(new_chain, old_chain, current_wind_index - 1, false)
                .await;
            res
        } else {
            //
            // we have had an error while winding the chain. this requires us to
            // unwind any blocks we have already wound, and rewind any blocks we
            // have unwound.
            //
            // we set wind_failure to "true" so that when we reach the end of
            // the process of rewinding the old-chain, our wind_chain function
            // will know it has rewound the old chain successfully instead of
            // successfully added the new chain.
            //
            event!(Level::ERROR, "ERROR: this block does not validate!");
            if current_wind_index == new_chain.len() - 1 {
                //
                // this is the first block we have tried to add
                // and so we can just roll out the older chain
                // again as it is known good.
                //
                // note that old and new hashes are swapped
                // and the old chain is set as null because
                // we won't move back to it. we also set the
                // resetting_flag to 1 so we know to fork
                // into addBlockToBlockchainFailure
                //
                // true -> force -> we had issues, is failure
                //
                // new_chain --> hashes are still in this order
                //   [5] [4] [3] [2] [1]
                //
                // we are at the beginning of our own vector so we have nothing
                // to unwind. Because of this, we start WINDING the old chain back
                // which requires us to start at the END of the new chain vector.
                //
                let res = self
                    .wind_chain(old_chain, new_chain, new_chain.len() - 1, true)
                    .await;
                res
            } else {
                let mut chain_to_unwind: Vec<[u8; 32]> = vec![];

                //
                // if we run into a problem winding our chain after we have
                // wound any blocks, we take the subset of the blocks we have
                // already pushed through on_chain_reorganization (i.e. not
                // including this block!) and put them onto a new vector we
                // will unwind in turn.
                //
                for i in current_wind_index + 1..new_chain.len() {
                    chain_to_unwind.push(new_chain[i].clone());
                }

                //
                // chain to unwind is now something like this...
                //
                //  [3] [2] [1]
                //
                // unwinding starts from the BEGINNING of the vector
                //
                let res = self
                    .unwind_chain(old_chain, &chain_to_unwind, 0, true)
                    .await;
                res
            }
        }
    }

    //
    // when new_chain and old_chain are generated the block_hashes are pushed
    // to their vectors from tip-to-shared-ancestors. if the shared ancestors
    // is at position [0] for instance, we may receive:
    //
    // new_chain --> adds the hashes in this order
    //   [5] [4] [3] [2] [1]
    //
    // old_chain --> adds the hashes in this order
    //   [4] [3] [2] [1]
    //
    // unwinding requires starting from the BEGINNING of the vector, while
    // winding requires starting from the END of the vector. the first
    // block we have to remove in the old_chain is thus at position 0, and
    // walking up the vector from there until we reach the end.
    //
    #[async_recursion]
    pub async fn unwind_chain(
        &mut self,
        new_chain: &Vec<[u8; 32]>,
        old_chain: &Vec<[u8; 32]>,
        current_unwind_index: usize,
        wind_failure: bool,
    ) -> bool {
        let block = &self.blocks[&old_chain[current_unwind_index]];

        // utxoset update
        block.on_chain_reorganization(&mut self.utxoset, false);

        // blockring update
        self.blockring
            .on_chain_reorganization(block.get_id(), block.get_hash(), false);

        // staking tables
        let (res_spend, res_unspend, res_delete) =
            self.staking.on_chain_reorganization(block, true);

        //
        // we cannot pass the UTXOSet into the staking object to update as that would
        // require multiple mutable borrows of the blockchain object, so we receive
        // return vectors of the slips that need to be inserted, spent or deleted and
        // handle this after-the-fact. this keeps the UTXOSet up-to-date with whatever
        // is in the staking tables.
        //
        for i in 0..res_spend.len() {
            res_spend[i].on_chain_reorganization(&mut self.utxoset, true, 1);
        }
        for i in 0..res_unspend.len() {
            res_spend[i].on_chain_reorganization(&mut self.utxoset, true, 0);
        }
        for i in 0..res_delete.len() {
            res_spend[i].delete(&mut self.utxoset);
        }

        if current_unwind_index == old_chain.len() - 1 {
            //
            // start winding new chain
            //
            // new_chain --> adds the hashes in this order
            //   [5] [4] [3] [2] [1]
            //
            // old_chain --> adds the hashes in this order
            //   [4] [3] [2] [1]
            //
            // winding requires starting at the END of the vector and rolling
            // backwards until we have added block #5, etc.
            //
            let res = self
                .wind_chain(new_chain, old_chain, new_chain.len() - 1, wind_failure)
                .await;
            res
        } else {
            //
            // continue unwinding,, which means
            //
            // unwinding requires moving FORWARD in our vector (and backwards in
            // the blockchain). So we increment our unwind index.
            //
            let res = self
                .unwind_chain(new_chain, old_chain, current_unwind_index + 1, wind_failure)
                .await;
            res
        }
    }

    pub async fn update_genesis_period(&mut self) {
        //
        // we need to make sure this is not a random block that is disconnected
        // from our previous genesis_id. If there is no connection between it
        // and us, then we cannot delete anything as otherwise the provision of
        // the block may be an attack on us intended to force us to discard
        // actually useful data.
        //
        // so we check that our block is the head of the longest-chain and only
        // update the genesis period when that is the case.
        //
        let latest_block_id = self.get_latest_block_id();
        if latest_block_id >= ((GENESIS_PERIOD * 2) + 1) {
            //
            // prune blocks
            //
            let purge_bid = latest_block_id - (GENESIS_PERIOD * 2);
            self.genesis_block_id = latest_block_id - GENESIS_PERIOD;

            //
            // in either case, we are OK to throw out everything below the
            // lowest_block_id that we have found. we use the purge_id to
            // handle purges.
            //
            self.delete_blocks(purge_bid).await;
        }

        self.downgrade_blockchain_data().await;
    }

    //
    // deletes all blocks at a single block_id
    //
    pub async fn delete_blocks(&mut self, delete_block_id: u64) {
        event!(
            Level::TRACE,
            "removing data including from disk at id {}",
            delete_block_id
        );

        let mut block_hashes_copy: Vec<SaitoHash> = vec![];

        {
            let block_hashes = self.blockring.get_block_hashes_at_block_id(delete_block_id);
            for hash in block_hashes {
                block_hashes_copy.push(hash.clone());
            }
        }

        event!(
            Level::TRACE,
            "number of hashes to remove {}",
            block_hashes_copy.len()
        );

        for hash in block_hashes_copy {
            self.delete_block(delete_block_id, hash).await;
        }
    }

    //
    // deletes a single block
    //
    pub async fn delete_block(&mut self, delete_block_id: u64, delete_block_hash: SaitoHash) {
        //
        // ask block to delete itself / utxo-wise
        //
        {
            let pblock = self.blocks.get(&delete_block_hash).unwrap();
            let pblock_filename = Storage::generate_block_filename(pblock);

            //
            // remove slips from wallet
            //
            let mut wallet = self.wallet_lock.write().await;
            wallet.delete_block(pblock);

            //
            // removes utxoset data
            //
            pblock.delete(&mut self.utxoset).await;

            //
            // deletes block from disk
            //
            Storage::delete_block_from_disk(pblock_filename).await;
        }

        //
        // ask blockring to remove
        //
        self.blockring
            .delete_block(delete_block_id, delete_block_hash);

        //
        // remove from block index
        //
        if self.blocks.contains_key(&delete_block_hash) {
            self.blocks.remove_entry(&delete_block_hash);
        }
    }

    pub async fn downgrade_blockchain_data(&mut self) {
        //
        // downgrade blocks still on the chain
        //
        if PRUNE_AFTER_BLOCKS > self.get_latest_block_id() {
            return;
        }
        let prune_blocks_at_block_id = self.get_latest_block_id() - PRUNE_AFTER_BLOCKS;

        let mut block_hashes_copy: Vec<SaitoHash> = vec![];

        {
            let block_hashes = self
                .blockring
                .get_block_hashes_at_block_id(prune_blocks_at_block_id);
            for hash in block_hashes {
                block_hashes_copy.push(hash.clone());
            }
        }

        for hash in block_hashes_copy {
            //
            // ask the block to remove its transactions
            //
            {
                let pblock = self.get_mut_block(&hash).await;
                pblock
                    .downgrade_block_to_block_type(BlockType::Pruned)
                    .await;
            }
        }
    }
}

// This function is called on initialization to setup the sending
// and receiving channels for asynchronous loops or message checks
pub async fn run(
    blockchain_lock: Arc<RwLock<Blockchain>>,
    broadcast_channel_sender: broadcast::Sender<SaitoMessage>,
    mut broadcast_channel_receiver: broadcast::Receiver<SaitoMessage>,
) -> crate::Result<()> {
    let (_blockchain_channel_sender, mut blockchain_channel_receiver): (
        tokio::sync::mpsc::Sender<SaitoMessage>,
        tokio::sync::mpsc::Receiver<SaitoMessage>,
    ) = mpsc::channel(4);

    //
    // blockchain takes global broadcast channel
    //
    {
        let mut blockchain = blockchain_lock.write().await;
        blockchain.set_broadcast_channel_sender(broadcast_channel_sender.clone());
    }

    //
    // receive broadcast messages
    //
    loop {
        tokio::select! {

                //
                // local broadcast messages
                //
                    Some(message) = blockchain_channel_receiver.recv() => {
                        match message {
                            _ => {},
                        }
                    }

                //
                // global broadcast messages
                //
                    Ok(message) = broadcast_channel_receiver.recv() => {
                        match message {
                            SaitoMessage::MempoolNewBlock { hash: _hash } => {
                                println!("Blockchain aware of new block in mempool! -- we might use for this congestion tracking");
                            },

        //
        // TODO - delete - keeping as quick reference for multiple ways
        // to broadcast messages.
        //
        //                    SaitoMessage::TestMessage => {
        //             		println!("Blockchain GOT TEST MESSAGE!");
        //			let blockchain = blockchain_lock.read().await;
        //
        //			broadcast_channel_sender.send(SaitoMessage::TestMessage2).unwrap();
        //
        //		        if !blockchain.broadcast_channel_sender.is_none() {
        //			    println!("blockchain broadcast channel sender exists!");
        //
        //	      		    blockchain.broadcast_channel_sender.as_ref().unwrap()
        //                        	.send(SaitoMessage::TestMessage3)
        //                        	.expect("error: Mempool TryBundle Block message failed to send");
        //        		}
        //                    },
                            _ => {},
                        }
                    }
                }
    }
}

#[cfg(test)]

mod tests {

    use super::*;
    use crate::{
        block::Block, golden_ticket::GoldenTicket, miner::Miner, transaction::Transaction,
    };

    #[test]
    fn bit_pack_test() {
        let top = 157171715;
        let bottom = 11661612;
        let packed = bit_pack(top, bottom);
        assert_eq!(packed, 157171715 * (u64::pow(2, 32)) + 11661612);
        let (new_top, new_bottom) = bit_unpack(packed);
        assert_eq!(top, new_top);
        assert_eq!(bottom, new_bottom);

        let top = u32::MAX;
        let bottom = u32::MAX;
        let packed = bit_pack(top, bottom);
        let (new_top, new_bottom) = bit_unpack(packed);
        assert_eq!(top, new_top);
        assert_eq!(bottom, new_bottom);

        let top = 0;
        let bottom = 1;
        let packed = bit_pack(top, bottom);
        let (new_top, new_bottom) = bit_unpack(packed);
        assert_eq!(top, new_top);
        assert_eq!(bottom, new_bottom);
    }

    #[tokio::test]
    async fn add_blocks_test_1() {
        let wallet_lock = Arc::new(RwLock::new(Wallet::new("test/testwallet", Some("asdf"))));
        let blockchain_lock = Arc::new(RwLock::new(Blockchain::new(wallet_lock.clone())));
        let publickey;

        let mut transactions: Vec<Transaction> = vec![];
        let mut latest_block_id;
        let mut latest_block_hash = [0; 32];
        let latest_block_difficulty;
        let mut miner = Miner::new(wallet_lock.clone());

        {
            let wallet = wallet_lock.read().await;
            publickey = wallet.get_publickey();
        }

        //
        // Add first GOOD block
        //
        let mut tx =
            Transaction::generate_vip_transaction(wallet_lock.clone(), publickey, 10_000_000).await;
        tx.generate_metadata(publickey);
        transactions.push(tx);
        let block = Block::generate(
            &mut transactions,
            latest_block_hash,
            wallet_lock.clone(),
            blockchain_lock.clone(),
            create_timestamp(),
        )
        .await;

        latest_block_id = block.get_id();
        latest_block_hash = block.get_hash();
        latest_block_difficulty = block.get_difficulty();

        {
            let mut blockchain = blockchain_lock.write().await;
            let block_copy = block.clone();
            blockchain.add_block(block).await;
            assert_eq!(latest_block_id, blockchain.get_latest_block_id());
            assert_eq!(latest_block_hash, blockchain.get_latest_block_hash());
            let latest_block = blockchain.get_latest_block().unwrap();

            assert_eq!(block_copy.get_id(), latest_block.get_id());
            assert_eq!(block_copy.get_hash(), latest_block.get_hash());
            assert_eq!(
                block_copy.get_previous_block_hash(),
                latest_block.get_previous_block_hash()
            );

            let prev_block = blockchain.get_block_sync(&latest_block.get_previous_block_hash());
            assert!(prev_block.is_none());
        }

        //
        // Add second BAD block (no transactions)
        //
        let future_timestamp = create_timestamp() + 120000;
        let block = Block::generate(
            &mut transactions,
            latest_block_hash,
            wallet_lock.clone(),
            blockchain_lock.clone(),
            future_timestamp,
        )
        .await;

        latest_block_id = block.get_id();
        latest_block_hash = block.get_hash();

        {
            let mut blockchain = blockchain_lock.write().await;
            blockchain.add_block(block).await;
            assert_ne!(latest_block_id, blockchain.get_latest_block_id());
            assert_ne!(latest_block_hash, blockchain.get_latest_block_hash());
            //latest_block_id = blockchain.get_latest_block_id();
            latest_block_hash = blockchain.get_latest_block_hash();
        }

        //
        // Add second GOOD block
        //
        let golden_ticket: GoldenTicket = miner
            .mine_on_block_until_golden_ticket_found(latest_block_hash, latest_block_difficulty)
            .await;
        let mut tx2: Transaction;

        {
            let mut wallet = wallet_lock.write().await;
            tx2 = wallet.create_golden_ticket_transaction(golden_ticket).await;
        }

        tx2.generate_metadata(publickey);
        transactions.push(tx2);

        let future_timestamp2 = create_timestamp() + 120000;
        let block = Block::generate(
            &mut transactions,
            latest_block_hash,
            wallet_lock.clone(),
            blockchain_lock.clone(),
            future_timestamp2,
        )
        .await;

        latest_block_id = block.get_id();
        latest_block_hash = block.get_hash();

        {
            let mut blockchain = blockchain_lock.write().await;
            blockchain.add_block(block).await;
            assert_eq!(latest_block_id, blockchain.get_latest_block_id());
            assert_eq!(latest_block_hash, blockchain.get_latest_block_hash());
        }
    }

    // this test produces four blocks in a row, with all subsequent blocks
    // containing a golden ticket, but no other transactions.

    #[tokio::test]
    async fn produce_four_blocks_test() {
        // There... are... four blocks!
        let wallet_lock = Arc::new(RwLock::new(Wallet::new("test/testwallet", Some("asdf"))));
        let blockchain_lock = Arc::new(RwLock::new(Blockchain::new(wallet_lock.clone())));
        let mut miner = Miner::new(wallet_lock.clone());

        let current_block_hash = [0; 32];
        let mut transactions: Vec<Transaction>;
        let mut last_block_hash: SaitoHash = [0; 32];
        let mut last_block_difficulty: u64 = 0;
        let mut prev_block_hash: SaitoHash = [0; 32];
        let publickey;

        let mut test_block_hash: SaitoHash;
        let mut test_block_id: u64;

        {
            let wallet = wallet_lock.read().await;
            publickey = wallet.get_publickey();
        }

        for i in 0..3 {
            transactions = vec![];
            let block: Block;

            //
            // first block
            //
            if i == 0 {
                let mut tx = Transaction::generate_vip_transaction(
                    wallet_lock.clone(),
                    publickey,
                    10_000_000,
                )
                .await;
                tx.generate_metadata(publickey);
                transactions.push(tx);

                block = Block::generate(
                    &mut transactions,
                    current_block_hash,
                    wallet_lock.clone(),
                    blockchain_lock.clone(),
                    create_timestamp(),
                )
                .await;

                last_block_hash = block.get_hash();
                last_block_difficulty = block.get_difficulty();

            //test_block_hash = block.get_hash();
            //test_block_id = block.get_id();

            //
            // second block
            //
            } else {
                // generate golden ticket
                let golden_ticket: GoldenTicket = miner
                    .mine_on_block_until_golden_ticket_found(last_block_hash, last_block_difficulty)
                    .await;

                let mut transaction: Transaction;

                {
                    let mut wallet = wallet_lock.write().await;
                    transaction = wallet.create_golden_ticket_transaction(golden_ticket).await;
                }

                transaction.generate_metadata(publickey);
                transactions.push(transaction);

                {
                    let blockchain = blockchain_lock.read().await;
                    last_block_hash = blockchain.get_latest_block().unwrap().get_hash();
                    last_block_difficulty = blockchain.get_latest_block().unwrap().get_difficulty();
                }

                let future_timestamp = create_timestamp() + (i * 120000);

                block = Block::generate(
                    &mut transactions,
                    last_block_hash,
                    wallet_lock.clone(),
                    blockchain_lock.clone(),
                    future_timestamp,
                )
                .await;
            }

            test_block_hash = block.get_hash();
            test_block_id = block.get_id();

            {
                let mut blockchain = blockchain_lock.write().await;
                blockchain.add_block(block).await;
                assert_eq!(test_block_hash, blockchain.get_latest_block_hash());
                assert_eq!(test_block_id, blockchain.get_latest_block_id());
                assert_eq!(
                    prev_block_hash,
                    blockchain
                        .get_latest_block()
                        .unwrap()
                        .get_previous_block_hash()
                );
                if test_block_id > 1 {
                    assert!(blockchain.get_block_sync(&prev_block_hash).is_some());
                }
                prev_block_hash = test_block_hash;
            }
        }
    }
}<|MERGE_RESOLUTION|>--- conflicted
+++ resolved
@@ -73,22 +73,13 @@
     }
 
     pub async fn add_block(&mut self, block: Block) {
-<<<<<<< HEAD
-
-=======
         event!(Level::INFO, "add_block {}", &hex::encode(&block.get_hash()));
->>>>>>> 434beb4f
         event!(
             Level::TRACE,
-            " ... blockchain.add_block start: {:?} txs: {} hash: {:?}, and id {}",
+            " ... blockchain.add_block start: {:?} hash: {:?}, and id {}",
             create_timestamp(),
-<<<<<<< HEAD
-            block.transactions.len(),
             block.get_hash(),
             block.get_id()
-=======
-            block.get_transactions().len()
->>>>>>> 434beb4f
         );
 
         //
@@ -98,7 +89,7 @@
         //
         let block_hash = block.get_hash();
         let block_id = block.get_id();
-        let previous_block_hash = self.blockring.get_longest_chain_block_hash();
+        let previous_block_hash = self.blockring.get_latest_block_hash();
 
 println!("blockring reports prev hash: {:?}", previous_block_hash);
 println!("block reports: {:?}", block.get_previous_block_hash());
@@ -680,12 +671,12 @@
     }
 
     pub fn get_latest_block(&self) -> Option<&Block> {
-        let block_hash = self.blockring.get_longest_chain_block_hash();
+        let block_hash = self.blockring.get_latest_block_hash();
         self.blocks.get(&block_hash)
     }
 
     pub fn get_latest_block_hash(&self) -> SaitoHash {
-        self.blockring.get_longest_chain_block_hash()
+        self.blockring.get_latest_block_hash()
     }
 
     pub fn get_latest_block_id(&self) -> u64 {
