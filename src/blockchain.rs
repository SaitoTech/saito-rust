// length of 1 genesis period
pub const GENESIS_PERIOD: u64 = 2;
// prune blocks from index after N blocks
pub const PRUNE_AFTER_BLOCKS: u64 = 1;

use crate::block::{Block, BlockType};
use crate::blockring::BlockRing;
use crate::consensus::SaitoMessage;
use crate::crypto::{SaitoHash, SaitoUTXOSetKey};
use crate::storage::Storage;
use crate::time::create_timestamp;
use crate::wallet::Wallet;

use async_recursion::async_recursion;

use ahash::AHashMap;
use rayon::prelude::*;
use std::sync::Arc;
use tokio::sync::{broadcast, mpsc, RwLock};

pub fn bit_pack(top: u32, bottom: u32) -> u64 {
    ((top as u64) << 32) + (bottom as u64)
}
pub fn bit_unpack(packed: u64) -> (u32, u32) {
    // Casting from a larger integer to a smaller integer (e.g. u32 -> u8) will truncate, no need to mask this
    let bottom = packed as u32;
    let top = (packed >> 32) as u32;
    (top, bottom)
}

pub type UtxoSet = AHashMap<SaitoUTXOSetKey, u64>;

#[derive(Debug)]
pub struct Blockchain {
    pub utxoset: UtxoSet,
    pub blockring: BlockRing,
    pub blocks: AHashMap<SaitoHash, Block>,
    pub wallet_lock: Arc<RwLock<Wallet>>,
    broadcast_channel_sender: Option<broadcast::Sender<SaitoMessage>>,
    genesis_block_id: u64,
    fork_id: SaitoHash,
}

impl Blockchain {
    #[allow(clippy::clippy::new_without_default)]
    pub fn new(wallet_lock: Arc<RwLock<Wallet>>) -> Self {
        Blockchain {
            utxoset: AHashMap::new(),
            blockring: BlockRing::new(),
            blocks: AHashMap::new(),
            wallet_lock,
            broadcast_channel_sender: None,
            genesis_block_id: 0,
            fork_id: [0; 32],
        }
    }

    pub fn set_broadcast_channel_sender(&mut self, bcs: broadcast::Sender<SaitoMessage>) {
        self.broadcast_channel_sender = Some(bcs);
    }

    pub fn set_fork_id(&mut self, fork_id: SaitoHash) {
        self.fork_id = fork_id;
    }

    pub fn get_fork_id(&self) -> SaitoHash {
        self.fork_id
    }

    pub async fn add_block(&mut self, block: Block) {
        println!(
            " ... blockchain.add_block start: {:?} txs: {}",
            create_timestamp(),
            block.transactions.len()
        );

        //
        // start by extracting some variables that we will use
        // repeatedly in the course of adding this block to the
        // blockchain and our various indices.
        //
        let block_hash = block.get_hash();
        let block_id = block.get_id();
        let previous_block_hash = self.blockring.get_longest_chain_block_hash();

        //
        // sanity checks
        //
        if self.blocks.contains_key(&block_hash) {
            println!("ERROR: block exists in blockchain {:?}", block.get_hash());
            return;
        }

        //
        // pre-validation
        //
        // this would be a great place to put in a prevalidation check
        // once we are finished implementing Saito Classic. Goal would
        // be a fast form of lite-validation just to determine that it
        // is worth going through the more general effort of evaluating
        // this block for consensus.
        //

        //
        // save block to disk
        //
        // we have traditionally saved blocks to disk AFTER validating them
        // but this can slow down block propagation. So it may be sensible
        // to start a save earlier-on in the process so that we can relay
        // the block faster serving it off-disk instead of fetching it
        // repeatedly from memory. Exactly when to do this is left as an
        // optimization exercise.
        //

        //
        // insert block into hashmap and index
        //
        // the blockring is a BlockRing which lets us know which blocks (at which depth)
        // form part of the longest-chain. We also use the BlockRing to track information
        // on network congestion (how many block candidates exist at various depths and
        // in the future potentially the amount of work on each viable fork chain.
        //
        // we are going to transfer ownership of the block into the HashMap that stores
        // the block next, so we insert it into our BlockRing first as that will avoid
        // needing to borrow the value back for insertion into the BlockRing.
        //
        if !self
            .blockring
            .contains_block_hash_at_block_id(block_id, block_hash)
        {
            self.blockring.add_block(&block);
        }
        //
        // blocks are stored in a hashmap indexed by the block_hash. we expect all
        // all block_hashes to be unique, so simply insert blocks one-by-one on
        // arrival if they do not exist.
        //
        if !self.blocks.contains_key(&block_hash) {
            self.blocks.insert(block_hash, block);
        }

        // println!(" ... start shared ancestor hunt: {:?}", create_timestamp());

        //
        // find shared ancestor of new_block with old_chain
        //
        let mut new_chain: Vec<[u8; 32]> = Vec::new();
        let mut old_chain: Vec<[u8; 32]> = Vec::new();
        let mut shared_ancestor_found = false;
        let mut new_chain_hash = block_hash;
        let mut old_chain_hash = previous_block_hash;

        while !shared_ancestor_found {
            if self.blocks.contains_key(&new_chain_hash) {
                if self.blocks.get(&new_chain_hash).unwrap().get_lc() {
                    shared_ancestor_found = true;
                    break;
                } else {
                    if new_chain_hash == [0; 32] {
                        break;
                    }
                }
                new_chain.push(new_chain_hash);
                new_chain_hash = self
                    .blocks
                    .get(&new_chain_hash)
                    .unwrap()
                    .get_previous_block_hash();
            } else {
                break;
            }
        }

        //
        // and get existing current chain for comparison
        //
        if shared_ancestor_found {
            loop {
                if new_chain_hash == old_chain_hash {
                    break;
                }
                if self.blocks.contains_key(&old_chain_hash) {
                    old_chain.push(old_chain_hash);
                    old_chain_hash = self
                        .blocks
                        .get(&old_chain_hash)
                        .unwrap()
                        .get_previous_block_hash();
                    if old_chain_hash == [0; 32] {
                        break;
                    }
                    if new_chain_hash == old_chain_hash {
                        break;
                    }
                }
            }
        } else {
            //
            // we can hit this point in the code if we have a block without a parent,
            // in which case we want to process it without unwind/wind chain, or if
            // we are adding our very first block, in which case we do want to process
            // it.
            //
            // TODO more elegant handling of the first block and other non-longest-chain
            // blocks.
            //
            // println!("We have added a block without a parent block... ");
        }

        //
        // at this point we should have a shared ancestor or not
        //
        // find out whether this new block is claiming to require chain-validation
        //
        let am_i_the_longest_chain = self.is_new_chain_the_longest_chain(&new_chain, &old_chain);

        //
        // if this is a potential longest-chain candidate, validate
        //

        //
        // validate
        //
        // blockchain validate "validates" the new_chain by unwinding the old
        // and winding the new, which calling validate on any new previously-
        // unvalidated blocks. When the longest-chain status of blocks changes
        // the function on_chain_reorganization is triggered in blocks and
        // with the BlockRing. We fail if the newly-preferred chain is not
        // viable.
        //
        //  println!(" ... start unwind/wind chain:    {:?}", create_timestamp());
        if am_i_the_longest_chain {
            let does_new_chain_validate = self.validate(new_chain, old_chain).await;
            if does_new_chain_validate {
                self.add_block_success(block_hash).await;

                //
                // TODO
                //
                // mutable update is hell -- we can do this but have to have
                // manually checked that the entry exists in order to pull
                // this trick. we did this check before validating.
                //
                {
                    self.blocks.get_mut(&block_hash).unwrap().set_lc(true);
                }

                if !self.broadcast_channel_sender.is_none() {
                    self.broadcast_channel_sender
                        .as_ref()
                        .unwrap()
                        .send(SaitoMessage::BlockchainAddBlockSuccess { hash: block_hash })
                        .expect("error: BlockchainAddBlockSuccess message failed to send");

                    let difficulty = self.blocks.get(&block_hash).unwrap().get_difficulty();

                    self.broadcast_channel_sender
                        .as_ref()
                        .unwrap()
                        .send(SaitoMessage::BlockchainNewLongestChainBlock {
                            hash: block_hash,
                            difficulty,
                        })
                        .expect("error: BlockchainNewLongestChainBlock message failed to send");
                }
            } else {
                self.add_block_failure().await;

                if !self.broadcast_channel_sender.is_none() {
                    self.broadcast_channel_sender
                        .as_ref()
                        .unwrap()
                        .send(SaitoMessage::BlockchainAddBlockFailure { hash: block_hash })
                        .expect("error: BlockchainAddBlockFailure message failed to send");
                }
            }
        } else {
            self.add_block_failure().await;

            if !self.broadcast_channel_sender.is_none() {
                self.broadcast_channel_sender
                    .as_ref()
                    .unwrap()
                    .send(SaitoMessage::BlockchainAddBlockFailure { hash: block_hash })
                    .expect("error: BlockchainAddBlockFailure message failed to send");
            }
        }
    }

    pub async fn add_block_success(&mut self, block_hash: SaitoHash) {
<<<<<<< HEAD
        // println!(" ... blockchain.add_block_succe: {:?}", create_timestamp());
=======
        println!(" ... blockchain.add_block_succe: {:?}", create_timestamp());

        let block_id;

>>>>>>> 2ab54088
        //
        // save to disk
        //
        let storage = Storage::new();
        {
            let block = self.get_mut_block(block_hash).await;
            block_id = block.get_id();
            storage.write_block_to_disk(block);

            //
            // TMP - delete transactions
            //
            //block.transactions = vec![];
        }
        //storage.write_block_to_disk(self.blocks.get(&block_hash).unwrap());

        // println!(" ... block save done:            {:?}", create_timestamp());

        //
        // TODO - this is merely for testing, we do not intend
        // the routing client to process transactions in its
        // wallet.
        {
            // println!(" ... wallet processing start:    {}", create_timestamp());
            let mut wallet = self.wallet_lock.write().await;
            let block = self.blocks.get(&block_hash).unwrap();
            wallet.add_block(&block);
            // println!(" ... wallet processing stop:     {}", create_timestamp());
<<<<<<< HEAD
=======
        }

        //
        // update_genesis_period and prune old data
        //
        self.update_genesis_period().await;

        //
        // fork id
        //
        let fork_id = self.generate_fork_id(block_id);
        println!("FORK_ID: {:?}", fork_id);
        self.set_fork_id(fork_id);

        //
        // ensure pruning of next block OK will have the right CVs
        //
        if self.get_latest_block_id() > GENESIS_PERIOD {
            let pruned_block_hash = self.blockring.get_longest_chain_block_hash_by_block_id(
                self.get_latest_block_id() - GENESIS_PERIOD,
            );

            //
            // TODO
            //
            // handle this more efficiently - we should be able to prepare the block
            // in advance so that this doesn't take up time in block production. we
            // need to generate_metadata_hashes so that the slips know the utxo_key
            // to use to check the utxoset.
            //
            {
                let pblock = self.get_mut_block(pruned_block_hash).await;
                pblock.upgrade_block_to_block_type(BlockType::Full).await;
                let _transactions_pre_calculated = pblock
                    .transactions
                    .par_iter_mut()
                    .all(|tx| tx.generate_metadata_hashes());
            }
>>>>>>> 2ab54088
        }
    }

    pub async fn add_block_failure(&mut self) {}

<<<<<<< HEAD
    pub fn get_block(&self, hash: &SaitoHash) -> Option<&Block> {
        self.blocks.get(hash)
=======
    pub fn generate_fork_id(&self, block_id: u64) -> SaitoHash {
        let mut fork_id = [0; 32];
        let mut current_block_id = block_id;

        //
        // roll back to last even 10 blocks
        //
        for i in 0..10 {
            if (current_block_id - i) % 10 == 0 {
                current_block_id = current_block_id - i;
                break;
            }
        }

        //
        // loop backwards through blockchain
        //
        for i in 0..16 {
            if i == 0 {
                current_block_id -= 0;
            }
            if i == 1 {
                current_block_id -= 10;
            }
            if i == 2 {
                current_block_id -= 10;
            }
            if i == 3 {
                current_block_id -= 10;
            }
            if i == 4 {
                current_block_id -= 10;
            }
            if i == 5 {
                current_block_id -= 10;
            }
            if i == 6 {
                current_block_id -= 25;
            }
            if i == 7 {
                current_block_id -= 25;
            }
            if i == 8 {
                current_block_id -= 100;
            }
            if i == 9 {
                current_block_id -= 300;
            }
            if i == 10 {
                current_block_id -= 500;
            }
            if i == 11 {
                current_block_id -= 4000;
            }
            if i == 12 {
                current_block_id -= 10000;
            }
            if i == 13 {
                current_block_id -= 20000;
            }
            if i == 14 {
                current_block_id -= 50000;
            }
            if i == 15 {
                current_block_id -= 100000;
            }

            //
            // do not loop around if block id < 0
            //
            if current_block_id > block_id || current_block_id == 0 {
                break;
            }

            //
            // index to update
            //
            let idx = 2 * i;

            //
            //
            //
            let block_hash = self
                .blockring
                .get_longest_chain_block_hash_by_block_id(current_block_id);
            fork_id[idx] = block_hash[idx];
            fork_id[idx + 1] = block_hash[idx + 1];
        }

        fork_id
>>>>>>> 2ab54088
    }

    pub fn get_latest_block(&self) -> Option<&Block> {
        let block_hash = self.blockring.get_longest_chain_block_hash();
        self.blocks.get(&block_hash)
    }

    pub fn get_latest_block_hash(&self) -> SaitoHash {
        self.blockring.get_longest_chain_block_hash()
    }

    pub fn get_latest_block_id(&self) -> u64 {
        self.blockring.get_longest_chain_block_id()
    }

    pub fn get_block_sync(&self, block_hash: &SaitoHash) -> Option<&Block> {
        self.blocks.get(block_hash)
    }
    pub async fn get_block(&self, block_hash: SaitoHash) -> &Block {
        let block = self.blocks.get(&block_hash).unwrap();
        block
    }

    pub async fn get_mut_block(&mut self, block_hash: SaitoHash) -> &mut Block {
        let block = self.blocks.get_mut(&block_hash).unwrap();
        block
    }

    pub fn is_new_chain_the_longest_chain(
        &mut self,
        new_chain: &Vec<[u8; 32]>,
        old_chain: &Vec<[u8; 32]>,
    ) -> bool {
        if old_chain.len() > new_chain.len() {
            println!("ERROR 1");
            return false;
        }

        if self.blockring.get_longest_chain_block_id()
            >= self.blocks.get(&new_chain[0]).unwrap().get_id()
        {
            return false;
        }

        let mut old_bf: u64 = 0;
        let mut new_bf: u64 = 0;

        for hash in old_chain.iter() {
            old_bf += self.blocks.get(hash).unwrap().get_burnfee();
        }
        for hash in new_chain.iter() {
            new_bf += self.blocks.get(hash).unwrap().get_burnfee();
        }
        //
        // new chain must have more accumulated work AND be longer
        //
        old_chain.len() < new_chain.len() && old_bf <= new_bf
    }

    //
    // when new_chain and old_chain are generated the block_hashes are added
    // to their vectors from tip-to-shared-ancestors. if the shared ancestors
    // is at position [0] in our blockchain for instance, we may receive:
    //
    // new_chain --> adds the hashes in this order
    //   [5] [4] [3] [2] [1]
    //
    // old_chain --> adds the hashes in this order
    //   [4] [3] [2] [1]
    //
    // unwinding requires starting from the BEGINNING of the vector, while
    // winding requires starting from th END of the vector. the loops move
    // in opposite directions.
    //
    pub async fn validate(&mut self, new_chain: Vec<[u8; 32]>, old_chain: Vec<[u8; 32]>) -> bool {
        if !old_chain.is_empty() {
            let res = self
                .unwind_chain(&new_chain, &old_chain, old_chain.len() - 1, true)
                .await;
            return res;
        } else if !new_chain.is_empty() {
            let res = self
                .wind_chain(&new_chain, &old_chain, new_chain.len() - 1, false)
                .await;
            return res;
        } else {
            true
        }
    }

    //
    // when new_chain and old_chain are generated the block_hashes are added
    // to their vectors from tip-to-shared-ancestors. if the shared ancestors
    // is at position [0] for instance, we may receive:
    //
    // new_chain --> adds the hashes in this order
    //   [5] [4] [3] [2] [1]
    //
    // old_chain --> adds the hashes in this order
    //   [4] [3] [2] [1]
    //
    // unwinding requires starting from the BEGINNING of the vector, while
    // winding requires starting from the END of the vector. the loops move
    // in opposite directions. the argument current_wind_index is the
    // position in the vector NOT the ordinal number of the block_hash
    // being processed. we start winding with current_wind_index 4 not 0.
    //
    #[async_recursion]
    pub async fn wind_chain(
        &mut self,
        new_chain: &Vec<[u8; 32]>,
        old_chain: &Vec<[u8; 32]>,
        current_wind_index: usize,
        wind_failure: bool,
    ) -> bool {
<<<<<<< HEAD
        // println!(" ... blockchain.wind_chain strt: {:?}", create_timestamp());
=======
        println!(" ... blockchain.wind_chain strt: {:?}", create_timestamp());

>>>>>>> 2ab54088
        //
        // if we are winding a non-existent chain with a wind_failure it
        // means our wind attempt failed and we should move directly into
        // add_block_failure() by returning false.
        //
        if wind_failure == true && new_chain.len() == 0 {
            return false;
        }

        //
        // winding the chain requires us to have certain data associated
        // with the block and the transactions, particularly the tx hashes
        // that we need to generate the slip UUIDs and create the tx sigs.
        //
        // we fetch the block mutably first in order to update these vars.
        // we cannot just send the block mutably into our regular validate()
        // function because of limitatins imposed by Rust on mutable data
        // structures. So validation is "read-only" and our "write" actions
        // happen first.
        //
        {
            //let block = self.blocks.get_mut(&new_chain[current_wind_index]).unwrap();
            let block = self.get_mut_block(new_chain[current_wind_index]).await;
            block.generate_metadata();
        }

        let block = self.blocks.get(&new_chain[current_wind_index]).unwrap();
        println!(" ... before block.validate:      {:?}", create_timestamp());
<<<<<<< HEAD
        let does_block_validate = block.validate(&self, &self.utxoset);
        // println!(" ... after block.validate:       {:?}", create_timestamp());
=======
        let does_block_validate = block.validate(&self, &self.utxoset).await;
        println!(" ... after block.validate:       {:?}", create_timestamp());
>>>>>>> 2ab54088

        if does_block_validate {
            // println!(" ... before block ocr            {:?}", create_timestamp());
            block.on_chain_reorganization(&mut self.utxoset, true);
            // println!(" ... before blockring ocr:       {:?}", create_timestamp());
            self.blockring
                .on_chain_reorganization(block.get_id(), block.get_hash(), true);
            // println!(" ... after on-chain-reorg:       {:?}", create_timestamp());

            //
            // we have received the first entry in new_blocks() which means we
            // have added the latest tip. if the variable wind_failure is set
            // that indicates that we ran into an issue when winding the new_chain
            // and what we have just processed is the old_chain (being rewound)
            // so we should exit with failure.
            //
            // otherwise we have successfully wound the new chain, and exit with
            // success.
            //
            if current_wind_index == 0 {
                if wind_failure {
                    return false;
                }
                return true;
            }

            let res = self
                .wind_chain(new_chain, old_chain, current_wind_index - 1, false)
                .await;
            return res;
        } else {
            //
            // we have had an error while winding the chain. this requires us to
            // unwind any blocks we have already wound, and rewind any blocks we
            // have unwound.
            //
            // we set wind_failure to "true" so that when we reach the end of
            // the process of rewinding the old-chain, our wind_chain function
            // will know it has rewound the old chain successfully instead of
            // successfully added the new chain.
            //
            println!("this block does not validate!");
            if current_wind_index == new_chain.len() - 1 {
                //
                // this is the first block we have tried to add
                // and so we can just roll out the older chain
                // again as it is known good.
                //
                // note that old and new hashes are swapped
                // and the old chain is set as null because
                // we won't move back to it. we also set the
                // resetting_flag to 1 so we know to fork
                // into addBlockToBlockchainFailure
                //
                // true -> force -> we had issues, is failure
                //
                // new_chain --> hashes are still in this order
                //   [5] [4] [3] [2] [1]
                //
                // we are at the beginning of our own vector so we have nothing
                // to unwind. Because of this, we start WINDING the old chain back
                // which requires us to start at the END of the new chain vector.
                //
                let res = self
                    .wind_chain(old_chain, new_chain, new_chain.len() - 1, true)
                    .await;
                return res;
            } else {
                let mut chain_to_unwind: Vec<[u8; 32]> = vec![];

                //
                // if we run into a problem winding our chain after we have
                // wound any blocks, we take the subset of the blocks we have
                // already pushed through on_chain_reorganization (i.e. not
                // including this block!) and put them onto a new vector we
                // will unwind in turn.
                //
                for i in current_wind_index + 1..new_chain.len() {
                    chain_to_unwind.push(new_chain[i].clone());
                }

                //
                // chain to unwind is now something like this...
                //
                //  [3] [2] [1]
                //
                // unwinding starts from the BEGINNING of the vector
                //
                let res = self
                    .unwind_chain(old_chain, &chain_to_unwind, 0, true)
                    .await;
                return res;
            }
        }
    }

    //
    // when new_chain and old_chain are generated the block_hashes are pushed
    // to their vectors from tip-to-shared-ancestors. if the shared ancestors
    // is at position [0] for instance, we may receive:
    //
    // new_chain --> adds the hashes in this order
    //   [5] [4] [3] [2] [1]
    //
    // old_chain --> adds the hashes in this order
    //   [4] [3] [2] [1]
    //
    // unwinding requires starting from the BEGINNING of the vector, while
    // winding requires starting from the END of the vector. the first
    // block we have to remove in the old_chain is thus at position 0, and
    // walking up the vector from there until we reach the end.
    //
    #[async_recursion]
    pub async fn unwind_chain(
        &mut self,
        new_chain: &Vec<[u8; 32]>,
        old_chain: &Vec<[u8; 32]>,
        current_unwind_index: usize,
        wind_failure: bool,
    ) -> bool {
        let block = &self.blocks[&old_chain[current_unwind_index]];

        block.on_chain_reorganization(&mut self.utxoset, false);
        self.blockring
            .on_chain_reorganization(block.get_id(), block.get_hash(), false);

        if current_unwind_index == old_chain.len() - 1 {
            //
            // start winding new chain
            //
            // new_chain --> adds the hashes in this order
            //   [5] [4] [3] [2] [1]
            //
            // old_chain --> adds the hashes in this order
            //   [4] [3] [2] [1]
            //
            // winding requires starting at the END of the vector and rolling
            // backwards until we have added block #5, etc.
            //
            let res = self
                .wind_chain(new_chain, old_chain, new_chain.len() - 1, wind_failure)
                .await;
            return res;
        } else {
            //
            // continue unwinding,, which means
            //
            // unwinding requires moving FORWARD in our vector (and backwards in
            // the blockchain). So we increment our unwind index.
            //
            let res = self
                .unwind_chain(new_chain, old_chain, current_unwind_index + 1, wind_failure)
                .await;
            return res;
        }
    }

    pub async fn update_genesis_period(&mut self) {
        //
        // we need to make sure this is not a random block that is disconnected
        // from our previous genesis_id. If there is no connection between it
        // and us, then we cannot delete anything as otherwise the provision of
        // the block may be an attack on us intended to force us to discard
        // actually useful data.
        //
        // so we check that our block is the head of the longest-chain and only
        // update the genesis period when that is the case.
        //
        let latest_block_id = self.get_latest_block_id();
        if latest_block_id >= ((GENESIS_PERIOD * 2) + 1) {
            //
            // prune blocks
            //
            let purge_bid = latest_block_id - (GENESIS_PERIOD * 2);
            self.genesis_block_id = latest_block_id - GENESIS_PERIOD;

            //
            // in either case, we are OK to throw out everything below the
            // lowest_block_id that we have found. we use the purge_id to
            // handle purges.
            //
            self.delete_blocks(purge_bid).await;
        }

        self.downgrade_blockchain_data().await;
    }

    //
    // deletes all blocks at a single block_id
    //
    pub async fn delete_blocks(&mut self, delete_block_id: u64) {
        println!(
            "removing data including from disk at id {}",
            delete_block_id
        );

        let mut block_hashes_copy: Vec<SaitoHash> = vec![];

        {
            let block_hashes = self.blockring.get_block_hashes_at_block_id(delete_block_id);
            for hash in block_hashes {
                block_hashes_copy.push(hash.clone());
            }
        }

        println!("number of hashes to remove {}", block_hashes_copy.len());

        for hash in block_hashes_copy {
            self.delete_block(delete_block_id, hash).await;
        }
    }

    //
    // deletes a single block
    //
    pub async fn delete_block(&mut self, delete_block_id: u64, delete_block_hash: SaitoHash) {
        //
        // ask block to delete itself / utxo-wise
        //
        {
            let pblock = self.blocks.get(&delete_block_hash).unwrap();
            let pblock_filename = pblock.get_filename().clone();

            //
            // remove slips from wallet
            //
            let mut wallet = self.wallet_lock.write().await;
            wallet.delete_block(pblock);

            //
            // removes utxoset data
            //
            pblock.delete(&mut self.utxoset).await;

            //
            // deletes block from disk
            //
            println!("delete filename {}", pblock_filename);
            Storage::delete_block_from_disk(pblock_filename).await;
        }

        //
        // ask blockring to remove
        //
        self.blockring
            .delete_block(delete_block_id, delete_block_hash);

        //
        // remove from block index
        //
        if self.blocks.contains_key(&delete_block_hash) {
            self.blocks.remove_entry(&delete_block_hash);
        }
    }

    pub async fn downgrade_blockchain_data(&mut self) {
        //
        // downgrade blocks still on the chain
        //
        let prune_blocks_at_block_id = self.get_latest_block_id() - PRUNE_AFTER_BLOCKS;

        //println!("downgrade blocks at block_id: {}", prune_blocks_at_block_id);

        let mut block_hashes_copy: Vec<SaitoHash> = vec![];

        {
            let block_hashes = self
                .blockring
                .get_block_hashes_at_block_id(prune_blocks_at_block_id);
            for hash in block_hashes {
                block_hashes_copy.push(hash.clone());
            }
        }

        for hash in block_hashes_copy {
            //
            // ask the block to remove its transactions
            //
            {
                let pblock = self.get_mut_block(hash).await;
                pblock
                    .downgrade_block_to_block_type(BlockType::Pruned)
                    .await;
            }
        }
    }
}

// This function is called on initialization to setup the sending
// and receiving channels for asynchronous loops or message checks
pub async fn run(
    blockchain_lock: Arc<RwLock<Blockchain>>,
    broadcast_channel_sender: broadcast::Sender<SaitoMessage>,
    mut broadcast_channel_receiver: broadcast::Receiver<SaitoMessage>,
) -> crate::Result<()> {
    let (_blockchain_channel_sender, mut blockchain_channel_receiver): (
        tokio::sync::mpsc::Sender<SaitoMessage>,
        tokio::sync::mpsc::Receiver<SaitoMessage>,
    ) = mpsc::channel(4);

    //
    // blockchain takes global broadcast channel
    //
    {
        let mut blockchain = blockchain_lock.write().await;
        blockchain.set_broadcast_channel_sender(broadcast_channel_sender.clone());
    }

    //
    // local broadcasting loop
    //
    //let test_sender = blockchain_channel_sender.clone();
    //tokio::spawn(async move {
    //    loop {
    //test_sender
    //    .send(MempoolMessage::TryBundleBlock)
    //    .await
    //    .expect("error: GenerateBlock message failed to send");
    //        sleep(Duration::from_millis(1000));
    //    }
    //});

    //
    // receive broadcast messages
    //
    loop {
        tokio::select! {

                //
                // local broadcast messages
                //
                    Some(message) = blockchain_channel_receiver.recv() => {
                        match message {
                            _ => {},
                        }
                    }

                //
                // global broadcast messages
                //
                    Ok(message) = broadcast_channel_receiver.recv() => {
                        match message {
                            SaitoMessage::MempoolNewBlock { hash: _hash } => {
                                println!("Blockchain aware of new block in mempool! -- we might use for this congestion tracking");
                            },

        //
        // TODO - delete - keeping as quick reference for multiple ways
        // to broadcast messages.
        //
        //                    SaitoMessage::TestMessage => {
        //             		println!("Blockchain RECEIVED TEST MESSAGE!");
        //			let blockchain = blockchain_lock.read().await;
        //
        //			broadcast_channel_sender.send(SaitoMessage::TestMessage2).unwrap();
        //
        //		        if !blockchain.broadcast_channel_sender.is_none() {
        //			    println!("blockchain broadcast channel sender exists!");
        //
        //	      		    blockchain.broadcast_channel_sender.as_ref().unwrap()
        //                        	.send(SaitoMessage::TestMessage3)
        //                        	.expect("error: Mempool TryBundle Block message failed to send");
        //        		}
        //                    },
                            _ => {},
                        }
                    }
                }
    }
}

#[cfg(test)]

mod tests {

    use super::*;
    use crate::{
        block::Block, golden_ticket::GoldenTicket, miner::Miner, transaction::Transaction,
    };

    #[test]
    fn bit_pack_test() {
        let top = 157171715;
        let bottom = 11661612;
        let packed = bit_pack(top, bottom);
        assert_eq!(packed, 157171715 * (u64::pow(2, 32)) + 11661612);
        let (new_top, new_bottom) = bit_unpack(packed);
        assert_eq!(top, new_top);
        assert_eq!(bottom, new_bottom);

        let top = u32::MAX;
        let bottom = u32::MAX;
        let packed = bit_pack(top, bottom);
        let (new_top, new_bottom) = bit_unpack(packed);
        assert_eq!(top, new_top);
        assert_eq!(bottom, new_bottom);

        let top = 0;
        let bottom = 1;
        let packed = bit_pack(top, bottom);
        let (new_top, new_bottom) = bit_unpack(packed);
        assert_eq!(top, new_top);
        assert_eq!(bottom, new_bottom);
    }

    #[tokio::test]
    async fn add_blocks_test_1() {
        let wallet_lock = Arc::new(RwLock::new(Wallet::new()));
        let blockchain_lock = Arc::new(RwLock::new(Blockchain::new(wallet_lock.clone())));
        let publickey;

        let mut transactions: Vec<Transaction> = vec![];
        let mut latest_block_id;
        let mut latest_block_hash = [0; 32];
        let latest_block_difficulty;
        let mut miner = Miner::new(wallet_lock.clone());

        {
            let wallet = wallet_lock.read().await;
            publickey = wallet.get_publickey();
        }

        //
        // Add first GOOD block
        //
        let mut tx =
            Transaction::generate_vip_transaction(wallet_lock.clone(), publickey, 10_000_000).await;
        tx.generate_metadata(publickey);
        transactions.push(tx);
        let block = Block::generate(
            &mut transactions,
            latest_block_hash,
            wallet_lock.clone(),
            blockchain_lock.clone(),
        )
        .await;

        latest_block_id = block.get_id();
        latest_block_hash = block.get_hash();
        latest_block_difficulty = block.get_difficulty();

        {
            let mut blockchain = blockchain_lock.write().await;
            blockchain.add_block(block).await;
            assert_eq!(latest_block_id, blockchain.get_latest_block_id());
            assert_eq!(latest_block_hash, blockchain.get_latest_block_hash());
        }

        //
        // Add second BAD block (no transactions)
        //
        let future_timestamp = create_timestamp() + 120000;
        let block = Block::generate_with_timestamp(
            &mut transactions,
            latest_block_hash,
            wallet_lock.clone(),
            blockchain_lock.clone(),
            future_timestamp,
        )
        .await;

        latest_block_id = block.get_id();
        latest_block_hash = block.get_hash();

        {
            let mut blockchain = blockchain_lock.write().await;
            blockchain.add_block(block).await;
            assert_ne!(latest_block_id, blockchain.get_latest_block_id());
            assert_ne!(latest_block_hash, blockchain.get_latest_block_hash());
            //latest_block_id = blockchain.get_latest_block_id();
            latest_block_hash = blockchain.get_latest_block_hash();
        }

        //
        // Add second GOOD block
        //
        let golden_ticket: GoldenTicket = miner
            .mine_on_block_until_golden_ticket_found(latest_block_hash, latest_block_difficulty)
            .await;
        let mut tx2: Transaction;

        {
            let mut wallet = wallet_lock.write().await;
            tx2 = wallet.create_golden_ticket_transaction(golden_ticket).await;
        }

        tx2.generate_metadata(publickey);
        transactions.push(tx2);

        let future_timestamp2 = create_timestamp() + 120000;
        let block = Block::generate_with_timestamp(
            &mut transactions,
            latest_block_hash,
            wallet_lock.clone(),
            blockchain_lock.clone(),
            future_timestamp2,
        )
        .await;

        latest_block_id = block.get_id();
        latest_block_hash = block.get_hash();

        {
            let mut blockchain = blockchain_lock.write().await;
            blockchain.add_block(block).await;
            assert_eq!(latest_block_id, blockchain.get_latest_block_id());
            assert_eq!(latest_block_hash, blockchain.get_latest_block_hash());
        }
    }

    //
    // this test produces four blocks in a row, with all subsequent blocks
    // containing a golden ticket, but no other transactions.
    //
    #[tokio::test]
    async fn produce_four_blocks_test() {
        let wallet_lock = Arc::new(RwLock::new(Wallet::new()));
        let blockchain_lock = Arc::new(RwLock::new(Blockchain::new(wallet_lock.clone())));
        let mut miner = Miner::new(wallet_lock.clone());

        let current_block_hash = [0; 32];
        let mut transactions: Vec<Transaction>;
        let mut last_block_hash: SaitoHash = [0; 32];
        let mut last_block_difficulty: u64 = 0;
        let publickey;

        let mut test_block_hash: SaitoHash;
        let mut test_block_id: u64;

        {
            let wallet = wallet_lock.read().await;
            publickey = wallet.get_publickey();
        }

        for i in 0..4 {
            transactions = vec![];
            let block: Block;

            //
            // first block
            //
            if i == 0 {
                let mut tx = Transaction::generate_vip_transaction(
                    wallet_lock.clone(),
                    publickey,
                    10_000_000,
                )
                .await;
                tx.generate_metadata(publickey);
                transactions.push(tx);

                block = Block::generate(
                    &mut transactions,
                    current_block_hash,
                    wallet_lock.clone(),
                    blockchain_lock.clone(),
                )
                .await;

                last_block_hash = block.get_hash();
                last_block_difficulty = block.get_difficulty();

            //test_block_hash = block.get_hash();
            //test_block_id = block.get_id();

            //
            // second block
            //
            } else {
                // generate golden ticket
                let golden_ticket: GoldenTicket = miner
                    .mine_on_block_until_golden_ticket_found(last_block_hash, last_block_difficulty)
                    .await;

                let mut transaction: Transaction;

                {
                    let mut wallet = wallet_lock.write().await;
                    transaction = wallet.create_golden_ticket_transaction(golden_ticket).await;
                }

                transaction.generate_metadata(publickey);
                transactions.push(transaction);

                {
                    let blockchain = blockchain_lock.read().await;
                    last_block_hash = blockchain.get_latest_block().unwrap().get_hash();
                    last_block_difficulty = blockchain.get_latest_block().unwrap().get_difficulty();
                }

                let future_timestamp = create_timestamp() + (i * 120000);

                block = Block::generate_with_timestamp(
                    &mut transactions,
                    last_block_hash,
                    wallet_lock.clone(),
                    blockchain_lock.clone(),
                    future_timestamp,
                )
                .await;
            }

            test_block_hash = block.get_hash();
            test_block_id = block.get_id();

            {
                let mut blockchain = blockchain_lock.write().await;
                blockchain.add_block(block).await;
                assert_eq!(test_block_hash, blockchain.get_latest_block_hash());
                assert_eq!(test_block_id, blockchain.get_latest_block_id());
            }
        }
    }
}<|MERGE_RESOLUTION|>--- conflicted
+++ resolved
@@ -288,14 +288,10 @@
     }
 
     pub async fn add_block_success(&mut self, block_hash: SaitoHash) {
-<<<<<<< HEAD
-        // println!(" ... blockchain.add_block_succe: {:?}", create_timestamp());
-=======
         println!(" ... blockchain.add_block_succe: {:?}", create_timestamp());
 
         let block_id;
 
->>>>>>> 2ab54088
         //
         // save to disk
         //
@@ -324,8 +320,6 @@
             let block = self.blocks.get(&block_hash).unwrap();
             wallet.add_block(&block);
             // println!(" ... wallet processing stop:     {}", create_timestamp());
-<<<<<<< HEAD
-=======
         }
 
         //
@@ -364,16 +358,11 @@
                     .par_iter_mut()
                     .all(|tx| tx.generate_metadata_hashes());
             }
->>>>>>> 2ab54088
         }
     }
 
     pub async fn add_block_failure(&mut self) {}
 
-<<<<<<< HEAD
-    pub fn get_block(&self, hash: &SaitoHash) -> Option<&Block> {
-        self.blocks.get(hash)
-=======
     pub fn generate_fork_id(&self, block_id: u64) -> SaitoHash {
         let mut fork_id = [0; 32];
         let mut current_block_id = block_id;
@@ -464,7 +453,6 @@
         }
 
         fork_id
->>>>>>> 2ab54088
     }
 
     pub fn get_latest_block(&self) -> Option<&Block> {
@@ -580,12 +568,8 @@
         current_wind_index: usize,
         wind_failure: bool,
     ) -> bool {
-<<<<<<< HEAD
-        // println!(" ... blockchain.wind_chain strt: {:?}", create_timestamp());
-=======
         println!(" ... blockchain.wind_chain strt: {:?}", create_timestamp());
 
->>>>>>> 2ab54088
         //
         // if we are winding a non-existent chain with a wind_failure it
         // means our wind attempt failed and we should move directly into
@@ -614,13 +598,8 @@
 
         let block = self.blocks.get(&new_chain[current_wind_index]).unwrap();
         println!(" ... before block.validate:      {:?}", create_timestamp());
-<<<<<<< HEAD
-        let does_block_validate = block.validate(&self, &self.utxoset);
-        // println!(" ... after block.validate:       {:?}", create_timestamp());
-=======
         let does_block_validate = block.validate(&self, &self.utxoset).await;
         println!(" ... after block.validate:       {:?}", create_timestamp());
->>>>>>> 2ab54088
 
         if does_block_validate {
             // println!(" ... before block ocr            {:?}", create_timestamp());
