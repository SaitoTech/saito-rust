use crate::block::Block;
use crate::blockring::BlockRing;
use crate::burnfee::BurnFee;
use crate::consensus::SaitoMessage;
use crate::crypto::{verify, SaitoHash, SaitoPublicKey, SaitoSignature, SaitoUTXOSetKey};
use crate::golden_ticket::GoldenTicket;
use crate::slip::Slip;
use crate::storage::Storage;
use crate::time::create_timestamp;
use crate::transaction::{Transaction, TransactionType};
use crate::wallet::Wallet;

use std::sync::Arc;
use tokio::sync::{broadcast, mpsc, RwLock};

use ahash::AHashMap;

use rayon::prelude::*;

pub fn bit_pack(top: u32, bottom: u32) -> u64 {
    ((top as u64) << 32) + (bottom as u64)
}
pub fn bit_unpack(packed: u64) -> (u32, u32) {
    // Casting from a larger integer to a smaller integer (e.g. u32 -> u8) will truncate, no need to mask this
    let bottom = packed as u32;
    let top = (packed >> 32) as u32;
    (top, bottom)
}

pub type UtxoSet = AHashMap<SaitoUTXOSetKey, u64>;

#[derive(Debug)]
pub struct Blockchain {
    pub utxoset: UtxoSet,
    pub blockring: BlockRing,
    pub blocks: AHashMap<SaitoHash, Block>,
    pub wallet_lock: Arc<RwLock<Wallet>>,
    broadcast_channel_sender: Option<broadcast::Sender<SaitoMessage>>,
}

impl Blockchain {
    #[allow(clippy::clippy::new_without_default)]
    pub fn new(wallet_lock: Arc<RwLock<Wallet>>) -> Self {
        Blockchain {
            utxoset: AHashMap::new(),
            blockring: BlockRing::new(),
            blocks: AHashMap::new(),
            wallet_lock,
            broadcast_channel_sender: None,
        }
    }

    pub fn set_broadcast_channel_sender(&mut self, bcs: broadcast::Sender<SaitoMessage>) {
        self.broadcast_channel_sender = Some(bcs);
    }

    pub async fn add_block(&mut self, block: Block) {
        println!(
            " ... blockchain.add_block start: {:?} txs: {}",
            create_timestamp(),
            block.transactions.len()
        );
        //println!(" ... txs in block: {:?}", block.transactions.len());
        //println!(" ... w/ prev bhsh: {:?}", block.get_previous_block_hash());

        //
        // start by extracting some variables that we will use
        // repeatedly in the course of adding this block to the
        // blockchain and our various indices.
        //
        let block_hash = block.get_hash();
        let block_id = block.get_id();
        let previous_block_hash = self.blockring.get_longest_chain_block_hash();

        //
        // sanity checks
        //
        if self.blocks.contains_key(&block_hash) {
            println!("ERROR: block exists in blockchain {:?}", block.get_hash());
            return;
        }

        //
        // pre-validation
        //
        // this would be a great place to put in a prevalidation check
        // once we are finished implementing Saito Classic. Goal would
        // be a fast form of lite-validation just to determine that it
        // is worth going through the more general effort of evaluating
        // this block for consensus.
        //

        //
        // save block to disk
        //
        // we have traditionally saved blocks to disk AFTER validating them
        // but this can slow down block propagation. So it may be sensible
        // to start a save earlier-on in the process so that we can relay
        // the block faster serving it off-disk instead of fetching it
        // repeatedly from memory. Exactly when to do this is left as an
        // optimization exercise.
        //

        //
        // insert block into hashmap and index
        //
        // the blockring is a BlockRing which lets us know which blocks (at which depth)
        // form part of the longest-chain. We also use the BlockRing to track information
        // on network congestion (how many block candidates exist at various depths and
        // in the future potentially the amount of work on each viable fork chain.
        //
        // we are going to transfer ownership of the block into the HashMap that stores
        // the block next, so we insert it into our BlockRing first as that will avoid
        // needing to borrow the value back for insertion into the BlockRing.
        //
        if !self
            .blockring
            .contains_block_hash_at_block_id(block_id, block_hash)
        {
            self.blockring.add_block(&block);
        }
        //
        // blocks are stored in a hashmap indexed by the block_hash. we expect all
        // all block_hashes to be unique, so simply insert blocks one-by-one on
        // arrival if they do not exist.
        //
        if !self.blocks.contains_key(&block_hash) {
            self.blocks.insert(block_hash, block);
        }

        // println!(" ... start shared ancestor hunt: {:?}", create_timestamp());

        //
        // find shared ancestor of new_block with old_chain
        //
        let mut new_chain: Vec<[u8; 32]> = Vec::new();
        let mut old_chain: Vec<[u8; 32]> = Vec::new();
        let mut shared_ancestor_found = false;
        let mut new_chain_hash = block_hash;
        let mut old_chain_hash = previous_block_hash;

        while !shared_ancestor_found {
            if self.blocks.contains_key(&new_chain_hash) {
                if self.blocks.get(&new_chain_hash).unwrap().get_lc() {
                    shared_ancestor_found = true;
                    break;
                } else {
                    if new_chain_hash == [0; 32] {
                        break;
                    }
                }
                new_chain.push(new_chain_hash);
                new_chain_hash = self
                    .blocks
                    .get(&new_chain_hash)
                    .unwrap()
                    .get_previous_block_hash();
            } else {
                break;
            }
        }

        //
        // and get existing current chain for comparison
        //
        if shared_ancestor_found {
            loop {
                if new_chain_hash == old_chain_hash {
                    break;
                }
                if self.blocks.contains_key(&old_chain_hash) {
                    old_chain.push(old_chain_hash);
                    old_chain_hash = self
                        .blocks
                        .get(&old_chain_hash)
                        .unwrap()
                        .get_previous_block_hash();
                    if old_chain_hash == [0; 32] {
                        break;
                    }
                    if new_chain_hash == old_chain_hash {
                        break;
                    }
                }
            }
        } else {
            //
            // we can hit this point in the code if we have a block without a parent,
            // in which case we want to process it without unwind/wind chain, or if
            // we are adding our very first block, in which case we do want to process
            // it.
            //
            // TODO more elegant handling of the first block and other non-longest-chain
            // blocks.
            //
            // println!("We have added a block without a parent block... ");
        }

        //
        // at this point we should have a shared ancestor or not
        //
        // find out whether this new block is claiming to require chain-validation
        //
        let am_i_the_longest_chain = self.is_new_chain_the_longest_chain(&new_chain, &old_chain);

        //
        // if this is a potential longest-chain candidate, validate
        //

        //
        // validate
        //
        // blockchain validate "validates" the new_chain by unwinding the old
        // and winding the new, which calling validate on any new previously-
        // unvalidated blocks. When the longest-chain status of blocks changes
        // the function on_chain_reorganization is triggered in blocks and
        // with the BlockRing. We fail if the newly-preferred chain is not
        // viable.
        //
       //  println!(" ... start unwind/wind chain:    {:?}", create_timestamp());
        if am_i_the_longest_chain {
            let does_new_chain_validate = self.validate(new_chain, old_chain);
            if does_new_chain_validate {
                self.add_block_success(block_hash).await;

                //
                // TODO
                //
                // mutable update is hell -- we can do this but have to have
                // manually checked that the entry exists in order to pull
                // this trick. we did this check before validating.
                //
                {
                    self.blocks.get_mut(&block_hash).unwrap().set_lc(true);
                }

                if !self.broadcast_channel_sender.is_none() {
                    self.broadcast_channel_sender
                        .as_ref()
                        .unwrap()
                        .send(SaitoMessage::BlockchainAddBlockSuccess { hash: block_hash })
                        .expect("error: BlockchainAddBlockSuccess message failed to send");

                    let difficulty = self.blocks.get(&block_hash).unwrap().get_difficulty();

                    self.broadcast_channel_sender
                        .as_ref()
                        .unwrap()
                        .send(SaitoMessage::BlockchainNewLongestChainBlock {
                            hash: block_hash,
                            difficulty,
                        })
                        .expect("error: BlockchainNewLongestChainBlock message failed to send");
                }
            } else {
                self.add_block_failure().await;

                if !self.broadcast_channel_sender.is_none() {
                    self.broadcast_channel_sender
                        .as_ref()
                        .unwrap()
                        .send(SaitoMessage::BlockchainAddBlockFailure { hash: block_hash })
                        .expect("error: BlockchainAddBlockFailure message failed to send");
                }
            }
        } else {
            self.add_block_failure().await;

            if !self.broadcast_channel_sender.is_none() {
                self.broadcast_channel_sender
                    .as_ref()
                    .unwrap()
                    .send(SaitoMessage::BlockchainAddBlockFailure { hash: block_hash })
                    .expect("error: BlockchainAddBlockFailure message failed to send");
            }
        }
    }

    pub async fn add_block_success(&mut self, block_hash: SaitoHash) {
        // println!(" ... blockchain.add_block_succe: {:?}", create_timestamp());
        //
        // save to disk
        //
        let storage = Storage::new();
        storage.write_block_to_disk(self.blocks.get(&block_hash).unwrap());

        // println!(" ... block save done:            {:?}", create_timestamp());

        //
        // TODO - this is merely for testing, we do not intend
        // the routing client to process transactions in its
        // wallet.
        {
            // println!(" ... wallet processing start:    {}", create_timestamp());
            let mut wallet = self.wallet_lock.write().await;
            let block = self.blocks.get(&block_hash).unwrap();
            wallet.add_block(&block);
            // println!(" ... wallet processing stop:     {}", create_timestamp());
        }
    }
    pub async fn add_block_failure(&mut self) {}

    pub fn get_latest_block(&self) -> Option<&Block> {
        let block_hash = self.blockring.get_longest_chain_block_hash();
        self.blocks.get(&block_hash)
    }

    pub fn get_latest_block_hash(&self) -> SaitoHash {
        self.blockring.get_longest_chain_block_hash()
    }

    pub fn get_latest_block_id(&self) -> u64 {
        self.blockring.get_longest_chain_block_id()
    }

    pub fn is_new_chain_the_longest_chain(
        &mut self,
        new_chain: &Vec<[u8; 32]>,
        old_chain: &Vec<[u8; 32]>,
    ) -> bool {
        if old_chain.len() > new_chain.len() {
            println!("ERROR 1");
            return false;
        }

        if self.blockring.get_longest_chain_block_id()
            >= self.blocks.get(&new_chain[0]).unwrap().get_id()
        {

            return false;
        }

        let mut old_bf: u64 = 0;
        let mut new_bf: u64 = 0;

        for hash in old_chain.iter() {
            old_bf += self.blocks.get(hash).unwrap().get_burnfee();
        }
        for hash in new_chain.iter() {
            new_bf += self.blocks.get(hash).unwrap().get_burnfee();
        }
        //
        // new chain must have more accumulated work AND be longer
        //
        old_chain.len() < new_chain.len() && old_bf <= new_bf
    }

    //
    // when new_chain and old_chain are generated the block_hashes are added
    // to their vectors from tip-to-shared-ancestors. if the shared ancestors
    // is at position [0] in our blockchain for instance, we may receive:
    //
    // new_chain --> adds the hashes in this order
    //   [5] [4] [3] [2] [1]
    //
    // old_chain --> adds the hashes in this order
    //   [4] [3] [2] [1]
    //
    // unwinding requires starting from the BEGINNING of the vector, while
    // winding requires starting from th END of the vector. the loops move
    // in opposite directions.
    //
    pub fn validate(&mut self, new_chain: Vec<[u8; 32]>, old_chain: Vec<[u8; 32]>) -> bool {
        if !old_chain.is_empty() {
            self.unwind_chain(&new_chain, &old_chain, old_chain.len() - 1, true)
        } else if !new_chain.is_empty() {
            self.wind_chain(&new_chain, &old_chain, new_chain.len() - 1, false)
        } else {
            true
        }
    }

    //
    // when new_chain and old_chain are generated the block_hashes are added
    // to their vectors from tip-to-shared-ancestors. if the shared ancestors
    // is at position [0] for instance, we may receive:
    //
    // new_chain --> adds the hashes in this order
    //   [5] [4] [3] [2] [1]
    //
    // old_chain --> adds the hashes in this order
    //   [4] [3] [2] [1]
    //
    // unwinding requires starting from the BEGINNING of the vector, while
    // winding requires starting from the END of the vector. the loops move
    // in opposite directions. the argument current_wind_index is the
    // position in the vector NOT the ordinal number of the block_hash
    // being processed. we start winding with current_wind_index 4 not 0.
    //
    pub fn wind_chain(
        &mut self,
        new_chain: &Vec<[u8; 32]>,
        old_chain: &Vec<[u8; 32]>,
        current_wind_index: usize,
        wind_failure: bool,
    ) -> bool {
        // println!(" ... blockchain.wind_chain strt: {:?}", create_timestamp());
        //
        // if we are winding a non-existent chain with a wind_failure it
        // means our wind attempt failed and we should move directly into
        // add_block_failure() by returning false.
        //
        if wind_failure == true && new_chain.len() == 0 {
            return false;
        }

        //
        // winding the chain requires us to have certain data associated
        // with the block and the transactions, particularly the tx hashes
        // that we need to generate the slip UUIDs and create the tx sigs.
        //
        // we fetch the block mutably first in order to update these vars.
        // we cannot just send the block mutably into our regular validate()
        // function because of limitatins imposed by Rust on mutable data
        // structures. So validation is "read-only" and our "write" actions
        // happen first.
        //
        {
            let block = self.blocks.get_mut(&new_chain[current_wind_index]).unwrap();
            block.generate_metadata();
        }

<<<<<<< HEAD
        let block = self
            .blocks
            .get(&new_chain[new_chain.len() - current_wind_index - 1])
            .unwrap();
        // println!(" ... before block.validate:      {:?}", create_timestamp());
=======
        let block = self.blocks.get(&new_chain[current_wind_index]).unwrap();
        println!("BLOCK: {:?}", block);

        println!(" ... before block.validate:      {:?}", create_timestamp());
>>>>>>> 3b097940
        let does_block_validate = block.validate(&self, &self.utxoset);
        // println!(" ... after block.validate:       {:?}", create_timestamp());

        if does_block_validate {
            // println!(" ... before block ocr            {:?}", create_timestamp());
            block.on_chain_reorganization(&mut self.utxoset, true);
            // println!(" ... before blockring ocr:       {:?}", create_timestamp());
            self.blockring
                .on_chain_reorganization(block.get_id(), block.get_hash(), true);
            // println!(" ... after on-chain-reorg:       {:?}", create_timestamp());

            //
            // we have received the first entry in new_blocks() which means we
            // have added the latest tip. if the variable wind_failure is set
            // that indicates that we ran into an issue when winding the new_chain
            // and what we have just processed is the old_chain (being rewound)
            // so we should exit with failure.
            //
            // otherwise we have successfully wound the new chain, and exit with
            // success.
            //
            if current_wind_index == 0 {
                if wind_failure {
                    return false;
                }
                return true;
            }

            self.wind_chain(new_chain, old_chain, current_wind_index - 1, false)
        } else {
            //
            // we have had an error while winding the chain. this requires us to
            // unwind any blocks we have already wound, and rewind any blocks we
            // have unwound.
            //
            // we set wind_failure to "true" so that when we reach the end of
            // the process of rewinding the old-chain, our wind_chain function
            // will know it has rewound the old chain successfully instead of
            // successfully added the new chain.
            //
            if current_wind_index == new_chain.len() - 1 {
                //
                // this is the first block we have tried to add
                // and so we can just roll out the older chain
                // again as it is known good.
                //
                // note that old and new hashes are swapped
                // and the old chain is set as null because
                // we won't move back to it. we also set the
                // resetting_flag to 1 so we know to fork
                // into addBlockToBlockchainFailure
                //
                // true -> force -> we had issues, is failure
                //
                // new_chain --> hashes are still in this order
                //   [5] [4] [3] [2] [1]
                //
                // we are at the beginning of our own vector so we have nothing
                // to unwind. Because of this, we start WINDING the old chain back
                // which requires us to start at the END of the new chain vector.
                //
                self.wind_chain(old_chain, new_chain, new_chain.len() - 1, true)
            } else {
                let mut chain_to_unwind: Vec<[u8; 32]> = vec![];

                //
                // if we run into a problem winding our chain after we have
                // wound any blocks, we take the subset of the blocks we have
                // already pushed through on_chain_reorganization (i.e. not
                // including this block!) and put them onto a new vector we
                // will unwind in turn.
                //
                for i in current_wind_index + 1..new_chain.len() {
                    chain_to_unwind.push(new_chain[i].clone());
                }

                //
                // chain to unwind is now something like this...
                //
                //  [3] [2] [1]
                //
                // unwinding starts from the BEGINNING of the vector
                //
                self.unwind_chain(old_chain, &chain_to_unwind, 0, true)
            }
        }
    }

    //
    // when new_chain and old_chain are generated the block_hashes are pushed
    // to their vectors from tip-to-shared-ancestors. if the shared ancestors
    // is at position [0] for instance, we may receive:
    //
    // new_chain --> adds the hashes in this order
    //   [5] [4] [3] [2] [1]
    //
    // old_chain --> adds the hashes in this order
    //   [4] [3] [2] [1]
    //
    // unwinding requires starting from the BEGINNING of the vector, while
    // winding requires starting from the END of the vector. the first
    // block we have to remove in the old_chain is thus at position 0, and
    // walking up the vector from there until we reach the end.
    //
    pub fn unwind_chain(
        &mut self,
        new_chain: &Vec<[u8; 32]>,
        old_chain: &Vec<[u8; 32]>,
        current_unwind_index: usize,
        wind_failure: bool,
    ) -> bool {
        let block = &self.blocks[&old_chain[current_unwind_index]];

        block.on_chain_reorganization(&mut self.utxoset, false);
        self.blockring
            .on_chain_reorganization(block.get_id(), block.get_hash(), false);

        if current_unwind_index == old_chain.len() - 1 {
            //
            // start winding new chain
            //
            // new_chain --> adds the hashes in this order
            //   [5] [4] [3] [2] [1]
            //
            // old_chain --> adds the hashes in this order
            //   [4] [3] [2] [1]
            //
            // winding requires starting at the END of the vector and rolling
            // backwards until we have added block #5, etc.
            //
            self.wind_chain(new_chain, old_chain, new_chain.len() - 1, wind_failure)
        } else {
            //
            // continue unwinding,, which means
            //
            // unwinding requires moving FORWARD in our vector (and backwards in
            // the blockchain). So we increment our unwind index.
            //
            self.unwind_chain(new_chain, old_chain, current_unwind_index + 1, wind_failure)
        }
    }
}

// This function is called on initialization to setup the sending
// and receiving channels for asynchronous loops or message checks
pub async fn run(
    blockchain_lock: Arc<RwLock<Blockchain>>,
    broadcast_channel_sender: broadcast::Sender<SaitoMessage>,
    mut broadcast_channel_receiver: broadcast::Receiver<SaitoMessage>,
) -> crate::Result<()> {
    let (_blockchain_channel_sender, mut blockchain_channel_receiver): (
        tokio::sync::mpsc::Sender<SaitoMessage>,
        tokio::sync::mpsc::Receiver<SaitoMessage>,
    ) = mpsc::channel(4);

    //
    // blockchain takes global broadcast channel
    //
    {
        let mut blockchain = blockchain_lock.write().await;
        blockchain.set_broadcast_channel_sender(broadcast_channel_sender.clone());
    }

    //
    // local broadcasting loop
    //
    //let test_sender = blockchain_channel_sender.clone();
    //tokio::spawn(async move {
    //    loop {
    //test_sender
    //    .send(MempoolMessage::TryBundleBlock)
    //    .await
    //    .expect("error: GenerateBlock message failed to send");
    //        sleep(Duration::from_millis(1000));
    //    }
    //});

    //
    // receive broadcast messages
    //
    loop {
        tokio::select! {

                //
                // local broadcast messages
                //
                    Some(message) = blockchain_channel_receiver.recv() => {
                        match message {
                            _ => {},
                        }
                    }

                //
                // global broadcast messages
                //
                    Ok(message) = broadcast_channel_receiver.recv() => {
                        match message {
                            SaitoMessage::MempoolNewBlock { hash: _hash } => {
                                println!("Blockchain aware of new block in mempool! -- we might use for this congestion tracking");
                            },

        //
        // TODO - delete - keeping as quick reference for multiple ways
        // to broadcast messages.
        //
        //                    SaitoMessage::TestMessage => {
        //             		println!("Blockchain RECEIVED TEST MESSAGE!");
        //			let blockchain = blockchain_lock.read().await;
        //
        //			broadcast_channel_sender.send(SaitoMessage::TestMessage2).unwrap();
        //
        //		        if !blockchain.broadcast_channel_sender.is_none() {
        //			    println!("blockchain broadcast channel sender exists!");
        //
        //	      		    blockchain.broadcast_channel_sender.as_ref().unwrap()
        //                        	.send(SaitoMessage::TestMessage3)
        //                        	.expect("error: Mempool TryBundle Block message failed to send");
        //        		}
        //                    },
                            _ => {},
                        }
                    }
                }
    }
}

#[cfg(test)]

mod tests {
    use std::{thread::sleep, time::Duration};

    use super::*;
    use crate::{
        test_utilities::mocks::{make_mock_block, make_mock_tx},
        transaction::Transaction,
    };

    #[test]
    fn bit_pack_test() {
        let top = 157171715;
        let bottom = 11661612;
        let packed = bit_pack(top, bottom);
        assert_eq!(packed, 157171715 * (u64::pow(2, 32)) + 11661612);
        let (new_top, new_bottom) = bit_unpack(packed);
        assert_eq!(top, new_top);
        assert_eq!(bottom, new_bottom);

        let top = u32::MAX;
        let bottom = u32::MAX;
        let packed = bit_pack(top, bottom);
        let (new_top, new_bottom) = bit_unpack(packed);
        assert_eq!(top, new_top);
        assert_eq!(bottom, new_bottom);

        let top = 0;
        let bottom = 1;
        let packed = bit_pack(top, bottom);
        let (new_top, new_bottom) = bit_unpack(packed);
        assert_eq!(top, new_top);
        assert_eq!(bottom, new_bottom);
    }

    #[tokio::test]
    async fn add_block_test_1() {
        let wallet_lock = Arc::new(RwLock::new(Wallet::new()));
        let mut blockchain = Blockchain::new(wallet_lock.clone());
        let mock_block_1 = make_mock_block(0, 10, [0; 32], 1);
        let mock_block_2 = make_mock_block(
            mock_block_1.get_timestamp(),
            mock_block_1.get_burnfee(),
            mock_block_1.get_hash(),
            mock_block_1.get_id() + 1,
        );
        // TODO: Add a test here that tries to insert a bad first block
        // I don't think we are doing any validation of the first block yet,
        // it should probably have a particular hash and block id = 1

        // Add our first block
        blockchain.add_block(mock_block_1.clone()).await;
        assert_eq!(mock_block_1.get_id(), blockchain.get_latest_block_id());
        assert_eq!(mock_block_1.get_hash(), blockchain.get_latest_block_hash());

        // Add our second block
        blockchain.add_block(mock_block_2.clone()).await;
        assert_eq!(mock_block_2.get_id(), blockchain.get_latest_block_id());
        assert_eq!(mock_block_2.get_hash(), blockchain.get_latest_block_hash());

        // Try to add block with wrong block id
        let invalid_block_wrong_block_id = make_mock_block(
            mock_block_1.get_timestamp(),
            mock_block_1.get_burnfee(),
            mock_block_1.get_hash(),
            mock_block_1.get_id() + 2,
        );
        blockchain
            .add_block(invalid_block_wrong_block_id.clone())
            .await;
        assert_eq!(mock_block_2.get_id(), blockchain.get_latest_block_id());
        assert_eq!(mock_block_2.get_hash(), blockchain.get_latest_block_hash());

        // Try to add block with wrong burnfee
        let invalid_block_wrong_burnfee = make_mock_block(
            mock_block_1.get_timestamp(),
            mock_block_1.get_burnfee() - 1,
            mock_block_1.get_hash(),
            mock_block_1.get_id() + 1,
        );
        blockchain
            .add_block(invalid_block_wrong_burnfee.clone())
            .await;
        assert_eq!(mock_block_2.get_id(), blockchain.get_latest_block_id());
        assert_eq!(mock_block_2.get_hash(), blockchain.get_latest_block_hash());

        // Try to add block with wrong previous hash
        let invalid_block_wrong_prev_hash = make_mock_block(
            mock_block_1.get_timestamp(),
            mock_block_1.get_burnfee(),
            [0; 32],
            mock_block_1.get_id() + 1,
        );
        blockchain
            .add_block(invalid_block_wrong_prev_hash.clone())
            .await;
        assert_eq!(mock_block_2.get_id(), blockchain.get_latest_block_id());
        assert_eq!(mock_block_2.get_hash(), blockchain.get_latest_block_hash());
    }
    #[tokio::test]
    async fn add_fork_test_2() {
        let wallet_lock = Arc::new(RwLock::new(Wallet::new()));
        let blockchain_lock = Arc::new(RwLock::new(Blockchain::new(wallet_lock.clone())));
        let mock_block_1: Block;
        let mut next_block: Block;
        // make the first block
        {
            let mut txs: Vec<Transaction> = vec![make_mock_tx(wallet_lock.clone()).await];
            sleep(Duration::from_millis(10));
            mock_block_1 = Block::generate(
                &mut txs,
                [0; 32],
                wallet_lock.clone(),
                blockchain_lock.clone(),
            )
            .await;
            next_block = mock_block_1.clone();
        }
        // add the first block
        {
            let blockchain_mutex = blockchain_lock.clone();
            let mut blockchain = blockchain_mutex.write().await;
            blockchain.add_block(mock_block_1.clone()).await;
            assert_eq!(mock_block_1.get_id(), blockchain.get_latest_block_id());
            assert_eq!(mock_block_1.get_hash(), blockchain.get_latest_block_hash());
        }
        // make and add 5 more blocks onto the chain
        for _n in 0..5 {
            {
                let mut txs: Vec<Transaction> = vec![make_mock_tx(wallet_lock.clone()).await];
                sleep(Duration::from_millis(10));
                next_block = Block::generate(
                    &mut txs,
                    next_block.get_hash(),
                    wallet_lock.clone(),
                    blockchain_lock.clone(),
                )
                .await;
            }
            {
                let blockchain_mutex = blockchain_lock.clone();
                let mut blockchain = blockchain_mutex.write().await;
                blockchain.add_block(next_block.clone()).await;
                assert_eq!(next_block.get_id(), blockchain.get_latest_block_id());

                assert_eq!(next_block.get_hash(), blockchain.get_latest_block_hash());
            }
        }
        assert_eq!(next_block.get_id(), 6);
        let latest_block_id = next_block.get_id();
        let latest_block_hash = next_block.get_hash();
        // make a fork from block 1, a new block 2
        {
            let mut txs: Vec<Transaction> = vec![make_mock_tx(wallet_lock.clone()).await];
            sleep(Duration::from_millis(10));
            next_block = Block::generate(
                &mut txs,
                mock_block_1.get_hash(),
                wallet_lock.clone(),
                blockchain_lock.clone(),
            )
            .await;
        }
        // add new block 2
        {
            let blockchain_mutex = blockchain_lock.clone();
            let mut blockchain = blockchain_mutex.write().await;
            blockchain.add_block(next_block.clone()).await;
            assert_eq!(latest_block_id, blockchain.get_latest_block_id());
            assert_eq!(latest_block_hash, blockchain.get_latest_block_hash());
        }
        // extend the fork 4 more blocks
        for n in 0..4 {
            {
                let mut txs: Vec<Transaction> = vec![make_mock_tx(wallet_lock.clone()).await];
                sleep(Duration::from_millis(10));
                next_block = Block::generate(
                    &mut txs,
                    next_block.get_hash(),
                    wallet_lock.clone(),
                    blockchain_lock.clone(),
                )
                .await;
            }
            {
                let blockchain_mutex = blockchain_lock.clone();
                let mut blockchain = blockchain_mutex.write().await;
                blockchain.add_block(next_block.clone()).await;
                assert_eq!(latest_block_id, blockchain.get_latest_block_id());
                assert_eq!(next_block.get_id(), n + 3);
                assert_eq!(latest_block_hash, blockchain.get_latest_block_hash());
            }
        }
        assert_eq!(next_block.get_id(), 6);
        // make one more block on the fork, should be block id
        {
            let mut txs: Vec<Transaction> = vec![make_mock_tx(wallet_lock.clone()).await];
            sleep(Duration::from_millis(10));
            next_block = Block::generate(
                &mut txs,
                next_block.get_hash(),
                wallet_lock.clone(),
                blockchain_lock.clone(),
            )
            .await;
        }
        assert_eq!(next_block.get_id(), 7);
        // this should become the LC
        {
            let blockchain_mutex = blockchain_lock.clone();
            let mut blockchain = blockchain_mutex.write().await;
            blockchain.add_block(next_block.clone()).await;
            assert_eq!(next_block.get_id(), blockchain.get_latest_block_id());
            assert_eq!(next_block.get_id(), 7);
            assert_eq!(blockchain.get_latest_block_id(), 7);
            assert_eq!(next_block.get_hash(), blockchain.get_latest_block_hash());
        }
    }

    #[tokio::test]
    async fn add_fork_test() {
        let wallet_lock = Arc::new(RwLock::new(Wallet::new()));
        let mut blockchain = Blockchain::new(wallet_lock.clone());

        let mock_block_1 = make_mock_block(0, 10, [0; 32], 1);
        blockchain.add_block(mock_block_1.clone()).await;

        let mut prev_block = mock_block_1.clone();

        for _n in 0..5 {
            let next_block = make_mock_block(
                prev_block.get_timestamp(),
                prev_block.get_burnfee(),
                prev_block.get_hash(),
                prev_block.get_id() + 1,
            );

            blockchain.add_block(next_block.clone()).await;

            assert_eq!(next_block.get_id(), blockchain.get_latest_block_id());
            assert_eq!(next_block.get_hash(), blockchain.get_latest_block_hash());
            prev_block = next_block;
        }

        assert_eq!(prev_block.get_id(), blockchain.get_latest_block_id());
        assert_eq!(prev_block.get_hash(), blockchain.get_latest_block_hash());
        // make a fork
        let longest_chain_block_id = prev_block.get_id();
        let longest_chain_block_hash = prev_block.get_hash();
        prev_block = mock_block_1.clone();
        // extend the fork to match the height of LC, the latest block id/hash shouldn't change yet...
        for _n in 0..5 {
            let next_block = make_mock_block(
                prev_block.get_timestamp(),
                prev_block.get_burnfee(),
                prev_block.get_hash(),
                prev_block.get_id() + 1,
            );

            blockchain.add_block(next_block.clone()).await;

            assert_eq!(longest_chain_block_id, blockchain.get_latest_block_id());
            assert_eq!(longest_chain_block_hash, blockchain.get_latest_block_hash());
            prev_block = next_block;
        }
        // adding another block should now affect the LC
        let next_block = make_mock_block(
            prev_block.get_timestamp(),
            prev_block.get_burnfee(),
            prev_block.get_hash(),
            prev_block.get_id() + 1,
        );

        blockchain.add_block(next_block.clone()).await;
        // TODO: These tests are failing
        assert_eq!(next_block.get_id(), blockchain.get_latest_block_id());
        assert_eq!(next_block.get_hash(), blockchain.get_latest_block_hash());
    }
}<|MERGE_RESOLUTION|>--- conflicted
+++ resolved
@@ -420,18 +420,10 @@
             block.generate_metadata();
         }
 
-<<<<<<< HEAD
-        let block = self
-            .blocks
-            .get(&new_chain[new_chain.len() - current_wind_index - 1])
-            .unwrap();
-        // println!(" ... before block.validate:      {:?}", create_timestamp());
-=======
         let block = self.blocks.get(&new_chain[current_wind_index]).unwrap();
         println!("BLOCK: {:?}", block);
 
         println!(" ... before block.validate:      {:?}", create_timestamp());
->>>>>>> 3b097940
         let does_block_validate = block.validate(&self, &self.utxoset);
         // println!(" ... after block.validate:       {:?}", create_timestamp());
 
