--- conflicted
+++ resolved
@@ -178,16 +178,8 @@
 
                     println!("FORK_TREE INSERT");
                     self.fork_tree.insert(block.hash(), block.clone()).unwrap();
-<<<<<<< HEAD
-
-                    // let storage = Storage::new(None);
-                    // storage.write_block_to_disk(block).unwrap();
-
-                    println!("ACCEPTED");
-=======
                     self.storage.roll_forward(&block);
                     println!("Block accepted, written to disk");
->>>>>>> 50306a25
                     AddBlockEvent::AcceptedAsLongestChain
                 // We are not on the longest chain, need to find the commone ancestor
                 } else {
