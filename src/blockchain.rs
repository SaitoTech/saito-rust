use crate::block::Block;
use crate::blockring::BlockRing;
use crate::burnfee::BurnFee;
use crate::consensus::SaitoMessage;
use crate::crypto::{verify, SaitoHash, SaitoPublicKey, SaitoSignature, SaitoUTXOSetKey};
use crate::golden_ticket::GoldenTicket;
use crate::slip::Slip;
use crate::storage::Storage;
use crate::time::create_timestamp;
use crate::transaction::{Transaction, TransactionType};
use crate::wallet::Wallet;

use std::sync::Arc;
use tokio::sync::{broadcast, mpsc, RwLock};

use ahash::AHashMap;

use rayon::prelude::*;

pub fn bit_pack(top: u32, bottom: u32) -> u64 {
    ((top as u64) << 32) + (bottom as u64)
}
pub fn bit_unpack(packed: u64) -> (u32, u32) {
    // Casting from a larger integer to a smaller integer (e.g. u32 -> u8) will truncate, no need to mask this
    let bottom = packed as u32;
    let top = (packed >> 32) as u32;
    (top, bottom)
}

pub type UtxoSet = AHashMap<SaitoUTXOSetKey, u64>;

#[derive(Debug)]
pub struct Blockchain {
    pub utxoset: UtxoSet,
    pub blockring: BlockRing,
    pub blocks: AHashMap<SaitoHash, Block>,
    pub wallet_lock: Arc<RwLock<Wallet>>,
    broadcast_channel_sender: Option<broadcast::Sender<SaitoMessage>>,
}

impl Blockchain {
    #[allow(clippy::clippy::new_without_default)]
    pub fn new(wallet_lock: Arc<RwLock<Wallet>>) -> Self {
        Blockchain {
            utxoset: AHashMap::new(),
            blockring: BlockRing::new(),
            blocks: AHashMap::new(),
            wallet_lock,
            broadcast_channel_sender: None,
        }
    }

    pub fn set_broadcast_channel_sender(&mut self, bcs: broadcast::Sender<SaitoMessage>) {
        self.broadcast_channel_sender = Some(bcs);
    }

    pub async fn add_block(&mut self, block: Block) {
        println!(
            " ... blockchain.add_block start: {:?} txs: {}",
            create_timestamp(),
            block.transactions.len()
        );
        //println!(" ... txs in block: {:?}", block.transactions.len());
        //println!(" ... w/ prev bhsh: {:?}", block.get_previous_block_hash());

        //
        // start by extracting some variables that we will use
        // repeatedly in the course of adding this block to the
        // blockchain and our various indices.
        //
        let block_hash = block.get_hash();
        let block_id = block.get_id();
        let previous_block_hash = self.blockring.get_longest_chain_block_hash();

        //
        // sanity checks
        //
        if self.blocks.contains_key(&block_hash) {
            println!("ERROR: block exists in blockchain {:?}", block.get_hash());
            return;
        }

        //
        // pre-validation
        //
        // this would be a great place to put in a prevalidation check
        // once we are finished implementing Saito Classic. Goal would
        // be a fast form of lite-validation just to determine that it
        // is worth going through the more general effort of evaluating
        // this block for consensus.
        //

        //
        // save block to disk
        //
        // we have traditionally saved blocks to disk AFTER validating them
        // but this can slow down block propagation. So it may be sensible
        // to start a save earlier-on in the process so that we can relay
        // the block faster serving it off-disk instead of fetching it
        // repeatedly from memory. Exactly when to do this is left as an
        // optimization exercise.
        //

        //
        // insert block into hashmap and index
        //
        // the blockring is a BlockRing which lets us know which blocks (at which depth)
        // form part of the longest-chain. We also use the BlockRing to track information
        // on network congestion (how many block candidates exist at various depths and
        // in the future potentially the amount of work on each viable fork chain.
        //
        // we are going to transfer ownership of the block into the HashMap that stores
        // the block next, so we insert it into our BlockRing first as that will avoid
        // needing to borrow the value back for insertion into the BlockRing.
        //
        if !self
            .blockring
            .contains_block_hash_at_block_id(block_id, block_hash)
        {
            self.blockring.add_block(&block);
        }
        //
        // blocks are stored in a hashmap indexed by the block_hash. we expect all
        // all block_hashes to be unique, so simply insert blocks one-by-one on
        // arrival if they do not exist.
        //
        if !self.blocks.contains_key(&block_hash) {
            self.blocks.insert(block_hash, block);
        }

        println!(" ... start shared ancestor hunt: {:?}", create_timestamp());

        //
        // find shared ancestor of new_block with old_chain
        //
        let mut new_chain: Vec<[u8; 32]> = Vec::new();
        let mut old_chain: Vec<[u8; 32]> = Vec::new();
        let mut shared_ancestor_found = false;
        let mut new_chain_hash = block_hash;
        let mut old_chain_hash = previous_block_hash;

        while !shared_ancestor_found {
            if self.blocks.contains_key(&new_chain_hash) {
                if self.blocks.get(&new_chain_hash).unwrap().get_lc() {
                    shared_ancestor_found = true;
                    break;
                } else {
                    if new_chain_hash == [0; 32] {
                        break;
                    }
                }
                new_chain.push(new_chain_hash);
                new_chain_hash = self
                    .blocks
                    .get(&new_chain_hash)
                    .unwrap()
                    .get_previous_block_hash();
            } else {
                break;
            }
        }

        //
        // and get existing current chain for comparison
        //
        if shared_ancestor_found {
            loop {
                if new_chain_hash == old_chain_hash {
                    break;
                }
                if self.blocks.contains_key(&old_chain_hash) {
                    old_chain.push(old_chain_hash);
                    old_chain_hash = self
                        .blocks
                        .get(&old_chain_hash)
                        .unwrap()
                        .get_previous_block_hash();
                    if old_chain_hash == [0; 32] {
                        break;
                    }
                    if new_chain_hash == old_chain_hash {
                        break;
                    }
                }
            }
        } else {
            //
            // we can hit this point in the code if we have a block without a parent,
            // in which case we want to process it without unwind/wind chain, or if
            // we are adding our very first block, in which case we do want to process
            // it.
            //
            // TODO more elegant handling of the first block and other non-longest-chain
            // blocks.
            //
            println!("We have added a block without a parent block... ");
        }

        //
        // at this point we should have a shared ancestor or not
        //
        // find out whether this new block is claiming to require chain-validation
        //
        let am_i_the_longest_chain = self.is_new_chain_the_longest_chain(&new_chain, &old_chain);

        //
        // if this is a potential longest-chain candidate, validate
        //

        //
        // validate
        //
        // blockchain validate "validates" the new_chain by unwinding the old
        // and winding the new, which calling validate on any new previously-
        // unvalidated blocks. When the longest-chain status of blocks changes
        // the function on_chain_reorganization is triggered in blocks and
        // with the BlockRing. We fail if the newly-preferred chain is not
        // viable.
        //
        println!(" ... start unwind/wind chain:    {:?}", create_timestamp());
        if am_i_the_longest_chain {
            let does_new_chain_validate = self.validate(new_chain, old_chain);
            if does_new_chain_validate {
                self.add_block_success(block_hash).await;

                //
                // TODO
                //
                // mutable update is hell -- we can do this but have to have
                // manually checked that the entry exists in order to pull
                // this trick. we did this check before validating.
                //
                {
                    self.blocks.get_mut(&block_hash).unwrap().set_lc(true);
                }

                if !self.broadcast_channel_sender.is_none() {
                    self.broadcast_channel_sender
                        .as_ref()
                        .unwrap()
                        .send(SaitoMessage::BlockchainAddBlockSuccess { hash: block_hash })
                        .expect("error: BlockchainAddBlockSuccess message failed to send");

                    let difficulty = self.blocks.get(&block_hash).unwrap().get_difficulty();

                    self.broadcast_channel_sender
                        .as_ref()
                        .unwrap()
                        .send(SaitoMessage::BlockchainNewLongestChainBlock {
                            hash: block_hash,
                            difficulty,
                        })
                        .expect("error: BlockchainNewLongestChainBlock message failed to send");
                }
            } else {
                self.add_block_failure().await;

                if !self.broadcast_channel_sender.is_none() {
                    self.broadcast_channel_sender
                        .as_ref()
                        .unwrap()
                        .send(SaitoMessage::BlockchainAddBlockFailure { hash: block_hash })
                        .expect("error: BlockchainAddBlockFailure message failed to send");
                }
            }
        } else {
            self.add_block_failure().await;

            if !self.broadcast_channel_sender.is_none() {
                self.broadcast_channel_sender
                    .as_ref()
                    .unwrap()
                    .send(SaitoMessage::BlockchainAddBlockFailure { hash: block_hash })
                    .expect("error: BlockchainAddBlockFailure message failed to send");
            }
        }
    }

    pub async fn add_block_success(&mut self, block_hash: SaitoHash) {
        println!(" ... blockchain.add_block_succe: {:?}", create_timestamp());
        //
        // save to disk
        //
        let storage = Storage::new();
        storage.write_block_to_disk(self.blocks.get(&block_hash).unwrap());

        println!(" ... block save done:            {:?}", create_timestamp());

        //
        // TODO - this is merely for testing, we do not intend
        // the routing client to process transactions in its
        // wallet.
        {
            println!(" ... wallet processing start:    {}", create_timestamp());
            let mut wallet = self.wallet_lock.write().await;
            let block = self.blocks.get(&block_hash).unwrap();
            wallet.add_block(&block);
            println!(" ... wallet processing stop:     {}", create_timestamp());
        }
    }
    pub async fn add_block_failure(&mut self) {}

    pub fn get_latest_block(&self) -> Option<&Block> {
        let block_hash = self.blockring.get_longest_chain_block_hash();
        self.blocks.get(&block_hash)
    }

    pub fn get_latest_block_hash(&self) -> SaitoHash {
        self.blockring.get_longest_chain_block_hash()
    }

    pub fn get_latest_block_id(&self) -> u64 {
        self.blockring.get_longest_chain_block_id()
    }

    pub fn is_new_chain_the_longest_chain(
        &mut self,
        new_chain: &Vec<[u8; 32]>,
        old_chain: &Vec<[u8; 32]>,
    ) -> bool {
        if old_chain.len() > new_chain.len() {
            println!("ERROR 1");
            return false;
        }

        if self.blockring.get_longest_chain_block_id()
            >= self.blocks.get(&new_chain[0]).unwrap().get_id()
        {
            println!("{:?}", new_chain);
            println!("ERROR 2-1: {}", self.blockring.get_longest_chain_block_id());
            println!(
                "ERROR 2-2: {}",
                self.blocks
                    .get(&new_chain[new_chain.len() - 1])
                    .unwrap()
                    .get_id()
            );
            return false;
        }

        let mut old_bf: u64 = 0;
        let mut new_bf: u64 = 0;

        for hash in old_chain.iter() {
            old_bf += self.blocks.get(hash).unwrap().get_burnfee();
        }
        for hash in new_chain.iter() {
            new_bf += self.blocks.get(hash).unwrap().get_burnfee();
        }
        //
        // new chain must have more accumulated work AND be longer
        //
        old_chain.len() < new_chain.len() && old_bf <= new_bf
    }

    //
    // when new_chain and old_chain are generated the block_hashes are added
    // to their vectors from tip-to-shared-ancestors. if the shared ancestors
    // is at position [0] in our blockchain for instance, we may receive:
    //
    // new_chain --> adds the hashes in this order
    //   [5] [4] [3] [2] [1]
    //
    // old_chain --> adds the hashes in this order
    //   [4] [3] [2] [1]
    //
    // unwinding requires starting from the BEGINNING of the vector, while
    // winding requires starting from th END of the vector. the loops move
    // in opposite directions.
    //
    pub fn validate(&mut self, new_chain: Vec<[u8; 32]>, old_chain: Vec<[u8; 32]>) -> bool {
        if !old_chain.is_empty() {
            self.unwind_chain(&new_chain, &old_chain, old_chain.len() - 1, true)
        } else if !new_chain.is_empty() {
            self.wind_chain(&new_chain, &old_chain, new_chain.len() - 1, false)
        } else {
            true
        }
    }

    //
    // when new_chain and old_chain are generated the block_hashes are added
    // to their vectors from tip-to-shared-ancestors. if the shared ancestors
    // is at position [0] for instance, we may receive:
    //
    // new_chain --> adds the hashes in this order
    //   [5] [4] [3] [2] [1]
    //
    // old_chain --> adds the hashes in this order
    //   [4] [3] [2] [1]
    //
    // unwinding requires starting from the BEGINNING of the vector, while
    // winding requires starting from the END of the vector. the loops move
    // in opposite directions. the argument current_wind_index is the
    // position in the vector NOT the ordinal number of the block_hash
    // being processed. we start winding with current_wind_index 4 not 0.
    //
    pub fn wind_chain(
        &mut self,
        new_chain: &Vec<[u8; 32]>,
        old_chain: &Vec<[u8; 32]>,
        current_wind_index: usize,
        wind_failure: bool,
    ) -> bool {
        println!(" ... blockchain.wind_chain strt: {:?}", create_timestamp());
        //
        // if we are winding a non-existent chain with a wind_failure it
        // means our wind attempt failed and we should move directly into
        // add_block_failure() by returning false.
        //
        if wind_failure == true && new_chain.len() == 0 {
            return false;
        }

        //
        // winding the chain requires us to have certain data associated
        // with the block and the transactions, particularly the tx hashes
        // that we need to generate the slip UUIDs and create the tx sigs.
        //
        // we fetch the block mutably first in order to update these vars.
        // we cannot just send the block mutably into our regular validate()
        // function because of limitatins imposed by Rust on mutable data
        // structures. So validation is "read-only" and our "write" actions
        // happen first.
        //
<<<<<<< HEAD
=======
        {
            let block = self.blocks.get_mut(&new_chain[current_wind_index]).unwrap();
            block.generate_metadata();
        }

>>>>>>> b16ded17
        let block = self.blocks.get(&new_chain[current_wind_index]).unwrap();
        println!("BLOCK: {:?}", block);

        println!(" ... before block.validate:      {:?}", create_timestamp());
        let does_block_validate = block.validate(&self, &self.utxoset);
        println!(" ... after block.validate:       {:?}", create_timestamp());

        if does_block_validate {
            println!(" ... before block ocr            {:?}", create_timestamp());
            block.on_chain_reorganization(&mut self.utxoset, true);
            println!(" ... before blockring ocr:       {:?}", create_timestamp());
            self.blockring
                .on_chain_reorganization(block.get_id(), block.get_hash(), true);
            println!(" ... after on-chain-reorg:       {:?}", create_timestamp());

            //
            // we have received the first entry in new_blocks() which means we
            // have added the latest tip. if the variable wind_failure is set
            // that indicates that we ran into an issue when winding the new_chain
            // and what we have just processed is the old_chain (being rewound)
            // so we should exit with failure.
            //
            // otherwise we have successfully wound the new chain, and exit with
            // success.
            //
            if current_wind_index == 0 {
                if wind_failure {
                    return false;
                }
                return true;
            }

            self.wind_chain(new_chain, old_chain, current_wind_index - 1, false)
        } else {
            //
            // we have had an error while winding the chain. this requires us to
            // unwind any blocks we have already wound, and rewind any blocks we
            // have unwound.
            //
            // we set wind_failure to "true" so that when we reach the end of
            // the process of rewinding the old-chain, our wind_chain function
            // will know it has rewound the old chain successfully instead of
            // successfully added the new chain.
            //
            if current_wind_index == new_chain.len() - 1 {
                //
                // this is the first block we have tried to add
                // and so we can just roll out the older chain
                // again as it is known good.
                //
                // note that old and new hashes are swapped
                // and the old chain is set as null because
                // we won't move back to it. we also set the
                // resetting_flag to 1 so we know to fork
                // into addBlockToBlockchainFailure
                //
                // true -> force -> we had issues, is failure
                //
                // new_chain --> hashes are still in this order
                //   [5] [4] [3] [2] [1]
                //
                // we are at the beginning of our own vector so we have nothing
                // to unwind. Because of this, we start WINDING the old chain back
                // which requires us to start at the END of the new chain vector.
                //
                self.wind_chain(old_chain, new_chain, new_chain.len() - 1, true)
            } else {
                let mut chain_to_unwind: Vec<[u8; 32]> = vec![];

                //
                // if we run into a problem winding our chain after we have
                // wound any blocks, we take the subset of the blocks we have
                // already pushed through on_chain_reorganization (i.e. not
                // including this block!) and put them onto a new vector we
                // will unwind in turn.
                //
                for i in current_wind_index + 1..new_chain.len() {
                    chain_to_unwind.push(new_chain[i].clone());
                }

                //
                // chain to unwind is now something like this...
                //
                //  [3] [2] [1]
                //
                // unwinding starts from the BEGINNING of the vector
                //
                self.unwind_chain(old_chain, &chain_to_unwind, 0, true)
            }
        }
    }

    //
    // when new_chain and old_chain are generated the block_hashes are pushed
    // to their vectors from tip-to-shared-ancestors. if the shared ancestors
    // is at position [0] for instance, we may receive:
    //
    // new_chain --> adds the hashes in this order
    //   [5] [4] [3] [2] [1]
    //
    // old_chain --> adds the hashes in this order
    //   [4] [3] [2] [1]
    //
    // unwinding requires starting from the BEGINNING of the vector, while
    // winding requires starting from the END of the vector. the first
    // block we have to remove in the old_chain is thus at position 0, and
    // walking up the vector from there until we reach the end.
    //
    pub fn unwind_chain(
        &mut self,
        new_chain: &Vec<[u8; 32]>,
        old_chain: &Vec<[u8; 32]>,
        current_unwind_index: usize,
        wind_failure: bool,
    ) -> bool {
        let block = &self.blocks[&old_chain[current_unwind_index]];

        block.on_chain_reorganization(&mut self.utxoset, false);
        self.blockring
            .on_chain_reorganization(block.get_id(), block.get_hash(), false);

        if current_unwind_index == old_chain.len() - 1 {
            //
            // start winding new chain
            //
            // new_chain --> adds the hashes in this order
            //   [5] [4] [3] [2] [1]
            //
            // old_chain --> adds the hashes in this order
            //   [4] [3] [2] [1]
            //
            // winding requires starting at the END of the vector and rolling
            // backwards until we have added block #5, etc.
            //
            self.wind_chain(new_chain, old_chain, new_chain.len() - 1, wind_failure)
        } else {
            //
            // continue unwinding,, which means
            //
            // unwinding requires moving FORWARD in our vector (and backwards in
            // the blockchain). So we increment our unwind index.
            //
            self.unwind_chain(new_chain, old_chain, current_unwind_index + 1, wind_failure)
        }
    }
}

// This function is called on initialization to setup the sending
// and receiving channels for asynchronous loops or message checks
pub async fn run(
    blockchain_lock: Arc<RwLock<Blockchain>>,
    broadcast_channel_sender: broadcast::Sender<SaitoMessage>,
    mut broadcast_channel_receiver: broadcast::Receiver<SaitoMessage>,
) -> crate::Result<()> {
    let (_blockchain_channel_sender, mut blockchain_channel_receiver): (
        tokio::sync::mpsc::Sender<SaitoMessage>,
        tokio::sync::mpsc::Receiver<SaitoMessage>,
    ) = mpsc::channel(4);

    //
    // blockchain takes global broadcast channel
    //
    {
        let mut blockchain = blockchain_lock.write().await;
        blockchain.set_broadcast_channel_sender(broadcast_channel_sender.clone());
    }

    //
    // local broadcasting loop
    //
    //let test_sender = blockchain_channel_sender.clone();
    //tokio::spawn(async move {
    //    loop {
    //test_sender
    //    .send(MempoolMessage::TryBundleBlock)
    //    .await
    //    .expect("error: GenerateBlock message failed to send");
    //        sleep(Duration::from_millis(1000));
    //    }
    //});

    //
    // receive broadcast messages
    //
    loop {
        tokio::select! {

                //
                // local broadcast messages
                //
                    Some(message) = blockchain_channel_receiver.recv() => {
                        match message {
                            _ => {},
                        }
                    }

                //
                // global broadcast messages
                //
                    Ok(message) = broadcast_channel_receiver.recv() => {
                        match message {
                            SaitoMessage::MempoolNewBlock { hash: _hash } => {
                                println!("Blockchain aware of new block in mempool! -- we might use for this congestion tracking");
                            },

        //
        // TODO - delete - keeping as quick reference for multiple ways
        // to broadcast messages.
        //
        //                    SaitoMessage::TestMessage => {
        //             		println!("Blockchain RECEIVED TEST MESSAGE!");
        //			let blockchain = blockchain_lock.read().await;
        //
        //			broadcast_channel_sender.send(SaitoMessage::TestMessage2).unwrap();
        //
        //		        if !blockchain.broadcast_channel_sender.is_none() {
        //			    println!("blockchain broadcast channel sender exists!");
        //
        //	      		    blockchain.broadcast_channel_sender.as_ref().unwrap()
        //                        	.send(SaitoMessage::TestMessage3)
        //                        	.expect("error: Mempool TryBundle Block message failed to send");
        //        		}
        //                    },
                            _ => {},
                        }
                    }
                }
    }
}

#[cfg(test)]

mod tests {
    use std::{thread::sleep, time::Duration};

    use super::*;
    use crate::{
        test_utilities::mocks::{make_mock_block, make_mock_tx},
        transaction::Transaction,
    };

    #[test]
    fn bit_pack_test() {
        let top = 157171715;
        let bottom = 11661612;
        let packed = bit_pack(top, bottom);
        assert_eq!(packed, 157171715 * (u64::pow(2, 32)) + 11661612);
        let (new_top, new_bottom) = bit_unpack(packed);
        assert_eq!(top, new_top);
        assert_eq!(bottom, new_bottom);

        let top = u32::MAX;
        let bottom = u32::MAX;
        let packed = bit_pack(top, bottom);
        let (new_top, new_bottom) = bit_unpack(packed);
        assert_eq!(top, new_top);
        assert_eq!(bottom, new_bottom);

        let top = 0;
        let bottom = 1;
        let packed = bit_pack(top, bottom);
        let (new_top, new_bottom) = bit_unpack(packed);
        assert_eq!(top, new_top);
        assert_eq!(bottom, new_bottom);
    }

    #[tokio::test]
    async fn add_block_test_1() {
        let wallet_lock = Arc::new(RwLock::new(Wallet::new()));
        let mut blockchain = Blockchain::new(wallet_lock.clone());
        let mock_block_1 = make_mock_block(0, 10, [0; 32], 1);
        let mock_block_2 = make_mock_block(
            mock_block_1.get_timestamp(),
            mock_block_1.get_burnfee(),
            mock_block_1.get_hash(),
            mock_block_1.get_id() + 1,
        );
        // TODO: Add a test here that tries to insert a bad first block
        // I don't think we are doing any validation of the first block yet,
        // it should probably have a particular hash and block id = 1

        // Add our first block
        blockchain.add_block(mock_block_1.clone()).await;
        assert_eq!(mock_block_1.get_id(), blockchain.get_latest_block_id());
        assert_eq!(mock_block_1.get_hash(), blockchain.get_latest_block_hash());

        // Add our second block
        blockchain.add_block(mock_block_2.clone()).await;
        assert_eq!(mock_block_2.get_id(), blockchain.get_latest_block_id());
        assert_eq!(mock_block_2.get_hash(), blockchain.get_latest_block_hash());

        // Try to add block with wrong block id
        let invalid_block_wrong_block_id = make_mock_block(
            mock_block_1.get_timestamp(),
            mock_block_1.get_burnfee(),
            mock_block_1.get_hash(),
            mock_block_1.get_id() + 2,
        );
        blockchain
            .add_block(invalid_block_wrong_block_id.clone())
            .await;
        assert_eq!(mock_block_2.get_id(), blockchain.get_latest_block_id());
        assert_eq!(mock_block_2.get_hash(), blockchain.get_latest_block_hash());

        // Try to add block with wrong burnfee
        let invalid_block_wrong_burnfee = make_mock_block(
            mock_block_1.get_timestamp(),
            mock_block_1.get_burnfee() - 1,
            mock_block_1.get_hash(),
            mock_block_1.get_id() + 1,
        );
        blockchain
            .add_block(invalid_block_wrong_burnfee.clone())
            .await;
        assert_eq!(mock_block_2.get_id(), blockchain.get_latest_block_id());
        assert_eq!(mock_block_2.get_hash(), blockchain.get_latest_block_hash());

        // Try to add block with wrong previous hash
        let invalid_block_wrong_prev_hash = make_mock_block(
            mock_block_1.get_timestamp(),
            mock_block_1.get_burnfee(),
            [0; 32],
            mock_block_1.get_id() + 1,
        );
        blockchain
            .add_block(invalid_block_wrong_prev_hash.clone())
            .await;
        assert_eq!(mock_block_2.get_id(), blockchain.get_latest_block_id());
        assert_eq!(mock_block_2.get_hash(), blockchain.get_latest_block_hash());
    }
    #[tokio::test]
    async fn add_fork_test_2() {
        let wallet_lock = Arc::new(RwLock::new(Wallet::new()));
        let blockchain_lock = Arc::new(RwLock::new(Blockchain::new(wallet_lock.clone())));
        let mock_block_1: Block;
        let mut next_block: Block;
        // make the first block
        {
            let mut txs: Vec<Transaction> = vec![make_mock_tx(wallet_lock.clone()).await];
            sleep(Duration::from_millis(10));
            mock_block_1 = Block::generate(
                &mut txs,
                [0; 32],
                wallet_lock.clone(),
                blockchain_lock.clone(),
            )
            .await;
            next_block = mock_block_1.clone();
        }
        // add the first block
        {
            let blockchain_mutex = blockchain_lock.clone();
            let mut blockchain = blockchain_mutex.write().await;
            blockchain.add_block(mock_block_1.clone()).await;
            assert_eq!(mock_block_1.get_id(), blockchain.get_latest_block_id());
            assert_eq!(mock_block_1.get_hash(), blockchain.get_latest_block_hash());
        }
        // make and add 5 more blocks onto the chain
        for _n in 0..5 {
            {
                let mut txs: Vec<Transaction> = vec![make_mock_tx(wallet_lock.clone()).await];
                sleep(Duration::from_millis(10));
                next_block = Block::generate(
                    &mut txs,
                    next_block.get_hash(),
                    wallet_lock.clone(),
                    blockchain_lock.clone(),
                )
                .await;
            }
            {
                let blockchain_mutex = blockchain_lock.clone();
                let mut blockchain = blockchain_mutex.write().await;
                blockchain.add_block(next_block.clone()).await;
                assert_eq!(next_block.get_id(), blockchain.get_latest_block_id());

                assert_eq!(next_block.get_hash(), blockchain.get_latest_block_hash());
            }
        }
        assert_eq!(next_block.get_id(), 6);
        let latest_block_id = next_block.get_id();
        let latest_block_hash = next_block.get_hash();
        // make a fork from block 1, a new block 2
        {
            let mut txs: Vec<Transaction> = vec![make_mock_tx(wallet_lock.clone()).await];
            sleep(Duration::from_millis(10));
            next_block = Block::generate(
                &mut txs,
                mock_block_1.get_hash(),
                wallet_lock.clone(),
                blockchain_lock.clone(),
            )
            .await;
        }
        // add new block 2
        {
            let blockchain_mutex = blockchain_lock.clone();
            let mut blockchain = blockchain_mutex.write().await;
            blockchain.add_block(next_block.clone()).await;
            assert_eq!(latest_block_id, blockchain.get_latest_block_id());
            assert_eq!(latest_block_hash, blockchain.get_latest_block_hash());
        }
        // extend the fork 4 more blocks
        for n in 0..4 {
            {
                let mut txs: Vec<Transaction> = vec![make_mock_tx(wallet_lock.clone()).await];
                sleep(Duration::from_millis(10));
                next_block = Block::generate(
                    &mut txs,
                    next_block.get_hash(),
                    wallet_lock.clone(),
                    blockchain_lock.clone(),
                )
                .await;
            }
            {
                let blockchain_mutex = blockchain_lock.clone();
                let mut blockchain = blockchain_mutex.write().await;
                blockchain.add_block(next_block.clone()).await;
                assert_eq!(latest_block_id, blockchain.get_latest_block_id());
                assert_eq!(next_block.get_id(), n + 3);
                assert_eq!(latest_block_hash, blockchain.get_latest_block_hash());
            }
        }
        assert_eq!(next_block.get_id(), 6);
        // make one more block on the fork, should be block id
        {
            let mut txs: Vec<Transaction> = vec![make_mock_tx(wallet_lock.clone()).await];
            sleep(Duration::from_millis(10));
            next_block = Block::generate(
                &mut txs,
                next_block.get_hash(),
                wallet_lock.clone(),
                blockchain_lock.clone(),
            )
            .await;
        }
        assert_eq!(next_block.get_id(), 7);
        // this should become the LC
        {
            let blockchain_mutex = blockchain_lock.clone();
            let mut blockchain = blockchain_mutex.write().await;
            blockchain.add_block(next_block.clone()).await;
            assert_eq!(next_block.get_id(), blockchain.get_latest_block_id());
            assert_eq!(next_block.get_id(), 7);
            assert_eq!(blockchain.get_latest_block_id(), 7);
            assert_eq!(next_block.get_hash(), blockchain.get_latest_block_hash());
        }
    }

    #[tokio::test]
    async fn add_fork_test() {
        let wallet_lock = Arc::new(RwLock::new(Wallet::new()));
        let mut blockchain = Blockchain::new(wallet_lock.clone());

        let mock_block_1 = make_mock_block(0, 10, [0; 32], 1);
        blockchain.add_block(mock_block_1.clone()).await;

        let mut prev_block = mock_block_1.clone();

        for _n in 0..5 {
            let next_block = make_mock_block(
                prev_block.get_timestamp(),
                prev_block.get_burnfee(),
                prev_block.get_hash(),
                prev_block.get_id() + 1,
            );

            blockchain.add_block(next_block.clone()).await;

            assert_eq!(next_block.get_id(), blockchain.get_latest_block_id());
            assert_eq!(next_block.get_hash(), blockchain.get_latest_block_hash());
            prev_block = next_block;
        }

        assert_eq!(prev_block.get_id(), blockchain.get_latest_block_id());
        assert_eq!(prev_block.get_hash(), blockchain.get_latest_block_hash());
        // make a fork
        let longest_chain_block_id = prev_block.get_id();
        let longest_chain_block_hash = prev_block.get_hash();
        prev_block = mock_block_1.clone();
        // extend the fork to match the height of LC, the latest block id/hash shouldn't change yet...
        for _n in 0..5 {
            let next_block = make_mock_block(
                prev_block.get_timestamp(),
                prev_block.get_burnfee(),
                prev_block.get_hash(),
                prev_block.get_id() + 1,
            );

            blockchain.add_block(next_block.clone()).await;

            assert_eq!(longest_chain_block_id, blockchain.get_latest_block_id());
            assert_eq!(longest_chain_block_hash, blockchain.get_latest_block_hash());
            prev_block = next_block;
        }
        // adding another block should now affect the LC
        let next_block = make_mock_block(
            prev_block.get_timestamp(),
            prev_block.get_burnfee(),
            prev_block.get_hash(),
            prev_block.get_id() + 1,
        );

        blockchain.add_block(next_block.clone()).await;
        // TODO: These tests are failing
        assert_eq!(next_block.get_id(), blockchain.get_latest_block_id());
        assert_eq!(next_block.get_hash(), blockchain.get_latest_block_hash());
    }
}<|MERGE_RESOLUTION|>--- conflicted
+++ resolved
@@ -423,14 +423,11 @@
         // structures. So validation is "read-only" and our "write" actions
         // happen first.
         //
-<<<<<<< HEAD
-=======
         {
             let block = self.blocks.get_mut(&new_chain[current_wind_index]).unwrap();
             block.generate_metadata();
         }
 
->>>>>>> b16ded17
         let block = self.blocks.get(&new_chain[current_wind_index]).unwrap();
         println!("BLOCK: {:?}", block);
 
