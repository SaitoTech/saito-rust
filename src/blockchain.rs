--- conflicted
+++ resolved
@@ -13,11 +13,8 @@
 
 use ahash::AHashMap;
 
-<<<<<<< HEAD
 pub const GENESIS_PERIOD: u64 = 6;
 
-=======
->>>>>>> adccc13a
 pub fn bit_pack(top: u32, bottom: u32) -> u64 {
     ((top as u64) << 32) + (bottom as u64)
 }
@@ -279,12 +276,8 @@
     }
 
     pub async fn add_block_success(&mut self, block_hash: SaitoHash) {
-<<<<<<< HEAD
         println!(" ... blockchain.add_block_succe: {:?}", create_timestamp());
 
-=======
-        // println!(" ... blockchain.add_block_succe: {:?}", create_timestamp());
->>>>>>> adccc13a
         //
         // save to disk
         //
@@ -325,7 +318,7 @@
 
     pub async fn add_block_failure(&mut self) {}
 
-    pub fn get_block(&self, hash: &SaitoHash) -> Option<&Block> {
+    pub fn get_block_sync(&self, hash: &SaitoHash) -> Option<&Block> {
         self.blocks.get(hash)
     }
 
@@ -467,11 +460,6 @@
         }
 
         let block = self.blocks.get(&new_chain[current_wind_index]).unwrap();
-<<<<<<< HEAD
-=======
-        // println!("BLOCK: {:?}", block);
-
->>>>>>> adccc13a
         println!(" ... before block.validate:      {:?}", create_timestamp());
         let does_block_validate = block.validate(&self, &self.utxoset);
         // println!(" ... after block.validate:       {:?}", create_timestamp());
