use crate::block::Block;
use crate::blockring::BlockRing;
use crate::crypto::{SaitoHash, SaitoUTXOSetKey};
use crate::storage::Storage;
use crate::time::create_timestamp;

use ahash::AHashMap;

#[derive(Debug)]
pub struct Blockchain {
    pub utxoset: AHashMap<SaitoUTXOSetKey, u64>,
    pub blockring: BlockRing,
    pub blocks: AHashMap<SaitoHash, Block>,
}

impl Blockchain {
    #[allow(clippy::clippy::new_without_default)]
    pub fn new() -> Self {
        Blockchain {
            utxoset: AHashMap::new(),
            blockring: BlockRing::new(),
            blocks: AHashMap::new(),
        }
    }

    pub fn add_block(&mut self, block: Block) {
        println!(" ... add_block start: {:?}", create_timestamp());
        println!(" ... txs in block: {:?}", block.transactions.len());

        //
        // start by extracting some variables that we will use
        // repeatedly in the course of adding this block to the
        // blockchain and our various indices.
        //
        let block_hash = block.get_hash();
        let block_id = block.get_id();
        let previous_block_hash = self.blockring.get_longest_chain_block_hash();


        //
        // sanity checks
        //
        if self.blocks.contains_key(&block_hash) {
            println!("ERROR: block exists in blockchain {:?}", block.get_hash());
	    return;
	}


        //
        // pre-validation
        //
        // this would be a great place to put in a prevalidation check
        // once we are finished implementing Saito Classic. Goal would
        // be a fast form of lite-validation just to determine that it
        // is worth going through the more general effort of evaluating
        // this block for consensus.
        //

        //
        // save block to disk
        //
        // we have traditionally saved blocks to disk AFTER validating them
        // but this can slow down block propagation. So it may be sensible
        // to start a save earlier-on in the process so that we can relay
        // the block faster serving it off-disk instead of fetching it
        // repeatedly from memory. Exactly when to do this is left as an
        // optimization exercise.
        //

        //
        // insert block into hashmap and index
        //
        // the blockring is a BlockRing which lets us know which blocks (at which depth)
        // form part of the longest-chain. We also use the BlockRing to track information
        // on network congestion (how many block candidates exist at various depths and
        // in the future potentially the amount of work on each viable fork chain.
        //
        // we are going to transfer ownership of the block into the HashMap that stores
        // the block next, so we insert it into our BlockRing first as that will avoid
        // needing to borrow the value back for insertion into the BlockRing.
        //
        if !self
            .blockring
            .contains_block_hash_at_block_id(block_id, block_hash)
        {
            self.blockring.add_block(&block);
        }
        //
        // blocks are stored in a hashmap indexed by the block_hash. we expect all
        // all block_hashes to be unique, so simply insert blocks one-by-one on
        // arrival if they do not exist.
        //
        if !self.blocks.contains_key(&block_hash) {
            self.blocks.insert(block_hash, block);
        }


        //
        // find shared ancestor of new_block with old_chain
        //
        let mut new_chain: Vec<[u8; 32]> = Vec::new();
        let mut old_chain: Vec<[u8; 32]> = Vec::new();
        let mut shared_ancestor_found = false;
        let mut new_chain_hash = block_hash;
        let mut old_chain_hash = previous_block_hash;

        while !shared_ancestor_found {
            if self.blocks.contains_key(&new_chain_hash) {
                new_chain.push(new_chain_hash);
                new_chain_hash = self
                    .blocks
                    .get(&new_chain_hash)
                    .unwrap()
                    .get_previous_block_hash();
                if new_chain_hash == [0; 32] {
                    break;
                }
                if self.blocks.get(&new_chain_hash).unwrap().get_lc() {
                    shared_ancestor_found = true;
                }
            } else {
                break;
            }
        }

        //
        // and get existing current chain for comparison
        //
        if shared_ancestor_found {
            loop {
                if new_chain_hash == old_chain_hash {
                    break;
                }
                if self.blocks.contains_key(&old_chain_hash) {
                    old_chain.push(old_chain_hash);
                    old_chain_hash = self
                        .blocks
                        .get(&old_chain_hash)
                        .unwrap()
                        .get_previous_block_hash();
                    if old_chain_hash == [0; 32] {
                        break;
                    }
                    if new_chain_hash == old_chain_hash {
                        break;
                    }
                }
            }
        }

        //
        // at this point we should have a shared ancestor
        //
        // find out whether this new block is claiming to require chain-validation
        //
        let am_i_the_longest_chain = self.is_new_chain_the_longest_chain(&new_chain, &old_chain);

        //
        // if this is a potential longest-chain candidate, validate
        //

        //
        // validate
        //
        // blockchain validate "validates" the new_chain by unwinding the old
        // and winding the new, which calling validate on any new previously-
        // unvalidated blocks. When the longest-chain status of blocks changes
        // the function on_chain_reorganization is triggered in blocks and
        // with the BlockRing. We fail if the newly-preferred chain is not
        // viable.
        //
        if am_i_the_longest_chain {
            println!(" ... start validate:  {:?}", create_timestamp());
            let does_new_chain_validate = self.validate(new_chain, old_chain);
            println!(" ... finish validate: {:?}", create_timestamp());
            if does_new_chain_validate {
                self.add_block_success(block_hash);
            } else {
                self.add_block_failure();
            }
        } else {
            self.add_block_failure();
        }

        println!("TOTAL INDEX OF BLOCKS");
    }

    pub fn add_block_success(&mut self, block_hash: SaitoHash) {
        //
        // TODO -
        //
        // block is longest-chain
        //
        // mutable update is hell -- we can do this but have to have
        // manually checked that the entry exists in order to pull
        // this trick. we did this check before validating.
        //
	let mut block = self.blocks.get_mut(&block_hash).unwrap().set_lc(true);
        let storage = Storage::new();
        storage.write_block_to_disk(self.blocks.get(&block_hash).unwrap());
    }
    pub fn add_block_failure(&mut self) {}

    pub fn get_latest_block(&self) -> Option<&Block> {
        let block_hash = self.blockring.get_longest_chain_block_hash();
        self.blocks.get(&block_hash)
    }

    pub fn get_latest_block_burnfee(&self) -> u64 {
        let block_hash = self.blockring.get_longest_chain_block_hash();
        let block = self.blocks.get(&block_hash);
        match block {
            Some(block) => {
                return block.get_burnfee();
            }
            None => {
                return 0;
            }
        }
    }

    pub fn get_latest_block_timestamp(&self) -> u64 {
        let block_hash = self.blockring.get_longest_chain_block_hash();
        let block = self.blocks.get(&block_hash);
        match block {
            Some(block) => {
                return block.get_timestamp();
            }
            None => {
                return 0;
            }
        }
    }

    pub fn get_latest_block_hash(&self) -> SaitoHash {
        self.blockring.get_longest_chain_block_hash()
    }

    pub fn get_latest_block_id(&self) -> u64 {
        self.blockring.get_longest_chain_block_id()
    }

    pub fn is_new_chain_the_longest_chain(
        &mut self,
        new_chain: &Vec<[u8; 32]>,
        old_chain: &Vec<[u8; 32]>,
    ) -> bool {

        if old_chain.len() > new_chain.len() {
            return false;
        }

<<<<<<< HEAD
        let mut old_bf: u64 = 0;
        let mut new_bf: u64 = 0;
=======
	if self.blockring.get_longest_chain_block_id() >= self.blocks.get(&new_chain[new_chain.len()-1]).unwrap().get_id() {
            return false;
	}

        let mut old_bf = 0;
        let mut new_bf = 0;

>>>>>>> 24c947e9
        for hash in old_chain.iter() {
            old_bf += self.blocks.get(hash).unwrap().get_burnfee();
        }
        for hash in new_chain.iter() {
            new_bf += self.blocks.get(hash).unwrap().get_burnfee();
        }

        //
        // new chain must have more accumulated work AND be longer
        //
        old_chain.len() < new_chain.len() && old_bf <= new_bf
    }

    pub fn validate(&mut self, new_chain: Vec<[u8; 32]>, old_chain: Vec<[u8; 32]>) -> bool {
        if !old_chain.is_empty() {
            self.unwind_chain(&new_chain, &old_chain, old_chain.len() - 1, false)
        } else if !new_chain.is_empty() {
            self.wind_chain(&new_chain, &old_chain, 0, false)
        } else {
            true
        }
    }

    pub fn wind_chain(
        &mut self,
        new_chain: &Vec<[u8; 32]>,
        old_chain: &Vec<[u8; 32]>,
        current_wind_index: usize,
        wind_failure: bool,
    ) -> bool {
<<<<<<< HEAD
=======

	//
	// if we are winding a non-existent chain with a wind_failure it
	// means our wind attempt failed and we should move directly into
	// add_block_failure() by returning false.
	//
	if wind_failure == true && new_chain.len() == 0 { return false; }

        let block = self.blocks.get_mut(&new_chain[current_wind_index]).unwrap();

>>>>>>> 24c947e9
        {
            // yes, there is a warning here, but we need the mutable borrow to set the
            // tx.hash_for_signature information inside AFAICT
            let mut block = self.blocks.get_mut(&new_chain[current_wind_index]).unwrap();

            //
            // validate the block
            //
            block.validate_pre_calculations();
        }

        let block = self.blocks.get(&new_chain[current_wind_index]).unwrap();
        let does_block_validate = block.validate(self);

        if does_block_validate {
            block.on_chain_reorganization(&mut self.utxoset, true);
            self.blockring
                .on_chain_reorganization(block.get_id(), block.get_hash(), true);

            if current_wind_index == (new_chain.len() - 1) {
                if wind_failure {
                    return false;
                }
                return true;
            }

            self.wind_chain(new_chain, old_chain, current_wind_index + 1, false)
        } else {
            //
            // tough luck, go back to the old chain
            //
            if current_wind_index == 0 {
                //
                // this is the first block we have tried to add
                // and so we can just roll out the older chain
                // again as it is known good.
                //
                // note that old and new hashes are swapped
                // and the old chain is set as null because
                // we won't move back to it. we also set the
                // resetting_flag to 1 so we know to fork
                // into addBlockToBlockchainFailure
                //
                // true -> force -> we had issues, is failure
                //
                self.wind_chain(old_chain, new_chain, 0, true)
            } else {
                let mut chain_to_unwind: Vec<[u8; 32]> = vec![];
                for hash in new_chain.iter().skip(current_wind_index) {
                    chain_to_unwind.push(*hash);
                }
                self.unwind_chain(old_chain, &chain_to_unwind, chain_to_unwind.len() - 1, true)
            }
        }
    }

    pub fn unwind_chain(
        &mut self,
        new_chain: &Vec<[u8; 32]>,
        old_chain: &Vec<[u8; 32]>,
        current_unwind_index: usize,
        wind_failure: bool,
    ) -> bool {
        let block = &self.blocks[&old_chain[current_unwind_index]];

        block.on_chain_reorganization(&mut self.utxoset, false);
        self.blockring
            .on_chain_reorganization(block.get_id(), block.get_hash(), false);

        if current_unwind_index == 0 {
            //
            // start winding new chain
            //
            self.wind_chain(new_chain, old_chain, 0, wind_failure)
        } else {
            //
            // continue unwinding
            //
            self.unwind_chain(new_chain, old_chain, current_unwind_index - 1, wind_failure)
        }
    }
}

#[cfg(test)]

mod tests {
    use crate::test_utilities::mocks::{make_mock_block, make_mock_invalid_block};

    use super::*;
    #[test]
    fn add_block_test() {

        let mut blockchain = Blockchain::new();

	//
	// Good Blocks
	//
        let good_block_12 = make_mock_block([0; 32], 12);
        let good_block_12_hash = good_block_12.get_hash();
        let good_block_13 = make_mock_block(good_block_12_hash, 13);
        let good_block_13_hash = good_block_13.get_hash();


	//
	// "Bad" Blocks
	//
        let bad_block_13 = make_mock_invalid_block(good_block_13_hash, 13);
        let bad_block_14 = make_mock_invalid_block(good_block_12_hash, 14);
	let good_block_3 = make_mock_block([0; 32], 3);


        // Add our first block #12
        blockchain.add_block(good_block_12);
        assert_eq!(good_block_12_hash, blockchain.get_latest_block_hash());
        assert_eq!(12, blockchain.get_latest_block_id());

        // Add our second block #13
        blockchain.add_block(good_block_13);
        assert_eq!(good_block_13_hash, blockchain.get_latest_block_hash());
        assert_eq!(13, blockchain.get_latest_block_id());

        // Add bad block in next block_id -- block should not affect the blockchain
        blockchain.add_block(bad_block_14);
        assert_eq!(good_block_13_hash, blockchain.get_latest_block_hash());
        assert_eq!(13, blockchain.get_latest_block_id());

        // Add bad block in current block_id -- block should not affect the blockchain
        blockchain.add_block(bad_block_13);
        assert_eq!(good_block_13_hash, blockchain.get_latest_block_hash());
        assert_eq!(13, blockchain.get_latest_block_id());

        // Add good block with earlier block_id --- block should not affect the blockchain
        blockchain.add_block(good_block_3);
        assert_eq!(good_block_13_hash, blockchain.get_latest_block_hash());
        assert_eq!(13, blockchain.get_latest_block_id());

    }
}<|MERGE_RESOLUTION|>--- conflicted
+++ resolved
@@ -249,19 +249,14 @@
         if old_chain.len() > new_chain.len() {
             return false;
         }
-
-<<<<<<< HEAD
+      
+      	if self.blockring.get_longest_chain_block_id() >= self.blocks.get(&new_chain[new_chain.len()-1]).unwrap().get_id() {
+            return false;
+	      }
+
         let mut old_bf: u64 = 0;
         let mut new_bf: u64 = 0;
-=======
-	if self.blockring.get_longest_chain_block_id() >= self.blocks.get(&new_chain[new_chain.len()-1]).unwrap().get_id() {
-            return false;
-	}
-
-        let mut old_bf = 0;
-        let mut new_bf = 0;
-
->>>>>>> 24c947e9
+
         for hash in old_chain.iter() {
             old_bf += self.blocks.get(hash).unwrap().get_burnfee();
         }
@@ -292,19 +287,14 @@
         current_wind_index: usize,
         wind_failure: bool,
     ) -> bool {
-<<<<<<< HEAD
-=======
-
-	//
-	// if we are winding a non-existent chain with a wind_failure it
-	// means our wind attempt failed and we should move directly into
-	// add_block_failure() by returning false.
-	//
-	if wind_failure == true && new_chain.len() == 0 { return false; }
-
-        let block = self.blocks.get_mut(&new_chain[current_wind_index]).unwrap();
-
->>>>>>> 24c947e9
+
+      	//
+	      // if we are winding a non-existent chain with a wind_failure it
+	      // means our wind attempt failed and we should move directly into
+	      // add_block_failure() by returning false.
+	      //
+	      if wind_failure == true && new_chain.len() == 0 { return false; }
+
         {
             // yes, there is a warning here, but we need the mutable borrow to set the
             // tx.hash_for_signature information inside AFAICT
