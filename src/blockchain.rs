use crate::block::Block;
use crate::crypto::{SaitoHash};
use ahash::AHashMap;





#[derive(Debug)]
pub struct Blockchain {
    blocks: AHashMap<SaitoHash, Block>,
}

impl Blockchain {
<<<<<<< HEAD
    #[allow(clippy::clippy::new_without_default)]
    pub fn new() -> Self {
        Self {}
=======

    pub fn new() -> Self {
        Blockchain {
	    blocks: AHashMap::new(),
        }
>>>>>>> 58e7017f
    }

    pub fn add_block(&mut self, block : Block) {

	println!("Received block in blockchain.add_block: {:?}", block.get_hash());


    }

    pub fn get_latest_block_id(&self) -> u64 {
        1
    }

    pub fn get_latest_block_hash(&self) -> SaitoHash {
        [0; 32]
    }

}

<|MERGE_RESOLUTION|>--- conflicted
+++ resolved
@@ -1,44 +1,33 @@
 use crate::block::Block;
-use crate::crypto::{SaitoHash};
+use crate::crypto::SaitoHash;
 use ahash::AHashMap;
-
-
-
-
 
 #[derive(Debug)]
 pub struct Blockchain {
     blocks: AHashMap<SaitoHash, Block>,
+    last_block_hash: Option<SaitoHash>,
 }
 
 impl Blockchain {
-<<<<<<< HEAD
     #[allow(clippy::clippy::new_without_default)]
     pub fn new() -> Self {
-        Self {}
-=======
-
-    pub fn new() -> Self {
         Blockchain {
-	    blocks: AHashMap::new(),
+            blocks: AHashMap::new(),
+            last_block_hash: None,
         }
->>>>>>> 58e7017f
     }
 
-    pub fn add_block(&mut self, block : Block) {
-
-	println!("Received block in blockchain.add_block: {:?}", block.get_hash());
-
-
+    pub fn add_block(&mut self, block: Block) {
+        println!(
+            "Received block in blockchain.add_block: {:?}",
+            block.get_hash()
+        );
     }
 
-    pub fn get_latest_block_id(&self) -> u64 {
-        1
+    pub fn get_latest_block(&self) -> Option<&Block> {
+        match self.last_block_hash {
+            Some(hash) => self.blocks.get(&hash),
+            None => None,
+        }
     }
-
-    pub fn get_latest_block_hash(&self) -> SaitoHash {
-        [0; 32]
-    }
-
-}
-
+}