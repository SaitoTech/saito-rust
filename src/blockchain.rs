--- conflicted
+++ resolved
@@ -78,13 +78,9 @@
             Level::TRACE,
             " ... blockchain.add_block start: {:?} txs: {} hash: {:?}, and id {}",
             create_timestamp(),
-<<<<<<< HEAD
-            block.get_transactions().len()
-=======
             block.transactions.len(),
             block.get_hash(),
             block.get_id()
->>>>>>> 84e41c9b
         );
 
         //
