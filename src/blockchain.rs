--- conflicted
+++ resolved
@@ -1294,11 +1294,7 @@
             latest_block_hash,
             wallet_lock.clone(),
             blockchain_lock.clone(),
-<<<<<<< HEAD
-	    create_timestamp(),
-=======
             create_timestamp(),
->>>>>>> e37168c8
         )
         .await;
 
@@ -1434,11 +1430,7 @@
                     current_block_hash,
                     wallet_lock.clone(),
                     blockchain_lock.clone(),
-<<<<<<< HEAD
-		    create_timestamp(),
-=======
                     create_timestamp(),
->>>>>>> e37168c8
                 )
                 .await;
 
