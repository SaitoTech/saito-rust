<<<<<<< HEAD
use crate::block::{Block, BlockHeader};
use crate::longestchainqueue::roll_forward;
=======
use crate::block::Block;
>>>>>>> da9d5c79
use crate::shashmap::Shashmap;

/// The structure represents the state of the
/// blockchain itself, including the blocks that are on the
/// longest-chain as well as the material that is sitting off
/// the longest-chain but capable of being switched over.
#[derive(Debug, Clone)]
pub struct Blockchain {
    /// Vector of blocks
    blocks: Vec<Block>,

    /// Hashmap of slips used by the network
    shashmap: Shashmap,
}

impl Blockchain {
    /// Create new `Blockchain`
    pub fn new() -> Self {
        Blockchain {
            blocks: vec![],
            shashmap: Shashmap::new(),
        }
    }

    /// Append `Block` to the index of `Blockchain`
    pub fn add_block(&mut self, block: Block) {
<<<<<<< HEAD
        roll_forward(block.hash());
        for tx in block.transactions().iter() {
            self.shashmap.insert_new_transaction(tx);
        }

        let block_index: BlockIndex = (block.header().clone(), block.hash());
        println!("{:?}", block_index.clone());
        self.index.blocks.push(block_index);
=======
        self.blocks.push(block);
>>>>>>> da9d5c79
    }

    // /// Return latest `Block` in blockchain
    // pub fn get_latest_block(&mut self) -> &Block {
    //
    // }
}

#[cfg(test)]
mod tests {

    // use super::*;
    // use crate::block::Block;
    // use crate::keypair::Keypair;
    // use crate::slip::{OutputSlip, SlipID};
    // use crate::transaction::{Transaction, TransactionType};
    // use secp256k1::Signature;

    // #[test]
    // fn blockchain_test() {
    //     let blockchain = Blockchain::new();
    //     assert_eq!(blockchain.index.blocks, vec![]);
    // }
    // #[test]
    // fn blockchain_get_latest_block_index_none_test() {
    //     let blockchain = Blockchain::new();
    //     match blockchain.get_latest_block_index() {
    //         None => assert!(true),
    //         _ => assert!(false),
    //     }
    // }
    // #[test]
    // fn blockchain_get_latest_block_index_some_test() {
    //     let mut blockchain = Blockchain::new();
    //     let block = Block::new(Keypair::new().public_key().clone(), [0; 32]);
    //
    //     blockchain.add_block(block.clone());
    //
    //     match blockchain.get_latest_block_index() {
    //         Some((prev_block_header, _)) => {
    //             assert_eq!(&prev_block_header.clone(), block.header());
    //             assert!(true);
    //         }
    //         None => assert!(false),
    //     }
    // }
    // #[test]
    // fn blockchain_add_block_test() {
    //     let keypair = Keypair::new();
    //     let mut blockchain = Blockchain::new();
    //     let mut block = Block::new(keypair.public_key().clone(), [0; 32]);
    //     let mut transaction = Transaction::new(TransactionType::Normal);
    //     let to_slip = OutputSlip::new(keypair.public_key().clone(), SlipBroadcastType::Normal, 0);
    //     transaction.add_output(to_slip);
    //
    //     let signed_transaction =
    //         Transaction::add_signature(transaction, Signature::from_compact(&[0; 64]).unwrap());
    //     block.add_transaction(signed_transaction);
    //
    //     blockchain.add_block(block.clone());
    //     let (block_header, _) = blockchain.index.blocks[0].clone();
    //
    //     assert_eq!(block_header, *block.clone().header());
    //     //assert_eq!(blockchain.shashmap.slip_block_id(&slip), Some(&-1));
    // }
}<|MERGE_RESOLUTION|>--- conflicted
+++ resolved
@@ -1,9 +1,5 @@
-<<<<<<< HEAD
 use crate::block::{Block, BlockHeader};
 use crate::longestchainqueue::roll_forward;
-=======
-use crate::block::Block;
->>>>>>> da9d5c79
 use crate::shashmap::Shashmap;
 
 /// The structure represents the state of the
@@ -30,7 +26,6 @@
 
     /// Append `Block` to the index of `Blockchain`
     pub fn add_block(&mut self, block: Block) {
-<<<<<<< HEAD
         roll_forward(block.hash());
         for tx in block.transactions().iter() {
             self.shashmap.insert_new_transaction(tx);
@@ -39,9 +34,6 @@
         let block_index: BlockIndex = (block.header().clone(), block.hash());
         println!("{:?}", block_index.clone());
         self.index.blocks.push(block_index);
-=======
-        self.blocks.push(block);
->>>>>>> da9d5c79
     }
 
     // /// Return latest `Block` in blockchain
