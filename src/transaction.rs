use std::convert::TryInto;

use crate::{
    blockchain::UtxoSet,
    crypto::{
        generate_random_bytes, hash, sign, verify, SaitoHash, SaitoPrivateKey, SaitoPublicKey,
        SaitoSignature, SaitoUTXOSetKey,
    },
    hop::{Hop, HOP_SIZE},
    slip::{Slip, SlipType, SLIP_SIZE},
    wallet::Wallet,
};
use ahash::AHashMap;
use bigint::uint::U256;
use enum_variant_count_derive::TryFromByte;
use serde::{Deserialize, Serialize};
use std::convert::TryFrom;

use rayon::prelude::*;
use std::sync::Arc;
use tokio::sync::RwLock;

pub const TRANSACTION_SIZE: usize = 89;

/// TransactionType is a human-readable indicator of the type of
/// transaction such as a normal user-initiated transaction, a
/// golden ticket transaction, a VIP-transaction or a rebroadcast
/// transaction created by a block creator, etc.
#[derive(Serialize, Deserialize, Debug, Copy, PartialEq, Clone, TryFromByte)]
pub enum TransactionType {
    Normal,
    Fee,
    GoldenTicket,
    ATR,
    Vip,
    Other,
}

#[serde_with::serde_as]
#[derive(Serialize, Deserialize, Debug, PartialEq, Clone)]
pub struct Transaction {
    // the bulk of the consensus transaction data
    timestamp: u64,
    pub inputs: Vec<Slip>,
    pub outputs: Vec<Slip>,
    #[serde(with = "serde_bytes")]
    message: Vec<u8>,
    transaction_type: TransactionType,
    #[serde_as(as = "[_; 64]")]
    signature: SaitoSignature,
    path: Vec<Hop>,

    // hash used for merkle_root (does not include signature), and slip uuid
    hash_for_signature: Option<SaitoHash>,

    pub total_in: u64,
    pub total_out: u64,
    pub total_fees: u64,
    pub cumulative_fees: u64,

    pub routing_work_for_me: u64,
    pub routing_work_for_creator: u64,
}

impl Transaction {
    #[allow(clippy::clippy::new_without_default)]
    pub fn new() -> Self {
        Self {
            timestamp: 0,
            inputs: vec![],
            outputs: vec![],
            message: vec![],
            transaction_type: TransactionType::Normal,
            signature: [0; 64],
            hash_for_signature: None,
            path: vec![],
            total_in: 0,
            total_out: 0,
            total_fees: 0,
            cumulative_fees: 0,
            routing_work_for_me: 0,
            routing_work_for_creator: 0,
        }
    }

    pub async fn add_hop_to_path(
        &mut self,
        wallet_lock: Arc<RwLock<Wallet>>,
        to_publickey: SaitoPublicKey,
    ) {
        //
        // msg is transaction signature and next peer
        //
        let mut vbytes: Vec<u8> = vec![];
        vbytes.extend(&self.get_signature());
        vbytes.extend(&to_publickey);
        let hash_to_sign = hash(&vbytes);

        let hop = Hop::generate_hop(wallet_lock.clone(), to_publickey, hash_to_sign).await;

        //
        // add to path
        //
        self.path.push(hop);
    }

    pub fn validate_routing_path(&self) -> bool {
        for i in 0..self.path.len() {
            //
            // msg is transaction signature and next peer
            //
            let mut vbytes: Vec<u8> = vec![];
            vbytes.extend(&self.get_signature());
            vbytes.extend(&self.path[i].get_to());

            // check sig is valid
            if !verify(
                &hash(&vbytes),
                self.path[i].get_sig(),
                self.path[i].get_from(),
            ) {
                return false;
            }

            // check path is continuous
            if i > 0 {
                if self.path[i].get_from() != self.path[i - 1].get_to() {
                    return false;
                }
            }
        }

        return true;
    }

    //
    // this function exists largely for testing. It attempts to attach the requested fee
    // to the transaction if possible. If not possible it reverts back to a transaction
    // with 1 zero-fee input and 1 zero-fee output.
    //
    pub async fn generate_transaction(
        wallet_lock: Arc<RwLock<Wallet>>,
        to_publickey: SaitoPublicKey,
        with_payment: u64,
        with_fee: u64,
    ) -> Transaction {
        let mut wallet = wallet_lock.write().await;
        let wallet_publickey = wallet.get_publickey();

        let available_balance = wallet.get_available_balance();
        let total_requested = with_payment + with_fee;
        //println!("in generate transaction ab: {} and pr: {} and fr: {}", available_balance, with_payment, with_fee);

        if available_balance >= total_requested {
            let mut transaction = Transaction::new();
            let (mut input_slips, mut output_slips) = wallet.generate_slips(total_requested);
            let input_len = input_slips.len();
            let output_len = output_slips.len();

            for _i in 0..input_len {
                transaction.add_input(input_slips.remove(0));
            }
            for _i in 0..output_len {
                transaction.add_output(output_slips.remove(0));
            }

            // add the payment
            let mut output = Slip::new();
            output.set_publickey(to_publickey);
            output.set_amount(with_payment);
            transaction.add_output(output);

            //println!("inputs are: {}", transaction.get_inputs().len());

            return transaction;
        } else {
            if available_balance > with_payment {
                let mut transaction = Transaction::new();
                let (mut input_slips, mut output_slips) = wallet.generate_slips(total_requested);
                let input_len = input_slips.len();
                let output_len = output_slips.len();

                for _i in 0..input_len {
                    transaction.add_input(input_slips.remove(0));
                }
                for _i in 0..output_len {
                    transaction.add_output(output_slips.remove(0));
                }

                // add the payment
                let mut output = Slip::new();
                output.set_publickey(to_publickey);
                output.set_amount(with_payment);
                transaction.add_output(output);

                return transaction;
            }

            if available_balance > with_fee {
                let mut transaction = Transaction::new();
                let (mut input_slips, mut output_slips) = wallet.generate_slips(total_requested);
                let input_len = input_slips.len();
                let output_len = output_slips.len();

                for _i in 0..input_len {
                    transaction.add_input(input_slips.remove(0));
                }
                for _i in 0..output_len {
                    transaction.add_output(output_slips.remove(0));
                }

                return transaction;
            }

            //
            // we have neither enough for the payment OR the fee, so
            // we just create a transaction that has no payment AND no
            // attached fee.
            //
            let mut transaction = Transaction::new();

            let mut input1 = Slip::new();
            input1.set_publickey(to_publickey);
            input1.set_amount(0);
            let random_uuid = hash(&generate_random_bytes(32));
            input1.set_uuid(random_uuid);

            let mut output1 = Slip::new();
            output1.set_publickey(wallet_publickey);
            output1.set_amount(0);
            output1.set_uuid([0; 32]);

            transaction.add_input(input1);
            transaction.add_output(output1);

            return transaction;
        }
    }

    //
    // generate a transaction that has more outputs than inputs. this is primarily being used for testing
    // but it will be used to populate the first block with the VIP transactions in the future. VIP
    // transactions are provided . they are distinct from normal transactions in that they do not have
    // fees assessed for rebroadcasting. thank you to everyone who has supported Saito and help make
    // this blockchain a reality. you deserve it.
    //
    pub async fn generate_vip_transaction(
        _wallet_lock: Arc<RwLock<Wallet>>,
        from_publickey: SaitoPublicKey,
        to_publickey: SaitoPublicKey,
        with_fee: u64,
    ) -> Transaction {
        let mut transaction = Transaction::new();
        transaction.set_transaction_type(TransactionType::Vip);

        let mut input = Slip::new();
        input.set_publickey(from_publickey);
        input.set_amount(0);
        input.set_slip_type(SlipType::VipInput);

        let mut output = Slip::new();
        output.set_publickey(to_publickey);
        output.set_amount(with_fee);
        output.set_slip_type(SlipType::VipOutput);

        transaction.add_input(input);
        transaction.add_output(output);

        transaction
    }

    //
    //
    // generate ATR transaction using source transaction and output slip
    //
    // this assumes that the
    //
    pub fn generate_rebroadcast_transaction(
        transaction_to_rebroadcast: &Transaction,
        output_slip_to_rebroadcast: &Slip,
        with_fee: u64,
    ) -> Transaction {
        let mut transaction = Transaction::new();
        let mut output_payment = 0;
        if output_slip_to_rebroadcast.get_amount() > with_fee {
            output_payment = output_slip_to_rebroadcast.get_amount() - with_fee;
        }

        transaction.set_transaction_type(TransactionType::ATR);

        let mut input = Slip::new();
        input.set_publickey(output_slip_to_rebroadcast.get_publickey());
        input.set_amount(output_slip_to_rebroadcast.get_amount());
        input.set_slip_type(output_slip_to_rebroadcast.get_slip_type());

        let mut output = Slip::new();
        output.set_publickey(output_slip_to_rebroadcast.get_publickey());
        output.set_amount(output_payment);
        output.set_slip_type(SlipType::ATR);
        output.set_uuid(output_slip_to_rebroadcast.get_uuid());

        if input.get_slip_type() == SlipType::ATR {
            //
            // this is not our first rebroadcast, which means we just
            // need to copy the rebroadcast message field when making
            // this transaction.
            //
            transaction.set_message(transaction_to_rebroadcast.get_message().to_vec());
        } else {
            //
            // this is our first rebroadcast, so we need to set the
            // message field in the transaction to the content of the
            // original transaction being rebroadcast.
            //
            transaction.set_message(transaction_to_rebroadcast.serialize_for_net().to_vec());
        }

        transaction.add_input(input);
        transaction.add_output(output);

        //
        // signature is the ORIGINAL signature. this transaction
        // will fail its signature check and then get analysed as
        // a rebroadcast transaction because of its transaction type.
        //
        transaction.set_signature(transaction_to_rebroadcast.get_signature());

        transaction
    }

    pub fn get_routing_work_for_publickey(&self, publickey: SaitoPublicKey) -> u64 {
        // there is not routing path
        if self.path.len() == 0 {
            return 0;
        }

        // we are not the last routing node
        let last_hop = &self.path[self.path.len() - 1];
        if last_hop.get_to() != publickey {
            return 0;
        }

        let total_fees = self.get_total_fees();
        let mut routing_work_available_to_publickey = total_fees;

        //
        // first hop gets ALL the routing work, so we start
        // halving from the 2nd hop in the routing path
        //
        for _i in 1..self.path.len() {
            // return nothing if the path is broken
            if self.path[_i].get_to() != self.path[_i - 1].get_from() {
                return 0;
            }

            // otherwise halve the work
            let half_of_routing_work: u64 = routing_work_available_to_publickey / 2;
            routing_work_available_to_publickey -= half_of_routing_work;
        }

        return routing_work_available_to_publickey;
    }

    pub fn add_input(&mut self, input_slip: Slip) {
        self.inputs.push(input_slip);
    }

    pub fn add_output(&mut self, output_slip: Slip) {
        self.outputs.push(output_slip);
    }

    pub fn is_fee_transaction(&self) -> bool {
        self.transaction_type == TransactionType::Fee
    }

    pub fn is_atr_transaction(&self) -> bool {
        self.transaction_type == TransactionType::ATR
    }

    pub fn is_golden_ticket(&self) -> bool {
        self.transaction_type == TransactionType::GoldenTicket
    }

    pub fn get_path(&self) -> &Vec<Hop> {
        &self.path
    }

    pub fn get_total_fees(&self) -> u64 {
        self.total_fees
    }

    pub fn get_timestamp(&self) -> u64 {
        self.timestamp
    }

    pub fn get_transaction_type(&self) -> TransactionType {
        self.transaction_type
    }

    pub fn get_inputs(&self) -> &Vec<Slip> {
        &self.inputs
    }

    pub fn get_mut_inputs(&mut self) -> &mut Vec<Slip> {
        &mut self.inputs
    }

    pub fn get_mut_outputs(&mut self) -> &mut Vec<Slip> {
        &mut self.outputs
    }

    pub fn get_outputs(&self) -> &Vec<Slip> {
        &self.outputs
    }

    pub fn get_message(&self) -> &Vec<u8> {
        &self.message
    }

    pub fn get_hash_for_signature(&self) -> Option<SaitoHash> {
        self.hash_for_signature
    }

    pub fn get_signature(&self) -> [u8; 64] {
        self.signature
    }

    pub fn get_winning_routing_node(&self, random_hash: SaitoHash) -> SaitoPublicKey {
        //
        // if there are no routing paths, we return the sender of
        // the payment, as they're got all of the routing work by
        // definition. this is the edge-case where sending a tx
        // can make you money.
        //
        if self.path.len() == 0 || self.get_total_fees() == 0 {
            if self.inputs.len() > 0 {
                return self.inputs[0].get_publickey();
            } else {
                return [0; 33];
            }
        }

        //
        // if we have a routing path, we calculate the total amount
        // of routing work that it is possible for this transaction
        // to contain (2x the fee).
        //
        let mut aggregate_routing_work: u64 = self.get_total_fees();
        let mut routing_work_this_hop: u64 = aggregate_routing_work;
        let mut work_by_hop: Vec<u64> = vec![];
        work_by_hop.push(aggregate_routing_work);

        for _i in 1..self.path.len() {
            let new_routing_work_this_hop: u64 = routing_work_this_hop / 2;
            aggregate_routing_work += new_routing_work_this_hop;
            routing_work_this_hop = new_routing_work_this_hop;
            work_by_hop.push(aggregate_routing_work);
        }

        println!("work by hop: {:?}", work_by_hop);

        //
        // find winning routing node
        //
        let x = U256::from_big_endian(&random_hash);
        let z = U256::from_big_endian(&aggregate_routing_work.to_be_bytes());
        let (zy, _bolres) = x.overflowing_rem(z);
        let winning_routing_work_in_nolan = zy.low_u64();

        println!("wrwin: {}", winning_routing_work_in_nolan);

        for i in 0..work_by_hop.len() {
            if winning_routing_work_in_nolan <= work_by_hop[i] {
                return self.path[i].get_to();
            }
        }

        //
        // we should never reach this
        //
        return [0; 33];
    }

    pub fn set_timestamp(&mut self, timestamp: u64) {
        self.timestamp = timestamp;
    }

    pub fn set_transaction_type(&mut self, transaction_type: TransactionType) {
        self.transaction_type = transaction_type;
    }

    pub fn set_inputs(&mut self, inputs: Vec<Slip>) {
        self.inputs = inputs;
    }

    pub fn set_outputs(&mut self, outputs: Vec<Slip>) {
        self.outputs = outputs;
    }

    pub fn set_message(&mut self, message: Vec<u8>) {
        self.message = message;
    }

    pub fn set_signature(&mut self, sig: SaitoSignature) {
        self.signature = sig;
    }

    pub fn set_path(&mut self, path: Vec<Hop>) {
        self.path = path;
    }

    pub fn set_hash_for_signature(&mut self, hash: SaitoHash) {
        self.hash_for_signature = Some(hash);
    }

    pub fn sign(&mut self, privatekey: SaitoPrivateKey) {
        //
        // we set slip ordinals when signing
        //
        for (i, output) in self.get_mut_outputs().iter_mut().enumerate() {
            output.set_slip_ordinal(i as u8);
        }

        let hash_for_signature = hash(&self.serialize_for_signature());
        self.set_signature(sign(&hash_for_signature, privatekey));
        self.set_hash_for_signature(hash_for_signature);
    }

    pub fn serialize_for_signature(&self) -> Vec<u8> {
        //
        // fastest known way that isn't bincode ??
        //
        let mut vbytes: Vec<u8> = vec![];
        vbytes.extend(&self.timestamp.to_be_bytes());
        for input in &self.inputs {
            vbytes.extend(&input.serialize_input_for_signature());
        }
        for output in &self.outputs {
            vbytes.extend(&output.serialize_output_for_signature());
        }
        vbytes.extend(&(self.transaction_type as u32).to_be_bytes());
        vbytes.extend(&self.message);

        vbytes
    }
    /// Deserialize from bytes to a Transaction.
    /// [len of inputs - 4 bytes - u32]
    /// [len of outputs - 4 bytes - u32]
    /// [len of message - 4 bytes - u32]
    /// [len of path - 4 bytes - u32]
    /// [signature - 64 bytes - Secp25k1 sig]
    /// [timestamp - 8 bytes - u64]
    /// [transaction type - 1 byte]
    /// [input][input][input]...
    /// [output][output][output]...
    /// [message]
    /// [hop][hpp][hop]
    pub fn deserialize_from_net(bytes: Vec<u8>) -> Transaction {
        let inputs_len: u32 = u32::from_be_bytes(bytes[0..4].try_into().unwrap());
        let outputs_len: u32 = u32::from_be_bytes(bytes[4..8].try_into().unwrap());
        let message_len: usize = u32::from_be_bytes(bytes[8..12].try_into().unwrap()) as usize;
        let path_len: usize = u32::from_be_bytes(bytes[12..16].try_into().unwrap()) as usize;
        let signature: SaitoSignature = bytes[16..80].try_into().unwrap();
        let timestamp: u64 = u64::from_be_bytes(bytes[80..88].try_into().unwrap());
        let transaction_type: TransactionType = TransactionType::try_from(bytes[88]).unwrap();
        let start_of_inputs = TRANSACTION_SIZE;
        let start_of_outputs = start_of_inputs + inputs_len as usize * SLIP_SIZE;
        let start_of_message = start_of_outputs + outputs_len as usize * SLIP_SIZE;
        let start_of_path = start_of_message + message_len;
        let mut inputs: Vec<Slip> = vec![];
        for n in 0..inputs_len {
            let start_of_data: usize = start_of_inputs as usize + n as usize * SLIP_SIZE;
            let end_of_data: usize = start_of_data + SLIP_SIZE;
            let input = Slip::deserialize_from_net(bytes[start_of_data..end_of_data].to_vec());
            inputs.push(input);
        }
        let mut outputs: Vec<Slip> = vec![];
        for n in 0..outputs_len {
            let start_of_data: usize = start_of_outputs as usize + n as usize * SLIP_SIZE;
            let end_of_data: usize = start_of_data + SLIP_SIZE;
            let output = Slip::deserialize_from_net(bytes[start_of_data..end_of_data].to_vec());
            outputs.push(output);
        }
        let message = bytes[start_of_message..start_of_message + message_len]
            .try_into()
            .unwrap();
        let mut path: Vec<Hop> = vec![];
        for n in 0..path_len {
            let start_of_data: usize = start_of_path as usize + n as usize * HOP_SIZE;
            let end_of_data: usize = start_of_data + HOP_SIZE;
            let hop = Hop::deserialize_from_net(bytes[start_of_data..end_of_data].to_vec());
            path.push(hop);
        }

        let mut transaction = Transaction::new();
        transaction.set_timestamp(timestamp);
        transaction.set_inputs(inputs);
        transaction.set_outputs(outputs);
        transaction.set_message(message);
        transaction.set_transaction_type(transaction_type);
        transaction.set_signature(signature);
        transaction.set_path(path);
        transaction
    }

    /// Serialize a Transaction for transport or disk.
    /// [len of inputs - 4 bytes - u32]
    /// [len of outputs - 4 bytes - u32]
    /// [len of message - 4 bytes - u32]
    /// [len of path - 4 bytes - u32]
    /// [signature - 64 bytes - Secp25k1 sig]
    /// [timestamp - 8 bytes - u64]
    /// [transaction type - 1 byte]
    /// [input][input][input]...
    /// [output][output][output]...
    /// [message]
    /// [hop][hop][hop]...
    pub fn serialize_for_net(&self) -> Vec<u8> {
        let mut vbytes: Vec<u8> = vec![];
        vbytes.extend(&(self.inputs.len() as u32).to_be_bytes());
        vbytes.extend(&(self.outputs.len() as u32).to_be_bytes());
        vbytes.extend(&(self.message.len() as u32).to_be_bytes());
        vbytes.extend(&(self.path.len() as u32).to_be_bytes());
        vbytes.extend(&self.signature);
        vbytes.extend(&self.timestamp.to_be_bytes());
        vbytes.extend(&(self.transaction_type as u8).to_be_bytes());
        for input in &self.inputs {
            vbytes.extend(&input.serialize_for_net());
        }
        for output in &self.outputs {
            vbytes.extend(&output.serialize_for_net());
        }
        vbytes.extend(&self.message);
        for hop in &self.path {
            vbytes.extend(&hop.serialize_for_net());
        }
        vbytes
    }

    /// Runs when the chain is re-organized
    pub fn on_chain_reorganization(
        &self,
        utxoset: &mut AHashMap<SaitoUTXOSetKey, u64>,
        longest_chain: bool,
        block_id: u64,
    ) {
        let mut input_slip_value = 1;
        let mut output_slip_value = 0;

        if longest_chain {
            input_slip_value = block_id;
            output_slip_value = 1;
        }

        self.inputs.iter().for_each(|input| {
            input.on_chain_reorganization(utxoset, longest_chain, input_slip_value)
        });
        self.outputs.iter().for_each(|output| {
            output.on_chain_reorganization(utxoset, longest_chain, output_slip_value)
        });
    }

    //
    // calculate cumulative fee share in block
    //
    pub fn generate_metadata_cumulative_fees(&mut self, cumulative_fees: u64) -> u64 {
        self.cumulative_fees = cumulative_fees + self.total_fees;
        self.cumulative_fees
    }
    //
    // calculate cumulative routing work in block
    //
    pub fn generate_metadata_cumulative_work(&mut self, cumulative_work: u64) -> u64 {
        return cumulative_work + self.routing_work_for_creator;
    }
    //
    // calculate hashes used in signatures
    //
    pub fn generate_metadata_hashes(&mut self) {
        //
        // and save the hash_for_signature so we can use it later...
        //
        // note that we must generate the HASH before we change the UUID in the
        // output slips created in this blog. Otherwise, our hash for the transaction
        // will change since the slips will be generated with a different UUID.
        //
        let hash_for_signature: SaitoHash = hash(&self.serialize_for_signature());
        self.set_hash_for_signature(hash_for_signature);
    }
    //
    // calculate abstract metadata for fees
    //
    // note that this expects the hash_for_signature to have already
    // been calculated.
    //
    pub fn generate_metadata_fees_and_slips(&mut self, publickey: SaitoPublicKey) {
        //
        // calculate nolan in / out, fees
        //
        let mut nolan_in: u64 = 0;
        let mut nolan_out: u64 = 0;
        let hash_for_signature = self.get_hash_for_signature();

        for input in &mut self.inputs {
            nolan_in += input.get_amount();
            // generate utxoset key cache
            input.generate_utxoset_key();
        }
        for output in &mut self.outputs {
            nolan_out += output.get_amount();

            // generate utxoset key cache
            // and set the UUID needed for insertion to shashmap
            if let Some(hash_for_signature) = hash_for_signature {
                output.set_uuid(hash_for_signature);
            }
            output.generate_utxoset_key();
<<<<<<< HEAD

=======
>>>>>>> 3b097940
        }

        self.total_in = nolan_in;
        self.total_out = nolan_out;
        self.total_fees = 0;

        //
        // note that this is not validation code, permitting this. we may have
        // some transactions that do insert NOLAN, such as during testing of
        // monetary policy. All sanity checks need to be in the validate()
        // function.
        //
        if nolan_in > nolan_out {
            self.total_fees = nolan_in - nolan_out;
        }

        //
        // we also need to know how much routing work exists and is available
        // for the block producer, to ensure that they have met the conditions
        // required by the burn fee for block production.
        //
        self.routing_work_for_creator = self.get_routing_work_for_publickey(publickey);
    }
    pub fn generate_metadata(&mut self, publickey: SaitoPublicKey) -> bool {
        self.generate_metadata_hashes();
        self.generate_metadata_fees_and_slips(publickey);

        true
    }

    pub fn validate(&self, utxoset: &UtxoSet) -> bool {
        if let Some(hash_for_signature) = self.get_hash_for_signature() {
            let sig: SaitoSignature = self.get_signature();

            if self.inputs.is_empty() {
                println!("Transaction must have at least 1 input");
                return false;
            }
            let publickey: SaitoPublicKey = self.get_inputs()[0].get_publickey();

            if !verify(&hash_for_signature, sig, publickey) {
                println!("message verifies not");
                return false;
            }
        }

        //
        // VALIDATE path sigs valid
        //
        if !self.validate_routing_path() {
            println!("routing path does not validate, transaction invalid");
            return false;
        }

        //
        // VALIDATE min one sender and receiver
        //
        if self.get_inputs().is_empty() {
            println!("ERROR 582039: less than 1 input in transaction");
            return false;
        }
        if self.get_outputs().is_empty() {
            println!("ERROR 582039: less than 1 output in transaction");
            return false;
        }

        // treasury in some amount.
        if self.total_out > self.total_in
            && self.get_transaction_type() != TransactionType::Fee
            && self.get_transaction_type() != TransactionType::Vip
        {
            println!("{} in and {} out", self.total_in, self.total_out);
            for z in self.get_outputs() {
                println!("{:?} --- ", z.get_amount());
            }
            println!("ERROR 672941: transaction spends more than it has available");
            return false;
        }

        self.inputs.par_iter().all(|input| input.validate(utxoset))
    }
}

#[cfg(test)]
mod tests {
    use super::*;
    use crate::{slip::Slip, time::create_timestamp, wallet::Wallet};

    #[test]
    fn transaction_new_test() {
        let tx = Transaction::new();
        assert_eq!(tx.timestamp, 0);
        assert_eq!(tx.inputs, vec![]);
        assert_eq!(tx.outputs, vec![]);
        assert_eq!(tx.message, Vec::<u8>::new());
        assert_eq!(tx.transaction_type, TransactionType::Normal);
        assert_eq!(tx.signature, [0; 64]);
        assert_eq!(tx.hash_for_signature, None);
        assert_eq!(tx.total_in, 0);
        assert_eq!(tx.total_out, 0);
        assert_eq!(tx.total_fees, 0);
        assert_eq!(tx.cumulative_fees, 0);
        assert_eq!(tx.routing_work_for_me, 0);
        assert_eq!(tx.routing_work_for_creator, 0);
    }

    #[test]
    fn transaction_sign_test() {
        let mut tx = Transaction::new();
        let wallet = Wallet::new();

        tx.set_outputs(vec![Slip::new()]);
        tx.sign(wallet.get_privatekey());

        assert_eq!(tx.get_outputs()[0].get_slip_ordinal(), 0);
        assert_ne!(tx.get_signature(), [0; 64]);
        assert_ne!(tx.get_hash_for_signature(), Some([0; 32]));
    }

    #[test]
    fn test_serialize_for_signature() {
        let tx = Transaction::new();
        assert_eq!(tx.serialize_for_signature(), vec![0; 12]);
    }

    #[test]
    fn transaction_generate_metadata_cumulative_fees_test() {
        let mut tx = Transaction::new();
        tx.generate_metadata_cumulative_fees(1_0000);
        assert_eq!(tx.cumulative_fees, 1_0000);
    }

    #[test]
    fn serialize_for_net_test() {
        let mock_input = Slip::new();
        let mock_output = Slip::new();
        let mut mock_hop = Hop::new();
        mock_hop.set_from([0; 33]);
        mock_hop.set_to([0; 33]);
        mock_hop.set_sig([0; 64]);
        let mut mock_tx = Transaction::new();
        let mut mock_path: Vec<Hop> = vec![];
        mock_path.push(mock_hop);
        let ctimestamp = create_timestamp();

        mock_tx.set_timestamp(ctimestamp);
        mock_tx.add_input(mock_input);
        mock_tx.add_output(mock_output);
        mock_tx.set_message(vec![104, 101, 108, 108, 111]);
        mock_tx.set_transaction_type(TransactionType::Normal);
        mock_tx.set_signature([1; 64]);
        mock_tx.set_path(mock_path);

        let serialized_tx = mock_tx.serialize_for_net();

        let deserialized_tx = Transaction::deserialize_from_net(serialized_tx);
        assert_eq!(mock_tx, deserialized_tx);
    }
}<|MERGE_RESOLUTION|>--- conflicted
+++ resolved
@@ -715,10 +715,6 @@
                 output.set_uuid(hash_for_signature);
             }
             output.generate_utxoset_key();
-<<<<<<< HEAD
-
-=======
->>>>>>> 3b097940
         }
 
         self.total_in = nolan_in;
