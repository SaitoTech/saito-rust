use std::convert::TryInto;

<<<<<<< HEAD
use crate::{blockchain::UtxoSet, crypto::{
        hash, sign, verify, SaitoHash, SaitoPrivateKey, SaitoPublicKey, SaitoSignature,
        SaitoUTXOSetKey,
    }, slip::{Slip, SLIP_SIZE}};
=======
use crate::{
    crypto::{
        generate_random_bytes, hash, sign, verify, SaitoHash, SaitoPrivateKey, SaitoPublicKey,
        SaitoSignature, SaitoUTXOSetKey,
    },
    hop::Hop,
    slip::{Slip, SlipType, SLIP_SIZE},
    wallet::Wallet,
};
>>>>>>> adfd8c9b
use ahash::AHashMap;
use bigint::uint::U256;
use enum_variant_count_derive::TryFromByte;
use serde::{Deserialize, Serialize};
use std::convert::TryFrom;

<<<<<<< HEAD
use rayon::prelude::*;
=======
use std::sync::Arc;
use tokio::sync::RwLock;
>>>>>>> adfd8c9b

pub const TRANSACTION_SIZE: usize = 85;

/// TransactionType is a human-readable indicator of the type of
/// transaction such as a normal user-initiated transaction, a
/// golden ticket transaction, a VIP-transaction or a rebroadcast
/// transaction created by a block creator, etc.
#[derive(Serialize, Deserialize, Debug, Copy, PartialEq, Clone, TryFromByte)]
pub enum TransactionType {
    Normal,
    Fee,
    GoldenTicket,
    ATR,
    Vip,
    Other,
}

#[serde_with::serde_as]
#[derive(Serialize, Deserialize, Debug, PartialEq, Clone)]
pub struct Transaction {
    // the bulk of the consensus transaction data
    timestamp: u64,
    pub inputs: Vec<Slip>,
    pub outputs: Vec<Slip>,
    #[serde(with = "serde_bytes")]
    message: Vec<u8>,
    transaction_type: TransactionType,
    #[serde_as(as = "[_; 64]")]
    signature: SaitoSignature,
    path: Vec<Hop>,

    // hash used for merkle_root (does not include signature), and slip uuid
    hash_for_signature: Option<SaitoHash>,

    pub total_in: u64,
    pub total_out: u64,
    pub total_fees: u64,
    pub cumulative_fees: u64,

    pub routing_work_for_me: u64,
    pub routing_work_for_creator: u64,
}

impl Transaction {
    #[allow(clippy::clippy::new_without_default)]
    pub fn new() -> Self {
        Self {
            timestamp: 0,
            inputs: vec![],
            outputs: vec![],
            message: vec![],
            transaction_type: TransactionType::Normal,
            signature: [0; 64],
<<<<<<< HEAD
            hash_for_signature: None,
=======
            path: vec![],
            hash_for_signature: [0; 32],
>>>>>>> adfd8c9b
            total_in: 0,
            total_out: 0,
            total_fees: 0,
            cumulative_fees: 0,
            routing_work_for_me: 0,
            routing_work_for_creator: 0,
        }
    }

    pub async fn add_hop_to_path(
        &mut self,
        wallet_lock: Arc<RwLock<Wallet>>,
        to_publickey: SaitoPublicKey,
    ) {
        //
        // msg is transaction signature and next peer
        //
        let mut vbytes: Vec<u8> = vec![];
        vbytes.extend(&self.get_signature());
        vbytes.extend(&to_publickey);
        let hash_to_sign = hash(&vbytes);

        let hop = Hop::generate_hop(wallet_lock.clone(), to_publickey, hash_to_sign).await;

        //
        // add to path
        //
        self.path.push(hop);
    }

    pub fn validate_routing_path(&self) -> bool {
	for i in 0..self.path.len() {

            //
            // msg is transaction signature and next peer
            //
            let mut vbytes: Vec<u8> = vec![];
            vbytes.extend(&self.get_signature());
            vbytes.extend(&self.path[i].get_to());

	    // check sig is valid
	    if !verify(&hash(&vbytes), self.path[i].get_sig(), self.path[i].get_from()) { return false; }

	    // check path is continuous
	    if i > 0 { if self.path[i].get_from() != self.path[i-1].get_to() { return false; } }

	}

	return true;
    }



    //
    // this function exists largely for testing. It attempts to attach the requested fee
    // to the transaction if possible. If not possible it reverts back to a transaction
    // with 1 zero-fee input and 1 zero-fee output.
    //
    pub async fn generate_transaction(
        wallet_lock: Arc<RwLock<Wallet>>,
        to_publickey: SaitoPublicKey,
        with_payment: u64,
        with_fee: u64,
    ) -> Transaction {
        let mut wallet = wallet_lock.write().await;
        let wallet_publickey = wallet.get_publickey();

        let available_balance = wallet.get_available_balance();
        let total_requested = with_payment + with_fee;
        //println!("in generate transaction ab: {} and pr: {} and fr: {}", available_balance, with_payment, with_fee);

        if available_balance >= total_requested {
            let mut transaction = Transaction::new();
            let (mut input_slips, mut output_slips) = wallet.generate_slips(total_requested);
            let input_len = input_slips.len();
            let output_len = output_slips.len();

            for _i in 0..input_len {
                transaction.add_input(input_slips.remove(0));
            }
            for _i in 0..output_len {
                transaction.add_output(output_slips.remove(0));
            }

            // add the payment
            let mut output = Slip::new();
            output.set_publickey(to_publickey);
            output.set_amount(with_payment);
            transaction.add_output(output);

            //println!("inputs are: {}", transaction.get_inputs().len());

            return transaction;
        } else {
            if available_balance > with_payment {
                let mut transaction = Transaction::new();
                let (mut input_slips, mut output_slips) = wallet.generate_slips(total_requested);
                let input_len = input_slips.len();
                let output_len = output_slips.len();

                for _i in 0..input_len {
                    transaction.add_input(input_slips.remove(0));
                }
                for _i in 0..output_len {
                    transaction.add_output(output_slips.remove(0));
                }

                // add the payment
                let mut output = Slip::new();
                output.set_publickey(to_publickey);
                output.set_amount(with_payment);
                transaction.add_output(output);

                return transaction;
            }

            if available_balance > with_fee {
                let mut transaction = Transaction::new();
                let (mut input_slips, mut output_slips) = wallet.generate_slips(total_requested);
                let input_len = input_slips.len();
                let output_len = output_slips.len();

                for _i in 0..input_len {
                    transaction.add_input(input_slips.remove(0));
                }
                for _i in 0..output_len {
                    transaction.add_output(output_slips.remove(0));
                }

                return transaction;
            }

            //
            // we have neither enough for the payment OR the fee, so
            // we just create a transaction that has no payment AND no
            // attached fee.
            //
            let mut transaction = Transaction::new();

            let mut input1 = Slip::new();
            input1.set_publickey(to_publickey);
            input1.set_amount(0);
            let random_uuid = hash(&generate_random_bytes(32));
            input1.set_uuid(random_uuid);

            let mut output1 = Slip::new();
            output1.set_publickey(wallet_publickey);
            output1.set_amount(0);
            output1.set_uuid([0; 32]);

            transaction.add_input(input1);
            transaction.add_output(output1);

            return transaction;
        }
    }

    //
    // generate a transaction that has more outputs than inputs. this is primarily being used for testing
    // but it will be used to populate the first block with the VIP transactions in the future. VIP
    // transactions are provided . they are distinct from normal transactions in that they do not have
    // fees assessed for rebroadcasting. thank you to everyone who has supported Saito and help make
    // this blockchain a reality. you deserve it.
    //
    pub async fn generate_vip_transaction(
        _wallet_lock: Arc<RwLock<Wallet>>,
        from_publickey: SaitoPublicKey,
        to_publickey: SaitoPublicKey,
        with_fee: u64,
    ) -> Transaction {
        let mut transaction = Transaction::new();
        transaction.set_transaction_type(TransactionType::Vip);

        let mut input = Slip::new();
        input.set_publickey(from_publickey);
        input.set_amount(0);
        input.set_slip_type(SlipType::VipInput);

        let mut output = Slip::new();
        output.set_publickey(to_publickey);
        output.set_amount(with_fee);
        output.set_slip_type(SlipType::VipOutput);

        transaction.add_input(input);
        transaction.add_output(output);

println!("VIP going to: {:?}", to_publickey);

        transaction
    }


    // 
    // 
    // generate ATR transaction using source transaction and output slip
    //
    // this assumes that the 
    //
    pub fn generate_rebroadcast_transaction(
        transaction_to_rebroadcast: &Transaction,
        output_slip_to_rebroadcast: &Slip,
        with_fee: u64,
    ) -> Transaction {

        let mut transaction = Transaction::new();
        let mut output_payment = output_slip_to_rebroadcast.get_amount() - with_fee;
	if output_payment < 0 { output_payment = 0; }

        transaction.set_transaction_type(TransactionType::ATR);

        let mut input = Slip::new();
        input.set_publickey(output_slip_to_rebroadcast.get_publickey());
        input.set_amount(output_slip_to_rebroadcast.get_amount());
        input.set_slip_type(output_slip_to_rebroadcast.get_slip_type());

        let mut output = Slip::new();
        output.set_publickey(output_slip_to_rebroadcast.get_publickey());
        output.set_amount(output_payment);
        output.set_slip_type(SlipType::ATR);
        output.set_uuid(output_slip_to_rebroadcast.get_uuid());
        
	if input.get_slip_type() == SlipType::ATR {

	    //
	    // this is not our first rebroadcast, which means we just 
	    // need to copy the rebroadcast message field when making
	    // this transaction.
	    //
	    transaction.set_message(transaction_to_rebroadcast.get_message().to_vec());

	} else {

	    //
	    // this is our first rebroadcast, so we need to set the 
	    // message field in the transaction to the content of the 
	    // original transaction being rebroadcast.
	    //
	    transaction.set_message(transaction_to_rebroadcast.serialize_for_net().to_vec());

	}

        transaction.add_input(input);
        transaction.add_output(output);

	//
	// signature is the ORIGINAL signature. this transaction
	// will fail its signature check and then get analysed as 
	// a rebroadcast transaction because of its transaction type.
	//
	transaction.set_signature(transaction_to_rebroadcast.get_signature());

        transaction
    }

    pub fn get_routing_work_for_publickey(&self, publickey: SaitoPublicKey) -> u64 {

        // there is not routing path
        if self.path.len() == 0 {
            return 0;
        }

        // we are not the last routing node
        let last_hop = &self.path[self.path.len() - 1];
        if last_hop.get_to() != publickey {
            return 0;
        }

        let total_fees = self.get_total_fees();
        let mut routing_work_available_to_publickey = total_fees;

        //
        // first hop gets ALL the routing work, so we start
        // halving from the 2nd hop in the routing path
        //
        for _i in 1..self.path.len() {

	    // return nothing if the path is broken
	    if self.path[_i].get_to() != self.path[_i-1].get_from() { return 0; }

	    // otherwise halve the work
            let half_of_routing_work: u64 = routing_work_available_to_publickey / 2;
            routing_work_available_to_publickey -= half_of_routing_work;
        }

        return routing_work_available_to_publickey;
    }

    pub fn add_input(&mut self, input_slip: Slip) {
        self.inputs.push(input_slip);
    }

    pub fn add_output(&mut self, output_slip: Slip) {
        self.outputs.push(output_slip);
    }

    pub fn is_fee_transaction(&self) -> bool {
        self.transaction_type == TransactionType::Fee
    }

    pub fn is_golden_ticket(&self) -> bool {
        self.transaction_type == TransactionType::GoldenTicket
    }

    pub fn get_path(&self) -> &Vec<Hop> {
        &self.path
    }

    pub fn get_total_fees(&self) -> u64 {
        self.total_fees
    }

    pub fn get_timestamp(&self) -> u64 {
        self.timestamp
    }

    pub fn get_transaction_type(&self) -> TransactionType {
        self.transaction_type
    }

    pub fn get_inputs(&self) -> &Vec<Slip> {
        &self.inputs
    }

    pub fn get_mut_inputs(&mut self) -> &mut Vec<Slip> {
        &mut self.inputs
    }

    pub fn get_mut_outputs(&mut self) -> &mut Vec<Slip> {
        &mut self.outputs
    }

    pub fn get_outputs(&self) -> &Vec<Slip> {
        &self.outputs
    }

    pub fn get_message(&self) -> &Vec<u8> {
        &self.message
    }

    pub fn get_hash_for_signature(&self) -> Option<SaitoHash> {
        self.hash_for_signature
    }

    pub fn get_signature(&self) -> [u8; 64] {
        self.signature
    }

    pub fn get_winning_routing_node(&self, random_hash: SaitoHash) -> SaitoPublicKey {

	//
	// if there are no routing paths, we return the sender of
	// the payment, as they're got all of the routing work by
	// definition. this is the edge-case where sending a tx
	// can make you money.
	//
	if self.path.len() == 0 {
	    if self.inputs.len() > 0 {
		return self.inputs[0].get_publickey();
	    } else {
		return [0; 33];
	    }
	}

	//
	// if we have a routing path, we calculate the total amount
	// of routing work that it is possible for this transaction
	// to contain (2x the fee).
	//
	let mut aggregate_routing_work: u64 = self.get_total_fees();
	let mut routing_work_this_hop: u64 = aggregate_routing_work;
        let mut work_by_hop : Vec<u64> = vec![];
	work_by_hop.push(aggregate_routing_work);

	for _i in 1..self.path.len() {
	    let new_routing_work_this_hop: u64  = routing_work_this_hop / 2;
	    aggregate_routing_work += new_routing_work_this_hop;
            routing_work_this_hop = new_routing_work_this_hop;
	    work_by_hop.push(aggregate_routing_work);
	}

println!("work by hop: {:?}", work_by_hop);

        //
        // find winning routing node
        //
        let x = U256::from_big_endian(&random_hash);
        let z = U256::from_big_endian(&aggregate_routing_work.to_be_bytes());
        let (zy, _bolres) = x.overflowing_rem(z);
        let winning_routing_work_in_nolan = zy.low_u64();

        println!("wrwin: {}", winning_routing_work_in_nolan);

	      for i in 0.. work_by_hop.len() {
	          if winning_routing_work_in_nolan <= work_by_hop[i] {
		             return self.path[i].get_to();
	          }
	      }

        //
        // we should never reach this
        //
        return [0; 33];

    }

    pub fn set_timestamp(&mut self, timestamp: u64) {
        self.timestamp = timestamp;
    }

    pub fn set_transaction_type(&mut self, transaction_type: TransactionType) {
        self.transaction_type = transaction_type;
    }

    pub fn set_inputs(&mut self, inputs: Vec<Slip>) {
        self.inputs = inputs;
    }

    pub fn set_outputs(&mut self, outputs: Vec<Slip>) {
        self.outputs = outputs;
    }

    pub fn set_message(&mut self, message: Vec<u8>) {
        self.message = message;
    }

    pub fn set_signature(&mut self, sig: SaitoSignature) {
        self.signature = sig;
    }

    pub fn set_hash_for_signature(&mut self, hash: SaitoHash) {
        self.hash_for_signature = Some(hash);
    }

    pub fn sign(&mut self, privatekey: SaitoPrivateKey) {
        //
        // we set slip ordinals when signing
        //
        for (i, output) in self.get_mut_outputs().iter_mut().enumerate() {
            output.set_slip_ordinal(i as u8);
        }

        let hash_for_signature = hash(&self.serialize_for_signature());
        self.set_signature(sign(&hash_for_signature, privatekey));
        self.set_hash_for_signature(hash_for_signature);
    }

    pub fn serialize_for_signature(&self) -> Vec<u8> {
        //
        // fastest known way that isn't bincode ??
        //
        let mut vbytes: Vec<u8> = vec![];
        vbytes.extend(&self.timestamp.to_be_bytes());
        for input in &self.inputs {
            vbytes.extend(&input.serialize_input_for_signature());
        }
        for output in &self.outputs {
            vbytes.extend(&output.serialize_output_for_signature());
        }
        vbytes.extend(&(self.transaction_type as u32).to_be_bytes());
        vbytes.extend(&self.message);

        vbytes
    }
    /// Deserialize from bytes to a Transaction.
    /// [len of inputs - 4 bytes - u32]
    /// [len of outputs - 4 bytes - u32]
    /// [len of message - 4 bytes - u32]
    /// [signature - 64 bytes - Secp25k1 sig]
    /// [timestamp - 8 bytes - u64]
    /// [transaction type - 1 byte]
    /// [input][input][input]...
    /// [output][output][output]...
    /// [message]
    pub fn deserialize_from_net(bytes: Vec<u8>) -> Transaction {
        let inputs_len: u32 = u32::from_be_bytes(bytes[0..4].try_into().unwrap());
        let outputs_len: u32 = u32::from_be_bytes(bytes[4..8].try_into().unwrap());
        let message_len: usize = u32::from_be_bytes(bytes[8..12].try_into().unwrap()) as usize;
        let signature: SaitoSignature = bytes[12..76].try_into().unwrap();

        let timestamp: u64 = u64::from_be_bytes(bytes[76..84].try_into().unwrap());
        let transaction_type: TransactionType = TransactionType::try_from(bytes[84]).unwrap();
        let start_of_inputs = TRANSACTION_SIZE;
        let start_of_outputs = start_of_inputs + inputs_len as usize * SLIP_SIZE;
        let start_of_message = start_of_outputs + outputs_len as usize * SLIP_SIZE;
        let mut inputs: Vec<Slip> = vec![];
        for n in 0..inputs_len {
            let start_of_data: usize = start_of_inputs as usize + n as usize * SLIP_SIZE;
            let end_of_data: usize = start_of_data + SLIP_SIZE;
            let input = Slip::deserialize_from_net(bytes[start_of_data..end_of_data].to_vec());
            inputs.push(input);
        }
        let mut outputs: Vec<Slip> = vec![];
        for n in 0..outputs_len {
            let start_of_data: usize = start_of_outputs as usize + n as usize * SLIP_SIZE;
            let end_of_data: usize = start_of_data + SLIP_SIZE;
            let output = Slip::deserialize_from_net(bytes[start_of_data..end_of_data].to_vec());
            outputs.push(output);
        }
        let message = bytes[start_of_message..start_of_message + message_len]
            .try_into()
            .unwrap();
        let mut transaction = Transaction::new();
        transaction.set_timestamp(timestamp);
        transaction.set_inputs(inputs);
        transaction.set_outputs(outputs);
        transaction.set_message(message);
        transaction.set_transaction_type(transaction_type);
        transaction.set_signature(signature);
        transaction
    }

    /// Serialize a Transaction for transport or disk.
    /// [len of inputs - 4 bytes - u32]
    /// [len of outputs - 4 bytes - u32]
    /// [len of message - 4 bytes - u32]
    /// [signature - 64 bytes - Secp25k1 sig]
    /// [timestamp - 8 bytes - u64]
    /// [transaction type - 1 byte]
    /// [input][input][input]...
    /// [output][output][output]...
    /// [message]
    pub fn serialize_for_net(&self) -> Vec<u8> {
        let mut vbytes: Vec<u8> = vec![];
        vbytes.extend(&(self.inputs.len() as u32).to_be_bytes());
        vbytes.extend(&(self.outputs.len() as u32).to_be_bytes());
        vbytes.extend(&(self.message.len() as u32).to_be_bytes());
        vbytes.extend(&self.signature);
        vbytes.extend(&self.timestamp.to_be_bytes());
        vbytes.extend(&(self.transaction_type as u8).to_be_bytes());
        for input in &self.inputs {
            vbytes.extend(&input.serialize_for_net());
        }
        for output in &self.outputs {
            vbytes.extend(&output.serialize_for_net());
        }
        vbytes.extend(&self.message);
        vbytes
    }

    /// Runs when the chain is re-organized
    pub fn on_chain_reorganization(
        &self,
        utxoset: &mut AHashMap<SaitoUTXOSetKey, u64>,
        longest_chain: bool,
        block_id: u64,
    ) {
        let mut input_slip_value = 1;
        let mut output_slip_value = 0;

        if longest_chain {
            input_slip_value = block_id;
            output_slip_value = 1;
        }

        self.inputs.iter().for_each(|input| {
            input.on_chain_reorganization(utxoset, longest_chain, input_slip_value)
        });
        self.outputs.iter().for_each(|output| {
            output.on_chain_reorganization(utxoset, longest_chain, output_slip_value)
        });
    }

    //
    // we have to calculate cumulative fees and work sequentially.
    //
    pub fn pre_validation_calculations_cumulative_fees(&mut self, cumulative_fees: u64) -> u64 {
        self.cumulative_fees = cumulative_fees + self.total_fees;
        self.cumulative_fees
    }
<<<<<<< HEAD

    pub fn calculate_total_fees(&mut self) -> bool {
        //
        // and save the hash_for_signature so we can use it later...
        //
        // let hash_for_signature: SaitoHash = hash(&self.serialize_for_signature());
        // self.set_hash_for_signature(hash_for_signature);
=======
    pub fn pre_validation_calculations_cumulative_work(&mut self, cumulative_work: u64) -> u64 {
        return cumulative_work + self.routing_work_for_creator;
    }
    pub fn pre_validation_calculations_parallelizable(&mut self, creator_publickey : SaitoPublicKey) -> bool {
        //
        // and save the hash_for_signature so we can use it later...
        //
        // note that we must generate the HASH before we change the UUID in the
        // output slips created in this blog. Otherwise, our hash for the transaction
        // will change since the slips will be generated with a different UUID.
        //
        let hash_for_signature: SaitoHash = hash(&self.serialize_for_signature());
        self.set_hash_for_signature(hash_for_signature);
>>>>>>> adfd8c9b

        //
        // calculate nolan in / out, fees
        //
        let mut nolan_in: u64 = 0;
        let mut nolan_out: u64 = 0;
        let hash_for_signature = self.get_hash_for_signature();

        for input in &mut self.inputs {
            nolan_in += input.get_amount();
            // generate utxoset key cache
            input.generate_utxoset_key();
        }
        for output in &mut self.outputs {
            nolan_out += output.get_amount();

            // generate utxoset key cache
            // and set the UUID needed for insertion to shashmap
            output.set_uuid(hash_for_signature);
            output.generate_utxoset_key();
        }

        self.total_in = nolan_in;
        self.total_out = nolan_out;
        self.total_fees = 0;

        //
        // note that this is not validation code, permitting this. we may have
        // some transactions that do insert NOLAN, such as during testing of
        // monetary policy. All sanity checks need to be in the validate()
        // function.
        //
        if nolan_in > nolan_out {
            self.total_fees = nolan_in - nolan_out;
        }

        //
        // we also need to know how much routing work exists and is available
        // for the block producer, to ensure that they have met the conditions
        // required by the burn fee for block production.
        //
        self.routing_work_for_creator = self.get_routing_work_for_publickey(creator_publickey);

        true
    }

<<<<<<< HEAD
    pub fn validate(
        &self,
        utxoset: &UtxoSet,
    ) -> bool {
        if let Some(hash_for_signature) = self.get_hash_for_signature() {
            let sig: SaitoSignature = self.get_signature();
=======
    pub fn validate(&self, utxoset: &AHashMap<SaitoUTXOSetKey, u64>) -> bool {

        //
        // VALIDATE signature valid
        //
        let hash_for_signature: SaitoHash = self.get_hash_for_signature();
        let sig: SaitoSignature = self.get_signature();
>>>>>>> adfd8c9b

            if self.get_inputs().is_empty() {
                println!("Transaction must have at least 1 input");
                return false;
            }
            let publickey: SaitoPublicKey = self.get_inputs()[0].get_publickey();

            if !verify(&hash_for_signature, sig, publickey) {
                println!("message verifies not");
                return false;
            }
        }

	//
	// VALIDATE path sigs valid
	//
	if !self.validate_routing_path() {
            println!("routing path does not validate, transaction invalid");
            return false;
	}


        //
        // VALIDATE min one sender and receiver
        //
        if self.get_inputs().is_empty() {
            println!("ERROR 582039: less than 1 input in transaction");
            return false;
        }
        if self.get_outputs().is_empty() {
            println!("ERROR 582039: less than 1 output in transaction");
            return false;
        }

<<<<<<< HEAD
=======
        //
        // VALIDATE no negative payments
        //
        // Rust Types prevent these variables being < 0
        //        if nolan_in < 0 {
        //            println!("ERROR 672939: negative payment in transaction from slip");
        //            return false;
        //        }
        //        if nolan_out < 0 {
        //            println!("ERROR 672940: negative payment in transaction to slip");
        //            return false;
        //        }
        //
        // we make an exception for fee and vip transactions, which may be pulling revenue from the
>>>>>>> adfd8c9b
        // treasury in some amount.
        if self.total_out > self.total_in
            && self.get_transaction_type() != TransactionType::Fee
            && self.get_transaction_type() != TransactionType::Vip
        {
            println!("{} in and {} out", self.total_in, self.total_out);
            for z in self.get_outputs() {
                println!("{:?} --- ", z.get_amount());
            }
            println!("ERROR 672941: transaction spends more than it has available");
            return false;
        }

        self.inputs.par_iter().all(|input| input.validate(utxoset))
    }

}

#[cfg(test)]
mod tests {
    use super::*;
    use crate::{slip::Slip, time::create_timestamp, wallet::Wallet};

    #[test]
    fn transaction_new_test() {
        let tx = Transaction::new();
        assert_eq!(tx.timestamp, 0);
        assert_eq!(tx.inputs, vec![]);
        assert_eq!(tx.outputs, vec![]);
        assert_eq!(tx.message, Vec::<u8>::new());
        assert_eq!(tx.transaction_type, TransactionType::Normal);
        assert_eq!(tx.signature, [0; 64]);
        assert_eq!(tx.hash_for_signature, None);
        assert_eq!(tx.total_in, 0);
        assert_eq!(tx.total_out, 0);
        assert_eq!(tx.total_fees, 0);
        assert_eq!(tx.cumulative_fees, 0);
        assert_eq!(tx.routing_work_to_me, 0);
        assert_eq!(tx.routing_work_to_creator, 0);
    }

    #[test]
    fn transaction_sign_test() {
        let mut tx = Transaction::new();
        let wallet = Wallet::new();

        tx.set_outputs(vec![Slip::new()]);
        tx.sign(wallet.get_privatekey());

        assert_eq!(tx.get_outputs()[0].get_slip_ordinal(), 0);
        assert_ne!(tx.get_signature(), [0; 64]);
        assert_ne!(tx.get_hash_for_signature(), Some([0; 32]));
    }

    #[test]
    fn test_serialize_for_signature() {
        let tx = Transaction::new();
        assert_eq!(tx.serialize_for_signature(), vec![0; 12]);
    }

    #[test]
    fn transaction_pre_validation_cumulative_fees_test() {
        let mut tx = Transaction::new();
        tx.pre_validation_calculations_cumulative_fees(1_0000);
        assert_eq!(tx.cumulative_fees, 1_0000);
    }

    #[test]
    fn serialize_for_net_test() {
        let mock_input = Slip::new();
        let mock_output = Slip::new();
        let mut mock_tx = Transaction::new();
        mock_tx.set_timestamp(create_timestamp());
        mock_tx.add_input(mock_input);
        mock_tx.add_output(mock_output);
        mock_tx.set_message(vec![104, 101, 108, 108, 111]);
        mock_tx.set_transaction_type(TransactionType::Normal);
        mock_tx.set_signature([1; 64]);
        let serialized_tx = mock_tx.serialize_for_net();
        let deserialized_tx = Transaction::deserialize_from_net(serialized_tx);
        assert_eq!(mock_tx, deserialized_tx);
    }
}<|MERGE_RESOLUTION|>--- conflicted
+++ resolved
@@ -1,12 +1,7 @@
 use std::convert::TryInto;
 
-<<<<<<< HEAD
-use crate::{blockchain::UtxoSet, crypto::{
-        hash, sign, verify, SaitoHash, SaitoPrivateKey, SaitoPublicKey, SaitoSignature,
-        SaitoUTXOSetKey,
-    }, slip::{Slip, SLIP_SIZE}};
-=======
 use crate::{
+    blockchain::UtxoSet,
     crypto::{
         generate_random_bytes, hash, sign, verify, SaitoHash, SaitoPrivateKey, SaitoPublicKey,
         SaitoSignature, SaitoUTXOSetKey,
@@ -15,19 +10,15 @@
     slip::{Slip, SlipType, SLIP_SIZE},
     wallet::Wallet,
 };
->>>>>>> adfd8c9b
 use ahash::AHashMap;
 use bigint::uint::U256;
 use enum_variant_count_derive::TryFromByte;
 use serde::{Deserialize, Serialize};
 use std::convert::TryFrom;
 
-<<<<<<< HEAD
 use rayon::prelude::*;
-=======
 use std::sync::Arc;
 use tokio::sync::RwLock;
->>>>>>> adfd8c9b
 
 pub const TRANSACTION_SIZE: usize = 85;
 
@@ -81,12 +72,8 @@
             message: vec![],
             transaction_type: TransactionType::Normal,
             signature: [0; 64],
-<<<<<<< HEAD
             hash_for_signature: None,
-=======
             path: vec![],
-            hash_for_signature: [0; 32],
->>>>>>> adfd8c9b
             total_in: 0,
             total_out: 0,
             total_fees: 0,
@@ -118,8 +105,7 @@
     }
 
     pub fn validate_routing_path(&self) -> bool {
-	for i in 0..self.path.len() {
-
+        for i in 0..self.path.len() {
             //
             // msg is transaction signature and next peer
             //
@@ -127,18 +113,25 @@
             vbytes.extend(&self.get_signature());
             vbytes.extend(&self.path[i].get_to());
 
-	    // check sig is valid
-	    if !verify(&hash(&vbytes), self.path[i].get_sig(), self.path[i].get_from()) { return false; }
-
-	    // check path is continuous
-	    if i > 0 { if self.path[i].get_from() != self.path[i-1].get_to() { return false; } }
-
-	}
-
-	return true;
-    }
-
-
+            // check sig is valid
+            if !verify(
+                &hash(&vbytes),
+                self.path[i].get_sig(),
+                self.path[i].get_from(),
+            ) {
+                return false;
+            }
+
+            // check path is continuous
+            if i > 0 {
+                if self.path[i].get_from() != self.path[i - 1].get_to() {
+                    return false;
+                }
+            }
+        }
+
+        return true;
+    }
 
     //
     // this function exists largely for testing. It attempts to attach the requested fee
@@ -273,27 +266,27 @@
         transaction.add_input(input);
         transaction.add_output(output);
 
-println!("VIP going to: {:?}", to_publickey);
+        println!("VIP going to: {:?}", to_publickey);
 
         transaction
     }
 
-
-    // 
-    // 
+    //
+    //
     // generate ATR transaction using source transaction and output slip
     //
-    // this assumes that the 
+    // this assumes that the
     //
     pub fn generate_rebroadcast_transaction(
         transaction_to_rebroadcast: &Transaction,
         output_slip_to_rebroadcast: &Slip,
         with_fee: u64,
     ) -> Transaction {
-
         let mut transaction = Transaction::new();
         let mut output_payment = output_slip_to_rebroadcast.get_amount() - with_fee;
-	if output_payment < 0 { output_payment = 0; }
+        if output_payment < 0 {
+            output_payment = 0;
+        }
 
         transaction.set_transaction_type(TransactionType::ATR);
 
@@ -307,42 +300,37 @@
         output.set_amount(output_payment);
         output.set_slip_type(SlipType::ATR);
         output.set_uuid(output_slip_to_rebroadcast.get_uuid());
-        
-	if input.get_slip_type() == SlipType::ATR {
-
-	    //
-	    // this is not our first rebroadcast, which means we just 
-	    // need to copy the rebroadcast message field when making
-	    // this transaction.
-	    //
-	    transaction.set_message(transaction_to_rebroadcast.get_message().to_vec());
-
-	} else {
-
-	    //
-	    // this is our first rebroadcast, so we need to set the 
-	    // message field in the transaction to the content of the 
-	    // original transaction being rebroadcast.
-	    //
-	    transaction.set_message(transaction_to_rebroadcast.serialize_for_net().to_vec());
-
-	}
+
+        if input.get_slip_type() == SlipType::ATR {
+            //
+            // this is not our first rebroadcast, which means we just
+            // need to copy the rebroadcast message field when making
+            // this transaction.
+            //
+            transaction.set_message(transaction_to_rebroadcast.get_message().to_vec());
+        } else {
+            //
+            // this is our first rebroadcast, so we need to set the
+            // message field in the transaction to the content of the
+            // original transaction being rebroadcast.
+            //
+            transaction.set_message(transaction_to_rebroadcast.serialize_for_net().to_vec());
+        }
 
         transaction.add_input(input);
         transaction.add_output(output);
 
-	//
-	// signature is the ORIGINAL signature. this transaction
-	// will fail its signature check and then get analysed as 
-	// a rebroadcast transaction because of its transaction type.
-	//
-	transaction.set_signature(transaction_to_rebroadcast.get_signature());
+        //
+        // signature is the ORIGINAL signature. this transaction
+        // will fail its signature check and then get analysed as
+        // a rebroadcast transaction because of its transaction type.
+        //
+        transaction.set_signature(transaction_to_rebroadcast.get_signature());
 
         transaction
     }
 
     pub fn get_routing_work_for_publickey(&self, publickey: SaitoPublicKey) -> u64 {
-
         // there is not routing path
         if self.path.len() == 0 {
             return 0;
@@ -362,11 +350,12 @@
         // halving from the 2nd hop in the routing path
         //
         for _i in 1..self.path.len() {
-
-	    // return nothing if the path is broken
-	    if self.path[_i].get_to() != self.path[_i-1].get_from() { return 0; }
-
-	    // otherwise halve the work
+            // return nothing if the path is broken
+            if self.path[_i].get_to() != self.path[_i - 1].get_from() {
+                return 0;
+            }
+
+            // otherwise halve the work
             let half_of_routing_work: u64 = routing_work_available_to_publickey / 2;
             routing_work_available_to_publickey -= half_of_routing_work;
         }
@@ -435,39 +424,38 @@
     }
 
     pub fn get_winning_routing_node(&self, random_hash: SaitoHash) -> SaitoPublicKey {
-
-	//
-	// if there are no routing paths, we return the sender of
-	// the payment, as they're got all of the routing work by
-	// definition. this is the edge-case where sending a tx
-	// can make you money.
-	//
-	if self.path.len() == 0 {
-	    if self.inputs.len() > 0 {
-		return self.inputs[0].get_publickey();
-	    } else {
-		return [0; 33];
-	    }
-	}
-
-	//
-	// if we have a routing path, we calculate the total amount
-	// of routing work that it is possible for this transaction
-	// to contain (2x the fee).
-	//
-	let mut aggregate_routing_work: u64 = self.get_total_fees();
-	let mut routing_work_this_hop: u64 = aggregate_routing_work;
-        let mut work_by_hop : Vec<u64> = vec![];
-	work_by_hop.push(aggregate_routing_work);
-
-	for _i in 1..self.path.len() {
-	    let new_routing_work_this_hop: u64  = routing_work_this_hop / 2;
-	    aggregate_routing_work += new_routing_work_this_hop;
+        //
+        // if there are no routing paths, we return the sender of
+        // the payment, as they're got all of the routing work by
+        // definition. this is the edge-case where sending a tx
+        // can make you money.
+        //
+        if self.path.len() == 0 {
+            if self.inputs.len() > 0 {
+                return self.inputs[0].get_publickey();
+            } else {
+                return [0; 33];
+            }
+        }
+
+        //
+        // if we have a routing path, we calculate the total amount
+        // of routing work that it is possible for this transaction
+        // to contain (2x the fee).
+        //
+        let mut aggregate_routing_work: u64 = self.get_total_fees();
+        let mut routing_work_this_hop: u64 = aggregate_routing_work;
+        let mut work_by_hop: Vec<u64> = vec![];
+        work_by_hop.push(aggregate_routing_work);
+
+        for _i in 1..self.path.len() {
+            let new_routing_work_this_hop: u64 = routing_work_this_hop / 2;
+            aggregate_routing_work += new_routing_work_this_hop;
             routing_work_this_hop = new_routing_work_this_hop;
-	    work_by_hop.push(aggregate_routing_work);
-	}
-
-println!("work by hop: {:?}", work_by_hop);
+            work_by_hop.push(aggregate_routing_work);
+        }
+
+        println!("work by hop: {:?}", work_by_hop);
 
         //
         // find winning routing node
@@ -479,17 +467,16 @@
 
         println!("wrwin: {}", winning_routing_work_in_nolan);
 
-	      for i in 0.. work_by_hop.len() {
-	          if winning_routing_work_in_nolan <= work_by_hop[i] {
-		             return self.path[i].get_to();
-	          }
-	      }
+        for i in 0..work_by_hop.len() {
+            if winning_routing_work_in_nolan <= work_by_hop[i] {
+                return self.path[i].get_to();
+            }
+        }
 
         //
         // we should never reach this
         //
         return [0; 33];
-
     }
 
     pub fn set_timestamp(&mut self, timestamp: u64) {
@@ -656,19 +643,12 @@
         self.cumulative_fees = cumulative_fees + self.total_fees;
         self.cumulative_fees
     }
-<<<<<<< HEAD
-
-    pub fn calculate_total_fees(&mut self) -> bool {
-        //
-        // and save the hash_for_signature so we can use it later...
-        //
-        // let hash_for_signature: SaitoHash = hash(&self.serialize_for_signature());
-        // self.set_hash_for_signature(hash_for_signature);
-=======
+
     pub fn pre_validation_calculations_cumulative_work(&mut self, cumulative_work: u64) -> u64 {
         return cumulative_work + self.routing_work_for_creator;
     }
-    pub fn pre_validation_calculations_parallelizable(&mut self, creator_publickey : SaitoPublicKey) -> bool {
+
+    pub fn calculate_total_fees(&mut self, creator_publickey: SaitoPublicKey) -> bool {
         //
         // and save the hash_for_signature so we can use it later...
         //
@@ -678,14 +658,12 @@
         //
         let hash_for_signature: SaitoHash = hash(&self.serialize_for_signature());
         self.set_hash_for_signature(hash_for_signature);
->>>>>>> adfd8c9b
 
         //
         // calculate nolan in / out, fees
         //
         let mut nolan_in: u64 = 0;
         let mut nolan_out: u64 = 0;
-        let hash_for_signature = self.get_hash_for_signature();
 
         for input in &mut self.inputs {
             nolan_in += input.get_amount();
@@ -725,22 +703,9 @@
         true
     }
 
-<<<<<<< HEAD
-    pub fn validate(
-        &self,
-        utxoset: &UtxoSet,
-    ) -> bool {
+    pub fn validate(&self, utxoset: &UtxoSet) -> bool {
         if let Some(hash_for_signature) = self.get_hash_for_signature() {
             let sig: SaitoSignature = self.get_signature();
-=======
-    pub fn validate(&self, utxoset: &AHashMap<SaitoUTXOSetKey, u64>) -> bool {
-
-        //
-        // VALIDATE signature valid
-        //
-        let hash_for_signature: SaitoHash = self.get_hash_for_signature();
-        let sig: SaitoSignature = self.get_signature();
->>>>>>> adfd8c9b
 
             if self.get_inputs().is_empty() {
                 println!("Transaction must have at least 1 input");
@@ -754,14 +719,13 @@
             }
         }
 
-	//
-	// VALIDATE path sigs valid
-	//
-	if !self.validate_routing_path() {
+        //
+        // VALIDATE path sigs valid
+        //
+        if !self.validate_routing_path() {
             println!("routing path does not validate, transaction invalid");
             return false;
-	}
-
+        }
 
         //
         // VALIDATE min one sender and receiver
@@ -775,23 +739,6 @@
             return false;
         }
 
-<<<<<<< HEAD
-=======
-        //
-        // VALIDATE no negative payments
-        //
-        // Rust Types prevent these variables being < 0
-        //        if nolan_in < 0 {
-        //            println!("ERROR 672939: negative payment in transaction from slip");
-        //            return false;
-        //        }
-        //        if nolan_out < 0 {
-        //            println!("ERROR 672940: negative payment in transaction to slip");
-        //            return false;
-        //        }
-        //
-        // we make an exception for fee and vip transactions, which may be pulling revenue from the
->>>>>>> adfd8c9b
         // treasury in some amount.
         if self.total_out > self.total_in
             && self.get_transaction_type() != TransactionType::Fee
@@ -807,7 +754,6 @@
 
         self.inputs.par_iter().all(|input| input.validate(utxoset))
     }
-
 }
 
 #[cfg(test)]
@@ -829,8 +775,8 @@
         assert_eq!(tx.total_out, 0);
         assert_eq!(tx.total_fees, 0);
         assert_eq!(tx.cumulative_fees, 0);
-        assert_eq!(tx.routing_work_to_me, 0);
-        assert_eq!(tx.routing_work_to_creator, 0);
+        assert_eq!(tx.routing_work_for_me, 0);
+        assert_eq!(tx.routing_work_for_creator, 0);
     }
 
     #[test]
