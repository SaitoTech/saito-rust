use std::convert::TryInto;

use crate::{
    crypto::{
        hash, sign, verify, SaitoHash, SaitoPrivateKey, SaitoPublicKey, SaitoSignature,
        SaitoUTXOSetKey,
    },
    slip::{Slip, SLIP_SIZE},
};
use ahash::AHashMap;
use bigint::uint::U256;
use enum_variant_count_derive::TryFromByte;
use serde::{Deserialize, Serialize};
use std::convert::TryFrom;

pub const TRANSACTION_SIZE: usize = 85;

/// TransactionType is a human-readable indicator of the type of
/// transaction such as a normal user-initiated transaction, a
/// golden ticket transaction, a VIP-transaction or a rebroadcast
/// transaction created by a block creator, etc.
#[derive(Serialize, Deserialize, Debug, Copy, PartialEq, Clone, TryFromByte)]
pub enum TransactionType {
    Normal,
    Fee,
    GoldenTicket,
    Other,
}

#[serde_with::serde_as]
#[derive(Serialize, Deserialize, Debug, PartialEq, Clone)]
pub struct Transaction {
    // the bulk of the consensus transaction data
    timestamp: u64,
    inputs: Vec<Slip>,
    outputs: Vec<Slip>,
    #[serde(with = "serde_bytes")]
    message: Vec<u8>,
    transaction_type: TransactionType,
    #[serde_as(as = "[_; 64]")]
    signature: SaitoSignature,

    // hash used for merkle_root (does not include signature), and slip uuid
    hash_for_signature: SaitoHash,

    pub total_in: u64,
    pub total_out: u64,
    pub total_fees: u64,
    pub cumulative_fees: u64,

    pub routing_work_to_me: u64,
    pub routing_work_to_creator: u64,
}

impl Transaction {
    #[allow(clippy::clippy::new_without_default)]
    pub fn new() -> Self {
        Self {
            timestamp: 0,
            inputs: vec![],
            outputs: vec![],
            message: vec![],
            transaction_type: TransactionType::Normal,
            signature: [0; 64],
            hash_for_signature: [0; 32],
            total_in: 0,
            total_out: 0,
            total_fees: 0,
            cumulative_fees: 0,
            routing_work_to_me: 0,
            routing_work_to_creator: 0,
        }
    }

    pub fn add_input(&mut self, input_slip: Slip) {
        self.inputs.push(input_slip);
    }

    pub fn add_output(&mut self, output_slip: Slip) {
        self.outputs.push(output_slip);
    }

    pub fn is_fee_transaction(&self) -> bool {
        self.transaction_type == TransactionType::Fee
    }

    pub fn is_golden_ticket(&self) -> bool {
        self.transaction_type == TransactionType::GoldenTicket
    }

    pub fn get_total_fees(&self) -> u64 {
        self.total_fees
    }

    pub fn get_timestamp(&self) -> u64 {
        self.timestamp
    }

    pub fn get_transaction_type(&self) -> TransactionType {
        self.transaction_type
    }

    pub fn get_inputs(&self) -> &Vec<Slip> {
        &self.inputs
    }

    pub fn get_mut_inputs(&mut self) -> &mut Vec<Slip> {
        &mut self.inputs
    }

    pub fn get_mut_outputs(&mut self) -> &mut Vec<Slip> {
        &mut self.outputs
    }

    pub fn get_outputs(&self) -> &Vec<Slip> {
        &self.outputs
    }

    pub fn get_message(&self) -> &Vec<u8> {
        &self.message
    }

    pub fn get_hash_for_signature(&self) -> SaitoHash {
        self.hash_for_signature
    }

    pub fn get_signature(&self) -> [u8; 64] {
        self.signature
    }

    pub fn get_winning_routing_node(&self, random_hash: SaitoHash) -> SaitoPublicKey {
        //
        // find winning router
        //
        let x = U256::from_big_endian(&random_hash);
        let y: u64 = 10_000_000_000;
        let z = U256::from_big_endian(&y.to_be_bytes());
        let (_winning_routing_node_random, _bolres) = x.overflowing_rem(z);

        //
        // TODO - process routing path, return winner
        //
<<<<<<< HEAD
        self.inputs[0].get_publickey()
=======
        return self.inputs[0].get_publickey();
>>>>>>> f98f8bcb
    }

    pub fn set_timestamp(&mut self, timestamp: u64) {
        self.timestamp = timestamp;
    }

    pub fn set_transaction_type(&mut self, transaction_type: TransactionType) {
        self.transaction_type = transaction_type;
    }

    pub fn set_inputs(&mut self, inputs: Vec<Slip>) {
        self.inputs = inputs;
    }

    pub fn set_outputs(&mut self, outputs: Vec<Slip>) {
        self.outputs = outputs;
    }

    pub fn set_message(&mut self, message: Vec<u8>) {
        self.message = message;
    }

    pub fn set_signature(&mut self, sig: SaitoSignature) {
        self.signature = sig;
    }

    pub fn set_hash_for_signature(&mut self, hash: SaitoHash) {
        self.hash_for_signature = hash;
    }

    pub fn sign(&mut self, privatekey: SaitoPrivateKey) {
        //
        // we set slip ordinals when signing
        //
<<<<<<< HEAD
        println!("signing tx with {} outputs: ", self.get_outputs().len());
        for (i, output) in self.get_mut_outputs().iter_mut().enumerate() {
            println!("updating slip ordinal: {}", i);
            output.set_slip_ordinal(i as u8);
=======
        let mut slip_ordinal = 0;
        for output in self.get_mut_outputs() {
            output.set_slip_ordinal(slip_ordinal);
            slip_ordinal += 1;
>>>>>>> f98f8bcb
        }

        let hash_for_signature = hash(&self.serialize_for_signature());
        self.set_signature(sign(&hash_for_signature, privatekey));
        self.set_hash_for_signature(hash_for_signature);
    }

    pub fn serialize_for_signature(&self) -> Vec<u8> {
        //
        // fastest known way that isn't bincode ??
        //
        let mut vbytes: Vec<u8> = vec![];
        vbytes.extend(&self.timestamp.to_be_bytes());
        for input in &self.inputs {
            vbytes.extend(&input.serialize_for_signature());
        }
        for output in &self.outputs {
            vbytes.extend(&output.serialize_for_signature());
        }
        vbytes.extend(&(self.transaction_type as u32).to_be_bytes());
        vbytes.extend(&self.message);

        vbytes
    }
    /// Deserialize from bytes to a Transaction.
    /// [len of inputs - 4 bytes - u32]
    /// [len of outputs - 4 bytes - u32]
    /// [len of message - 4 bytes - u32]
    /// [signature - 64 bytes - Secp25k1 sig]
    /// [timestamp - 8 bytes - u64]
    /// [transaction type - 1 byte]
    /// [input][input][input]...
    /// [output][output][output]...
    /// [message]
    pub fn deserialize_from_net(bytes: Vec<u8>) -> Transaction {
        let inputs_len: u32 = u32::from_be_bytes(bytes[0..4].try_into().unwrap());
        let outputs_len: u32 = u32::from_be_bytes(bytes[4..8].try_into().unwrap());
        let message_len: usize = u32::from_be_bytes(bytes[8..12].try_into().unwrap()) as usize;
        let signature: SaitoSignature = bytes[12..76].try_into().unwrap();

        let timestamp: u64 = u64::from_be_bytes(bytes[76..84].try_into().unwrap());
        let transaction_type: TransactionType = TransactionType::try_from(bytes[84]).unwrap();
        let start_of_inputs = TRANSACTION_SIZE;
        let start_of_outputs = start_of_inputs + inputs_len as usize * SLIP_SIZE;
        let start_of_message = start_of_outputs + outputs_len as usize * SLIP_SIZE;
        let mut inputs: Vec<Slip> = vec![];
        for n in 0..inputs_len {
            let start_of_data: usize = start_of_inputs as usize + n as usize * SLIP_SIZE;
            let end_of_data: usize = start_of_data + SLIP_SIZE;
            let input = Slip::deserialize_from_net(bytes[start_of_data..end_of_data].to_vec());
            inputs.push(input);
        }
        let mut outputs: Vec<Slip> = vec![];
        for n in 0..outputs_len {
            let start_of_data: usize = start_of_outputs as usize + n as usize * SLIP_SIZE;
            let end_of_data: usize = start_of_data + SLIP_SIZE;
            let output = Slip::deserialize_from_net(bytes[start_of_data..end_of_data].to_vec());
            outputs.push(output);
        }
        let message = bytes[start_of_message..start_of_message + message_len]
            .try_into()
            .unwrap();
        let mut transaction = Transaction::new();
        transaction.set_timestamp(timestamp);
        transaction.set_inputs(inputs);
        transaction.set_outputs(outputs);
        transaction.set_message(message);
        transaction.set_transaction_type(transaction_type);
        transaction.set_signature(signature);
        transaction
    }

    /// Serialize a Transaction for transport or disk.
    /// [len of inputs - 4 bytes - u32]
    /// [len of outputs - 4 bytes - u32]
    /// [len of message - 4 bytes - u32]
    /// [signature - 64 bytes - Secp25k1 sig]
    /// [timestamp - 8 bytes - u64]
    /// [transaction type - 1 byte]
    /// [input][input][input]...
    /// [output][output][output]...
    /// [message]
    pub fn serialize_for_net(&self) -> Vec<u8> {
        let mut vbytes: Vec<u8> = vec![];
        vbytes.extend(&(self.inputs.len() as u32).to_be_bytes());
        vbytes.extend(&(self.outputs.len() as u32).to_be_bytes());
        vbytes.extend(&(self.message.len() as u32).to_be_bytes());
        vbytes.extend(&self.signature);
        vbytes.extend(&self.timestamp.to_be_bytes());
        vbytes.extend(&(self.transaction_type as u8).to_be_bytes());
        for input in &self.inputs {
            vbytes.extend(&input.serialize_for_net());
        }
        for output in &self.outputs {
            vbytes.extend(&output.serialize_for_net());
        }
        vbytes.extend(&self.message);
        vbytes
    }

<<<<<<< HEAD
    /// Serialize a Transaction for transport or disk.
=======
    /// Runs when the chain is re-organized
>>>>>>> f98f8bcb
    pub fn on_chain_reorganization(
        &self,
        utxoset: &mut AHashMap<SaitoUTXOSetKey, u64>,
        longest_chain: bool,
        block_id: u64,
    ) {
        if longest_chain {
            for input in self.get_inputs() {
                input.on_chain_reorganization(utxoset, longest_chain, block_id);
            }
            for output in self.get_outputs() {
                output.on_chain_reorganization(utxoset, longest_chain, 1);
            }
        } else {
            for input in self.get_inputs() {
                input.on_chain_reorganization(utxoset, longest_chain, 1);
            }
            for output in self.get_outputs() {
                output.on_chain_reorganization(utxoset, longest_chain, 0);
            }
        }
    }

    //
    // we have to calculate cumulative fees sequentially.
    //
    pub fn pre_validation_calculations_cumulative_fees(&mut self, cumulative_fees: u64) -> u64 {
        self.cumulative_fees = cumulative_fees + self.total_fees;
        self.cumulative_fees
    }

    pub fn pre_validation_calculations_parallelizable(&mut self) -> bool {
        //
        // and save the hash_for_signature so we can use it later...
        //
        let hash_for_signature: SaitoHash = hash(&self.serialize_for_signature());
        self.set_hash_for_signature(hash_for_signature);

        //
        // calculate nolan in / out, fees
        //
<<<<<<< HEAD
        let nolan_in: u64 = self.inputs.iter().map(|input| input.get_amount()).sum();
        let nolan_out: u64 = self.outputs.iter().map(|output| output.get_amount()).sum();

=======
        let mut nolan_in: u64 = 0;
        let mut nolan_out: u64 = 0;
        for input in &mut self.inputs {
            nolan_in += input.get_amount();
            // generate utxoset key cache
            input.generate_utxoset_key();
        }
        for output in &mut self.outputs {
            nolan_out += output.get_amount();

            // generate utxoset key cache
            // and set the UUID needed for insertion to shashmap
            output.set_uuid(hash_for_signature);
            output.generate_utxoset_key();

println!("setting output!");

        }
>>>>>>> f98f8bcb
        self.total_in = nolan_in;
        self.total_out = nolan_out;
        self.total_fees = 0;

        //
        // note that this is not validation code, permitting this. we may have
        // some transactions that do insert NOLAN, such as during testing of
        // monetary policy. All sanity checks need to be in the validate()
        // function.
        //
        if nolan_in > nolan_out {
            self.total_fees = nolan_in - nolan_out;
        }

        true
    }
<<<<<<< HEAD

    pub fn validate(&self) -> bool {
=======
    pub fn validate(&self, utxoset: &AHashMap<SaitoUTXOSetKey, u64>) -> bool {
>>>>>>> f98f8bcb
        //
        // VALIDATE signature valid
        //
        let hash_for_signature: SaitoHash = self.get_hash_for_signature();
        let sig: SaitoSignature = self.get_signature();

        if self.inputs.is_empty() {
            panic!("transaction must have at least 1 input");
        }
        let publickey: SaitoPublicKey = self.inputs[0].get_publickey();

        if !verify(&hash_for_signature, sig, publickey) {
            println!("message verifies not");
            return false;
        }

        //
        // VALIDATE min one sender and receiver
        //
        if self.get_inputs().len() < 1 {
            println!("ERROR 582039: less than 1 input in transaction");
            return false;
        }
        if self.get_outputs().len() < 1 {
            println!("ERROR 582039: less than 1 output in transaction");
            return false;
        }

        //
        // VALIDATE no negative payments
        //
        // Rust Types prevent these variables being < 0
        //        if nolan_in < 0 {
        //            println!("ERROR 672939: negative payment in transaction from slip");
        //            return false;
        //        }
        //        if nolan_out < 0 {
        //            println!("ERROR 672940: negative payment in transaction to slip");
        //            return false;
        //        }
        //
        // we make an exception for fee transactions, which may be pulling revenue from the
        // treasury in some amount.
        if self.total_out > self.total_in && self.get_transaction_type() != TransactionType::Fee {
            println!("ERROR 672941: transaction spends more than it has available");
            return false;
        }

        //
        // VALIDATE UTXO inputs
        //
        for input in &self.inputs {
            if !input.validate(utxoset) {
                return false;
            }
        }
        true
    }
}

#[cfg(test)]
mod tests {
    use super::*;
<<<<<<< HEAD
    use crate::{slip::Slip, time::create_timestamp, wallet::Wallet};
=======
    use crate::slip::Slip;
    use crate::time::create_timestamp;
>>>>>>> f98f8bcb

    #[test]
    fn transaction_new_test() {
        let tx = Transaction::new();
        assert_eq!(tx.timestamp, 0);
        assert_eq!(tx.inputs, vec![]);
        assert_eq!(tx.outputs, vec![]);
        assert_eq!(tx.message, Vec::<u8>::new());
        assert_eq!(tx.transaction_type, TransactionType::Normal);
        assert_eq!(tx.signature, [0; 64]);
        assert_eq!(tx.hash_for_signature, [0; 32]);
        assert_eq!(tx.total_in, 0);
        assert_eq!(tx.total_out, 0);
        assert_eq!(tx.total_fees, 0);
        assert_eq!(tx.cumulative_fees, 0);
        assert_eq!(tx.routing_work_to_me, 0);
        assert_eq!(tx.routing_work_to_creator, 0);
    }

    #[test]
    fn transaction_sign_test() {
        let mut tx = Transaction::new();
        let wallet = Wallet::new();

        tx.set_outputs(vec![Slip::new()]);
        tx.sign(wallet.get_privatekey());

        assert_eq!(tx.get_outputs()[0].get_slip_ordinal(), 0);
        assert_ne!(tx.get_signature(), [0; 64]);
        assert_ne!(tx.get_hash_for_signature(), [0; 32]);
    }

    #[test]
    fn test_serialize_for_signature() {
        let tx = Transaction::new();
        assert_eq!(tx.serialize_for_signature(), vec![0; 12]);
    }

    #[test]
    fn transaction_pre_validation_cumulative_fees_test() {
        let mut tx = Transaction::new();
        tx.pre_validation_calculations_cumulative_fees(1_0000);
        assert_eq!(tx.cumulative_fees, 1_0000);
    }

    #[test]
    fn serialize_for_net_test() {
        let mock_input = Slip::new();
        let mock_output = Slip::new();
        let mut mock_tx = Transaction::new();
        mock_tx.set_timestamp(create_timestamp());
        mock_tx.add_input(mock_input);
        mock_tx.add_output(mock_output);
        mock_tx.set_message(vec![104, 101, 108, 108, 111]);
        mock_tx.set_transaction_type(TransactionType::Normal);
        mock_tx.set_signature([1; 64]);
        let serialized_tx = mock_tx.serialize_for_net();
        let deserialized_tx = Transaction::deserialize_from_net(serialized_tx);
        assert_eq!(mock_tx, deserialized_tx);
    }
}<|MERGE_RESOLUTION|>--- conflicted
+++ resolved
@@ -140,11 +140,7 @@
         //
         // TODO - process routing path, return winner
         //
-<<<<<<< HEAD
         self.inputs[0].get_publickey()
-=======
-        return self.inputs[0].get_publickey();
->>>>>>> f98f8bcb
     }
 
     pub fn set_timestamp(&mut self, timestamp: u64) {
@@ -179,17 +175,10 @@
         //
         // we set slip ordinals when signing
         //
-<<<<<<< HEAD
         println!("signing tx with {} outputs: ", self.get_outputs().len());
         for (i, output) in self.get_mut_outputs().iter_mut().enumerate() {
             println!("updating slip ordinal: {}", i);
             output.set_slip_ordinal(i as u8);
-=======
-        let mut slip_ordinal = 0;
-        for output in self.get_mut_outputs() {
-            output.set_slip_ordinal(slip_ordinal);
-            slip_ordinal += 1;
->>>>>>> f98f8bcb
         }
 
         let hash_for_signature = hash(&self.serialize_for_signature());
@@ -290,11 +279,7 @@
         vbytes
     }
 
-<<<<<<< HEAD
-    /// Serialize a Transaction for transport or disk.
-=======
     /// Runs when the chain is re-organized
->>>>>>> f98f8bcb
     pub fn on_chain_reorganization(
         &self,
         utxoset: &mut AHashMap<SaitoUTXOSetKey, u64>,
@@ -336,30 +321,9 @@
         //
         // calculate nolan in / out, fees
         //
-<<<<<<< HEAD
         let nolan_in: u64 = self.inputs.iter().map(|input| input.get_amount()).sum();
         let nolan_out: u64 = self.outputs.iter().map(|output| output.get_amount()).sum();
 
-=======
-        let mut nolan_in: u64 = 0;
-        let mut nolan_out: u64 = 0;
-        for input in &mut self.inputs {
-            nolan_in += input.get_amount();
-            // generate utxoset key cache
-            input.generate_utxoset_key();
-        }
-        for output in &mut self.outputs {
-            nolan_out += output.get_amount();
-
-            // generate utxoset key cache
-            // and set the UUID needed for insertion to shashmap
-            output.set_uuid(hash_for_signature);
-            output.generate_utxoset_key();
-
-println!("setting output!");
-
-        }
->>>>>>> f98f8bcb
         self.total_in = nolan_in;
         self.total_out = nolan_out;
         self.total_fees = 0;
@@ -376,12 +340,7 @@
 
         true
     }
-<<<<<<< HEAD
-
-    pub fn validate(&self) -> bool {
-=======
     pub fn validate(&self, utxoset: &AHashMap<SaitoUTXOSetKey, u64>) -> bool {
->>>>>>> f98f8bcb
         //
         // VALIDATE signature valid
         //
@@ -445,12 +404,7 @@
 #[cfg(test)]
 mod tests {
     use super::*;
-<<<<<<< HEAD
     use crate::{slip::Slip, time::create_timestamp, wallet::Wallet};
-=======
-    use crate::slip::Slip;
-    use crate::time::create_timestamp;
->>>>>>> f98f8bcb
 
     #[test]
     fn transaction_new_test() {
