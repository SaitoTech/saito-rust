--- conflicted
+++ resolved
@@ -1,12 +1,4 @@
-<<<<<<< HEAD
-use crate::{
-    crypto::{hash, sign, verify, SaitoHash, SaitoPrivateKey, SaitoPublicKey, SaitoSignature},
-    slip::Slip,
-    time::create_timestamp,
-};
-=======
-use crate::{big_array::BigArray, crypto::SaitoSignature, slip::Slip, time::create_timestamp};
->>>>>>> 5f34e5f3
+use crate::{big_array::BigArray, crypto::{hash, sign, verify, SaitoHash, SaitoPrivateKey, SaitoPublicKey, SaitoSignature}, slip::Slip, time::create_timestamp};
 use serde::{Deserialize, Serialize};
 
 /// TransactionType is a human-readable indicator of the type of
