use std::convert::TryInto;

use crate::{
    crypto::{
        hash, sign, verify, SaitoHash, SaitoPrivateKey, SaitoPublicKey, SaitoSignature,
        SaitoUTXOSetKey,
    },
    slip::{Slip, SLIP_SIZE},
    time::create_timestamp,
};
use ahash::AHashMap;
use enum_variant_count_derive::TryFromByte;
use serde::{Deserialize, Serialize};
use std::convert::TryFrom;

/// TransactionType is a human-readable indicator of the type of
/// transaction such as a normal user-initiated transaction, a
/// golden ticket transaction, a VIP-transaction or a rebroadcast
/// transaction created by a block creator, etc.
#[derive(Serialize, Deserialize, Debug, Copy, PartialEq, Clone, TryFromByte)]
pub enum TransactionType {
    Normal,
    Other,
}

/// TransactionCore is a self-contained object containing only the core
/// information about the transaction that exists regardless of how it
/// was routed or produced. It exists to simplify transaction serialization
/// and deserialization until we have custom functions.
///
/// This is a private variable. Access to variables within the
/// TransactionCore should be handled through getters and setters in the
/// block which surrounds it.
#[serde_with::serde_as]
#[derive(Serialize, Deserialize, Debug, PartialEq, Clone)]
pub struct TransactionCore {
    timestamp: u64,
    inputs: Vec<Slip>,
    outputs: Vec<Slip>,
    #[serde(with = "serde_bytes")]
    message: Vec<u8>,
    transaction_type: TransactionType,
    #[serde_as(as = "[_; 64]")]
    signature: SaitoSignature, // compact signatures are 64 bytes; DER signatures are 68-72 bytes
}

impl TransactionCore {
    pub fn new(
        timestamp: u64,
        inputs: Vec<Slip>,
        outputs: Vec<Slip>,
        message: Vec<u8>,
        transaction_type: TransactionType,
        signature: SaitoSignature,
    ) -> Self {
        Self {
            timestamp,
            inputs,
            outputs,
            message,
            transaction_type,
            signature,
        }
    }
}

impl Default for TransactionCore {
    fn default() -> Self {
        Self::new(
            create_timestamp(),
            vec![],
            vec![],
            vec![],
            TransactionType::Normal,
            [0; 64],
        )
    }
}

#[serde_with::serde_as]
#[derive(Serialize, Deserialize, Debug, PartialEq, Clone)]
pub struct Transaction {
    core: TransactionCore,
    // hash used for merkle_root (does not include signature), and slip uuid
    hash_for_signature: SaitoHash,
}

impl Transaction {
    pub fn new(core: TransactionCore) -> Self {
        Self {
            core,
            hash_for_signature: [0; 32],
        }
    }

    pub fn add_input(&mut self, input_slip: Slip) {
        self.core.inputs.push(input_slip);
    }

    pub fn add_output(&mut self, output_slip: Slip) {
        self.core.outputs.push(output_slip);
    }

    pub fn get_timestamp(&self) -> u64 {
        self.core.timestamp
    }

    pub fn get_transaction_type(&self) -> TransactionType {
        self.core.transaction_type
    }

    pub fn get_inputs(&self) -> &Vec<Slip> {
        &self.core.inputs
    }

    pub fn get_outputs(&self) -> &Vec<Slip> {
        &self.core.outputs
    }

    pub fn get_message(&self) -> &Vec<u8> {
        &self.core.message
    }

    pub fn get_signature(&self) -> [u8; 64] {
        self.core.signature
    }

    pub fn set_timestamp(&mut self, timestamp: u64) {
        self.core.timestamp = timestamp;
    }

    pub fn set_transaction_type(&mut self, transaction_type: TransactionType) {
        self.core.transaction_type = transaction_type;
    }

    pub fn set_message(&mut self, message: Vec<u8>) {
        self.core.message = message;
    }

    pub fn set_signature(&mut self, sig: SaitoSignature) {
        self.core.signature = sig;
    }

    pub fn set_hash_for_signature(&mut self, hash: SaitoHash) {
        self.hash_for_signature = hash;
    }

    pub fn sign(&mut self, privatekey: SaitoPrivateKey) {
        let hash_for_signature = hash(&self.serialize_for_signature());
        self.set_signature(sign(&hash_for_signature, privatekey));
        self.set_hash_for_signature(hash_for_signature);
    }

    pub fn serialize_for_signature(&self) -> Vec<u8> {
        //
        // fastest known way that isn't bincode ??
        //
        let mut vbytes: Vec<u8> = vec![];
        vbytes.extend(&self.core.timestamp.to_be_bytes());
        for input in &self.core.inputs {
            vbytes.extend(&input.serialize_for_signature());
        }
        for output in &self.core.outputs {
            vbytes.extend(&output.serialize_for_signature());
        }
        vbytes.extend(&(self.core.transaction_type as u32).to_be_bytes());
        vbytes.extend(&self.core.message);

        vbytes
    }
    /// Deserialize from bytes to a Transaction.
    /// [len of inputs - 4 bytes - u32]
    /// [len of outputs - 4 bytes - u32]
    /// [len of message - 4 bytes - u32]
    /// [signature - 64 bytes - SECP256K1]
    /// [timestamp - 8 bytes - u64]
    /// [transaction type - 1 byte]
    /// [input][input][input]...
    /// [output][output][output]...
    /// [message]
    pub fn deserialize_from_net(bytes: Vec<u8>) -> Transaction {
        let inputs_len: u32 = u32::from_be_bytes(bytes[0..4].try_into().unwrap());
        let outputs_len: u32 = u32::from_be_bytes(bytes[4..8].try_into().unwrap());
        let message_len: usize = u32::from_be_bytes(bytes[8..12].try_into().unwrap()) as usize;
        let signature: SaitoSignature = bytes[12..76].try_into().unwrap();

        let timestamp: u64 = u64::from_be_bytes(bytes[76..84].try_into().unwrap());
        let transaction_type: TransactionType = TransactionType::try_from(bytes[84]).unwrap();
        let start_of_inputs = 85;
        let start_of_outputs = start_of_inputs + inputs_len as usize * SLIP_SIZE;
        let start_of_message = start_of_outputs + outputs_len as usize * SLIP_SIZE;
        let mut inputs: Vec<Slip> = vec![];
        for n in 0..inputs_len {
            let start_of_data: usize = start_of_inputs as usize + n as usize * SLIP_SIZE;
            let end_of_data: usize = start_of_data + SLIP_SIZE;
            let input = Slip::deserialize_from_net(bytes[start_of_data..end_of_data].to_vec());
            inputs.push(input);
        }
        let mut outputs: Vec<Slip> = vec![];
        for n in 0..outputs_len {
            let start_of_data: usize = start_of_outputs as usize + n as usize * SLIP_SIZE;
            let end_of_data: usize = start_of_data + SLIP_SIZE;
            let output = Slip::deserialize_from_net(bytes[start_of_data..end_of_data].to_vec());
            outputs.push(output);
        }
        let message = bytes[start_of_message..start_of_message + message_len]
            .try_into()
            .unwrap();
        Transaction::new(TransactionCore::new(
            timestamp,
            inputs,
            outputs,
            message,
            transaction_type,
            signature,
        ))
    }
    /// Serialize a Transaction for transport or disk.
    /// [len of inputs - 4 bytes - u32]
    /// [len of outputs - 4 bytes - u32]
    /// [len of message - 4 bytes - u32]
    /// [signature - 64 bytes - SECP256K1]
    /// [timestamp - 8 bytes - u64]
    /// [transaction type - 1 byte]
    /// [input][input][input]...
    /// [output][output][output]...
    /// [message]
    pub fn serialize_for_net(&self) -> Vec<u8> {
        let mut vbytes: Vec<u8> = vec![];
        vbytes.extend((self.core.inputs.iter().len() as u32).to_be_bytes());
        vbytes.extend((self.core.outputs.iter().len() as u32).to_be_bytes());
        vbytes.extend((self.core.message.len() as u32).to_be_bytes());
        vbytes.extend(&self.core.signature);
        vbytes.extend(&self.core.timestamp.to_be_bytes());
        vbytes.extend(&(self.core.transaction_type as u8).to_be_bytes());
        for input in &self.core.inputs {
            vbytes.extend(&input.serialize_for_net());
        }
        for output in &self.core.outputs {
            vbytes.extend(&output.serialize_for_net());
        }
        vbytes.extend(&self.core.message);
        vbytes
    }
    /// Serialize a Transaction for transport or disk.
    pub fn on_chain_reorganization(
        &self,
        utxoset: &mut AHashMap<SaitoUTXOSetKey, u64>,
        longest_chain: bool,
        block_id: u64,
    ) {
        if longest_chain {
            for input in self.get_inputs() {
                input.on_chain_reorganization(utxoset, longest_chain, block_id);
            }
            for output in self.get_outputs() {
                output.on_chain_reorganization(utxoset, longest_chain, 1);
            }
        } else {
            for input in self.get_inputs() {
                input.on_chain_reorganization(utxoset, longest_chain, 1);
            }
            for output in self.get_outputs() {
                output.on_chain_reorganization(utxoset, longest_chain, 0);
            }
        }
    }
<<<<<<< HEAD
    pub fn validate(&self) -> bool {
=======

    pub fn validate(&mut self) -> bool {
>>>>>>> 9aa96589
        //
        // validate sigs
        //
        let hash_for_signature: SaitoHash = hash(&self.serialize_for_signature());
        let sig: SaitoSignature = self.get_signature();
        let mut publickey: SaitoPublicKey = [0; 33];
        if self.core.inputs.len() > 0 {
            publickey = self.core.inputs[0].get_publickey();
        }

        if !verify(&hash_for_signature, sig, publickey) {
            println!("message verifies not");
            return false;
        }

        //
        // if we have received the transaction over the network we
        // may not have the tx's signature_for_hash actually saved
        // locally, which we will need in order to generate the
        // merkle_root and the slip UUIDs. so save here:
        //
        self.set_hash_for_signature(hash_for_signature);

        //
        // UTXO validate inputs
        //
        for input in &self.core.inputs {
            if !input.validate() {
                return false;
            }
        }
        return true;
    }
}

impl Default for Transaction {
    fn default() -> Self {
        Self::new(TransactionCore::default())
    }
}

#[cfg(test)]
mod tests {
    use super::*;

    #[test]
    fn transaction_core_default_test() {
        let timestamp = create_timestamp();
        let tx_core = TransactionCore::default();
        assert_eq!(tx_core.timestamp, timestamp);
        assert_eq!(tx_core.inputs, vec![]);
        assert_eq!(tx_core.outputs, vec![]);
        assert_eq!(tx_core.message, Vec::<u8>::new());
        assert_eq!(tx_core.transaction_type, TransactionType::Normal);
    }

    #[test]
    fn transaction_core_new_test() {
        let timestamp = create_timestamp();
        let tx_core = TransactionCore::new(
            timestamp,
            vec![],
            vec![],
            vec![],
            TransactionType::Normal,
            [0; 64],
        );
        assert_eq!(tx_core.timestamp, timestamp);
        assert_eq!(tx_core.inputs, vec![]);
        assert_eq!(tx_core.outputs, vec![]);
        assert_eq!(tx_core.message, Vec::<u8>::new());
        assert_eq!(tx_core.transaction_type, TransactionType::Normal);
        assert_eq!(tx_core.signature, [0; 64]);
    }

    #[test]
    fn transaction_default_test() {
        let timestamp = create_timestamp();
        let tx = Transaction::default();
        assert_eq!(tx.core.timestamp, timestamp);
        assert_eq!(tx.core.inputs, vec![]);
        assert_eq!(tx.core.outputs, vec![]);
        assert_eq!(tx.core.message, Vec::<u8>::new());
        assert_eq!(tx.core.transaction_type, TransactionType::Normal);
        assert_eq!(tx.core.signature, [0; 64]);
    }

    #[test]
    fn transaction_new_test() {
        let timestamp = create_timestamp();
        let tx_core = TransactionCore::default();
        let tx = Transaction::new(tx_core);
        assert_eq!(tx.core.timestamp, timestamp);
        assert_eq!(tx.core.inputs, vec![]);
        assert_eq!(tx.core.outputs, vec![]);
        assert_eq!(tx.core.message, Vec::<u8>::new());
        assert_eq!(tx.core.transaction_type, TransactionType::Normal);
        assert_eq!(tx.core.signature, [0; 64]);
    }

    #[test]
    fn serialize_for_net_test() {
        let mock_tx = Transaction::new(TransactionCore::new(
            create_timestamp(),
            vec![],
            vec![],
            vec![104, 101, 108, 108, 111],
            TransactionType::Normal,
            [1; 64],
        ));
        let serialized_tx = mock_tx.serialize_for_net();
        println!("LENGHT: {}", serialized_tx.len());
        println!("{:?}", serialized_tx);
        let deserialized_tx = Transaction::deserialize_from_net(serialized_tx);
        assert_eq!(mock_tx, deserialized_tx);
    }
}<|MERGE_RESOLUTION|>--- conflicted
+++ resolved
@@ -215,6 +215,7 @@
             signature,
         ))
     }
+
     /// Serialize a Transaction for transport or disk.
     /// [len of inputs - 4 bytes - u32]
     /// [len of outputs - 4 bytes - u32]
@@ -227,9 +228,9 @@
     /// [message]
     pub fn serialize_for_net(&self) -> Vec<u8> {
         let mut vbytes: Vec<u8> = vec![];
-        vbytes.extend((self.core.inputs.iter().len() as u32).to_be_bytes());
-        vbytes.extend((self.core.outputs.iter().len() as u32).to_be_bytes());
-        vbytes.extend((self.core.message.len() as u32).to_be_bytes());
+        vbytes.extend(&(self.core.inputs.len() as u32).to_be_bytes());
+        vbytes.extend(&(self.core.outputs.len() as u32).to_be_bytes());
+        vbytes.extend(&(self.core.message.len() as u32).to_be_bytes());
         vbytes.extend(&self.core.signature);
         vbytes.extend(&self.core.timestamp.to_be_bytes());
         vbytes.extend(&(self.core.transaction_type as u8).to_be_bytes());
@@ -265,12 +266,8 @@
             }
         }
     }
-<<<<<<< HEAD
-    pub fn validate(&self) -> bool {
-=======
 
     pub fn validate(&mut self) -> bool {
->>>>>>> 9aa96589
         //
         // validate sigs
         //
