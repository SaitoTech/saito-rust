use secp256k1::{PublicKey, Signature};

use crate::block::{Block, BlockCore, TREASURY};
use crate::blockchain::Blockchain;
use crate::crypto::Sha256Hash;
use crate::keypair::Keypair;
use crate::slip::{OutputSlip, SlipID, SlipType};
use crate::time::create_timestamp;
use crate::transaction::{Transaction, TransactionCore, TransactionType};

use tokio::runtime::Runtime;

pub struct MockTimestampGenerator {
    timestamp: u64,
}

impl MockTimestampGenerator {
    pub fn new() -> MockTimestampGenerator {
        MockTimestampGenerator {
            timestamp: create_timestamp(),
        }
    }
    pub fn next(&mut self) -> u64 {
        self.timestamp += 1000;
        self.timestamp
    }
}

pub async fn make_mock_blockchain_and_slips(
    keypair: &Keypair,
    slip_count: u64,
) -> (Blockchain, Vec<(SlipID, OutputSlip)>) {
    let mut blockchain = Blockchain::new_mock(String::from("data/test/blocks/"));
    let mut slips = vec![];

    println!("CREATING GOLDEN TRANSACTION");
    let mut golden_tx_core = TransactionCore::default();
    golden_tx_core.set_type(TransactionType::GoldenTicket);

    let coinbase = 50_000_0000_0000;

    println!("CREAITNG SLIPS");
    for _i in 0..slip_count {
        let slip_share = (coinbase as f64 / slip_count as f64).round() as u64;
        let output = OutputSlip::new(keypair.public_key().clone(), SlipType::Normal, slip_share);
        golden_tx_core.add_output(output);
    }

    println!("SIGNING TX");
    let golden_tx = Transaction::create_signature(golden_tx_core, keypair);

    let tx_hash = golden_tx.hash();
    golden_tx
        .core
        .outputs()
        .iter()
        .enumerate()
        .for_each(|(idx, output)| slips.push((SlipID::new(tx_hash, idx as u64), output.clone())));

    println!("CREATING BLOCK");
    let block_core = BlockCore::new(
        0,
        create_timestamp(),
        [0; 32],
        keypair.public_key().clone(),
        coinbase,
        TREASURY,
        10.0,
        0.0,
        &mut vec![golden_tx],
    );

    let block = Block::new(block_core);

<<<<<<< HEAD
    let _result = Runtime::new()
        .unwrap()
        .block_on(blockchain.add_block(block));
=======
    blockchain.add_block(block).await;
>>>>>>> c4685a2e
    // TODO assert something about this result

    (blockchain, slips)
}

pub fn make_mock_block_empty(previous_block_hash: Sha256Hash, block_id: u64) -> Block {
    Block::new_mock(previous_block_hash, &mut vec![], block_id)
}

pub fn make_mock_block(
    keypair: &Keypair,
    previous_block_hash: Sha256Hash,
    block_id: u64,
    from_slip: SlipID,
) -> Block {
    let to_slip = OutputSlip::new(keypair.public_key().clone(), SlipType::Normal, 10);
    let tx_core = TransactionCore::new(
        create_timestamp(),
        vec![from_slip.clone()],
        vec![to_slip.clone()],
        TransactionType::Normal,
        vec![104, 101, 108, 108, 111],
    );

    let tx = Transaction::create_signature(tx_core, keypair);

    Block::new_mock(previous_block_hash, &mut vec![tx.clone()], block_id)
}

pub fn make_mock_block_with_tx(
    previous_block_hash: Sha256Hash,
    block_id: u64,
    tx: Transaction,
) -> Block {
    Block::new_mock(previous_block_hash, &mut vec![tx.clone()], block_id)
}
pub fn make_mock_tx(input: SlipID, amount: u64, to: PublicKey) -> Transaction {
    let to_slip = OutputSlip::new(to, SlipType::Normal, amount);
    Transaction::new(
        Signature::from_compact(&[0; 64]).unwrap(),
        vec![],
        create_timestamp(),
        vec![input.clone()],
        vec![to_slip.clone()],
        TransactionType::Normal,
        vec![104, 101, 108, 108, 111],
    )
}

pub fn make_mock_sig_tx(
    keypair: &Keypair,
    input: SlipID,
    amount: u64,
    to: PublicKey,
    msg_bytes: u64,
) -> Transaction {
    // println!("make slip {}", create_timestamp());
    let to_slip = OutputSlip::new(to, SlipType::Normal, amount);
    // println!("make core {}", create_timestamp());
    let tx_core = TransactionCore::new(
        create_timestamp(),
        vec![input],
        vec![to_slip],
        TransactionType::Normal,
        (0..msg_bytes).map(|_| rand::random::<u8>()).collect(),
    );
    // println!("make sign {}", create_timestamp());
    Transaction::create_signature(tx_core, keypair)
}<|MERGE_RESOLUTION|>--- conflicted
+++ resolved
@@ -72,13 +72,7 @@
 
     let block = Block::new(block_core);
 
-<<<<<<< HEAD
-    let _result = Runtime::new()
-        .unwrap()
-        .block_on(blockchain.add_block(block));
-=======
     blockchain.add_block(block).await;
->>>>>>> c4685a2e
     // TODO assert something about this result
 
     (blockchain, slips)
