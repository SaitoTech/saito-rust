<<<<<<< HEAD
use crate::block::Block;
use crate::blockchain::Blockchain;
use crate::miner::Miner;
use crate::golden_ticket::GoldenTicket;
use crate::burnfee::BurnFee;
use crate::crypto::{generate_random_bytes, hash, SaitoHash, SaitoPublicKey, SaitoPrivateKey};
use crate::slip::{Slip, SlipType};
use crate::transaction::Transaction;
use crate::wallet::Wallet;
=======
use crate::{
    block::Block,
    blockchain::Blockchain,
    burnfee::BurnFee,
    crypto::{generate_random_bytes, hash, SaitoHash},
    golden_ticket::GoldenTicket,
    miner::Miner,
    slip::{Slip, SlipType},
    time::create_timestamp,
    transaction::Transaction,
    wallet::Wallet,
};

>>>>>>> 80725b93
use std::sync::Arc;
use tokio::sync::RwLock;

pub async fn make_mock_blockchain(
    wallet_lock: Arc<RwLock<Wallet>>,
    chain_length: u64,
) -> (Arc<RwLock<Blockchain>>, Vec<SaitoHash>) {
    let mut block_hashes: Vec<SaitoHash> = vec![];
    let blockchain_lock = Arc::new(RwLock::new(Blockchain::new(wallet_lock.clone())));
    let mut miner = Miner::new(wallet_lock.clone());

    let current_block_hash = [0; 32];
    let mut transactions: Vec<Transaction>;
    let mut last_block_hash: SaitoHash = [0; 32];
    let mut last_block_difficulty: u64 = 0;
    let publickey;

    // let mut test_block_hash: SaitoHash;
    // let mut test_block_id: u64;

    {
        let wallet = wallet_lock.read().await;
        publickey = wallet.get_public_key();
    }

    for i in 0..chain_length as u64 {
        transactions = vec![];
        let block: Block;

        // first block
        if i == 0 {
            let mut tx =
                Transaction::generate_vip_transaction(wallet_lock.clone(), publickey, 10_000_000)
                    .await;
            tx.generate_metadata(publickey);
            transactions.push(tx);

            block = Block::generate(
                &mut transactions,
                current_block_hash,
                wallet_lock.clone(),
                blockchain_lock.clone(),
            )
            .await;

            last_block_hash = block.get_hash();
            last_block_difficulty = block.get_difficulty();

        // second block
        } else {
            // generate golden ticket
            let golden_ticket: GoldenTicket = miner
                .mine_on_block_until_golden_ticket_found(last_block_hash, last_block_difficulty)
                .await;

            let mut transaction: Transaction;

            {
                let mut wallet = wallet_lock.write().await;
                transaction = wallet.create_golden_ticket_transaction(golden_ticket).await;
            }

            transaction.generate_metadata(publickey);
            transactions.push(transaction);

            {
                let blockchain = blockchain_lock.read().await;
                last_block_hash = blockchain.get_latest_block().unwrap().get_hash();
                last_block_difficulty = blockchain.get_latest_block().unwrap().get_difficulty();
            }

            let future_timestamp = create_timestamp() + (i * 120000);

            block = Block::generate_with_timestamp(
                &mut transactions,
                last_block_hash,
                wallet_lock.clone(),
                blockchain_lock.clone(),
                future_timestamp,
            )
            .await;
        }

        // test_block_hash = block.get_hash();
        // test_block_id = block.get_id();

        block_hashes.push(block.get_hash());

        {
            println!("{}", i);
            let mut blockchain = blockchain_lock.write().await;
            blockchain.add_block(block).await;
        }
    }

    (blockchain_lock, block_hashes)
}

pub fn make_mock_block(
    prev_timestamp: u64,
    previous_burnfee: u64,
    previous_block_hash: SaitoHash,
    block_id: u64,
) -> Block {
    let step: u64 = 10000;
    let timestamp = prev_timestamp + step;
    let burnfee = BurnFee::return_burnfee_for_block_produced_at_current_timestamp_in_nolan(
        previous_burnfee,
        timestamp,
        prev_timestamp,
    );
    let wallet = Wallet::new("test/testwallet", Some("asdf"));
    let mut mock_input = Slip::new();
    mock_input.set_publickey(wallet.get_public_key());
    mock_input.set_uuid([0; 32]);
    mock_input.set_amount(1);
    mock_input.set_slip_ordinal(0);
    mock_input.set_slip_type(SlipType::Normal);

    let mut mock_output = Slip::new();
    mock_output.set_publickey(wallet.get_public_key());
    mock_output.set_uuid([0; 32]);
    mock_output.set_amount(1);
    mock_output.set_slip_ordinal(0);
    mock_output.set_slip_type(SlipType::Normal);

    let mut transaction = Transaction::new();

    transaction.add_input(mock_input);
    transaction.add_output(mock_output);

    transaction.sign(wallet.get_private_key());

    let mut block = Block::new();

    block.set_id(block_id);
    block.set_timestamp(timestamp);
    block.set_previous_block_hash(previous_block_hash);
    block.set_creator(wallet.get_public_key());
    block.set_merkle_root([2; 32]);
    block.set_signature([3; 64]);
    block.set_difficulty(0);
    block.set_treasury(0);
    block.set_burnfee(burnfee);

    block.set_transactions(&mut vec![transaction]);
    block.set_merkle_root(block.generate_merkle_root());
    block.generate_hashes();

    block
}

pub async fn make_mock_tx(wallet_mutex: Arc<RwLock<Wallet>>) -> Transaction {

    let wallet = wallet_mutex.read().await;
    let mut transaction = Transaction::new();
    transaction.set_message((0..1024).map(|_| rand::random::<u8>()).collect());
    let wallet_publickey = wallet.get_public_key();
    let wallet_privatekey = wallet.get_private_key();
    let mut input1 = Slip::new();
    input1.set_publickey(wallet_publickey);
    input1.set_amount(1000000);
    let random_uuid = hash(&generate_random_bytes(32));
    input1.set_uuid(random_uuid);

    let mut output1 = Slip::new();
    output1.set_publickey(wallet_publickey);
    output1.set_amount(1000000);
    output1.set_uuid([0; 32]);

    transaction.add_input(input1);
    transaction.add_output(output1);

    transaction.sign(wallet_privatekey);
    transaction
}



pub async fn make_mock_block_with_info(blockchain_lock : Arc<RwLock<Blockchain>>, wallet_lock : Arc<RwLock<Wallet>>, publickey : SaitoPublicKey, last_block_hash : SaitoHash, timestamp: u64 , vip_transactions : usize , normal_transactions : usize , golden_ticket : bool) -> Block {

        let mut transactions: Vec<Transaction> = vec![];
        let mut miner = Miner::new(wallet_lock.clone());
	let blockchain = blockchain_lock.read().await;
	let privatekey : SaitoPrivateKey;

	{
	    let wallet = wallet_lock.read().await;
	    privatekey = wallet.get_privatekey();
	}

	for _i in 0..vip_transactions {
            let mut tx = Transaction::generate_vip_transaction(wallet_lock.clone(), publickey, 10_000_000).await;
            tx.generate_metadata(publickey);
	    transactions.push(tx);
	}

	for _i in 0..normal_transactions {

            let mut transaction = Transaction::generate_transaction(wallet_lock.clone(), publickey, 5000, 5000).await;

            // sign ...
            transaction.sign(privatekey);
	    transaction.generate_metadata(publickey);
            transactions.push(transaction);

	}

	if golden_ticket {
	    let blk = blockchain.get_block(last_block_hash).await;
            let last_block_difficulty = blk.get_difficulty();
            let golden_ticket: GoldenTicket = miner
                .mine_on_block_until_golden_ticket_found(last_block_hash, last_block_difficulty)
                .await;
            let mut tx2: Transaction;
            {
                let mut wallet = wallet_lock.write().await;
                tx2 = wallet.create_golden_ticket_transaction(golden_ticket).await;
            }
            tx2.generate_metadata(publickey);
            transactions.push(tx2);	
        }


        //
        // create block
        //
        let block = Block::generate_with_timestamp(
            &mut transactions,
            last_block_hash,
            wallet_lock.clone(),
            blockchain_lock.clone(),
            timestamp,
        )
        .await;

	return block;

}
<|MERGE_RESOLUTION|>--- conflicted
+++ resolved
@@ -1,4 +1,3 @@
-<<<<<<< HEAD
 use crate::block::Block;
 use crate::blockchain::Blockchain;
 use crate::miner::Miner;
@@ -8,21 +7,7 @@
 use crate::slip::{Slip, SlipType};
 use crate::transaction::Transaction;
 use crate::wallet::Wallet;
-=======
-use crate::{
-    block::Block,
-    blockchain::Blockchain,
-    burnfee::BurnFee,
-    crypto::{generate_random_bytes, hash, SaitoHash},
-    golden_ticket::GoldenTicket,
-    miner::Miner,
-    slip::{Slip, SlipType},
-    time::create_timestamp,
-    transaction::Transaction,
-    wallet::Wallet,
-};
-
->>>>>>> 80725b93
+
 use std::sync::Arc;
 use tokio::sync::RwLock;
 
