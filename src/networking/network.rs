use crate::blockchain::Blockchain;
use crate::consensus::SaitoMessage;
use crate::crypto::{hash, sign_blob, SaitoHash, SaitoPrivateKey, SaitoPublicKey};
use crate::mempool::Mempool;
use crate::networking::api_message::APIMessage;
use crate::networking::filters::{
    get_block_route_filter, post_transaction_route_filter, ws_upgrade_route_filter,
};
use crate::networking::message_types::request_blockchain_message::RequestBlockchainMessage;
use crate::networking::peer::{socket_handshake_verify, OutboundPeer, SaitoPeer};
use crate::util::format_url_string;

use crate::wallet::Wallet;
use futures::StreamExt;
use secp256k1::PublicKey;
use tokio::sync::{broadcast, RwLock};
use tokio::time::sleep;

use std::{sync::Arc, time::Duration};
use tokio_tungstenite::connect_async;
use tracing::{event, Level};
use uuid::Uuid;

use warp::{Filter, Rejection};

use super::peer::{PeerSetting, OUTBOUND_PEER_CONNECTIONS_GLOBAL, PEERS_DB_GLOBAL};

use config::Config;

pub const CHALLENGE_SIZE: usize = 82;
pub const CHALLENGE_EXPIRATION_TIME: u64 = 60000;

pub type Result<T> = std::result::Result<T, Rejection>;

/// Configuration for Network listener, port etc.
//
// In addition to responding to global broadcast messages, the
// network has a local broadcast channel it uses to coordinate
// attempts to check that connections are stable and clean up
// problematic peers.
//
#[derive(Clone, Debug)]
pub enum NetworkMessage {
    LocalNetworkMonitoring,
}

pub struct Network {
    config_settings: Config,
    wallet_lock: Arc<RwLock<Wallet>>,
    mempool_lock: Arc<RwLock<Mempool>>,
    blockchain_lock: Arc<RwLock<Blockchain>>,
    broadcast_channel_sender: Option<broadcast::Sender<SaitoMessage>>,
}

pub async fn run(
    config_settings: Config,
    wallet_lock: Arc<RwLock<Wallet>>,
    mempool_lock: Arc<RwLock<Mempool>>,
    blockchain_lock: Arc<RwLock<Blockchain>>,
) -> crate::Result<()> {
    let network = Network::new(
        config_settings,
        wallet_lock.clone(),
        mempool_lock.clone(),
        blockchain_lock.clone(),
    );
    // TODO: refactor this into two separate classes maybe and split this run() into two...
    tokio::select! {
        res = network.run_client() => {
            if let Err(err) = res {
                eprintln!("network err {:?}", err)
            }
        },
        res = network.run_server() => {
            if let Err(err) = res {
                eprintln!("run_server err {:?}", err)
            }
        },
    }

    Ok(())
}

impl Network {
    /// Returns a Network
    /// # Arguments
    ///
    /// * `config_settings` - config::config::Config
    pub fn new(
        config_settings: Config,
        wallet_lock: Arc<RwLock<Wallet>>,
        mempool_lock: Arc<RwLock<Mempool>>,
        blockchain_lock: Arc<RwLock<Blockchain>>,
    ) -> Network {
        Network {
            config_settings,
            wallet_lock,
            mempool_lock,
            blockchain_lock,
            broadcast_channel_sender: None,
        }
    }
    /// After socket has been connected, the connector begins the handshake via SHAKINIT command.
    /// Once the handshake is complete, we synchronize the peers via REQCHAIN/SENDCHAIN and REQBLOCK.
    pub async fn handshake_and_synchronize_chain(
        connection_id: &SaitoHash,
        wallet_lock: Arc<RwLock<Wallet>>,
    ) {
        {
            let publickey: SaitoPublicKey;
            {
                let wallet = wallet_lock.read().await;
                publickey = wallet.get_publickey();
            }
            let mut message_data = vec![127, 0, 0, 1];
            message_data.extend(
                PublicKey::from_slice(&publickey)
                    .unwrap()
                    .serialize()
                    .to_vec(),
            );

            let peers_db_global = PEERS_DB_GLOBAL.clone();
            let mut peer_db = peers_db_global.write().await;
            let peer = peer_db.get_mut(connection_id).unwrap();

            let response_api_message = peer
                .send_command(&String::from("SHAKINIT"), message_data)
                .await
                .unwrap();
            // We should sign the response and send a SHAKCOMP.
            // We want to reuse socket_handshake_verify, so we will sign before verifying the peer's signature
            let privatekey: SaitoPrivateKey;
            {
                let wallet = wallet_lock.read().await;
                privatekey = wallet.get_privatekey();
            }
            let signed_challenge =
                sign_blob(&mut response_api_message.message_data.to_vec(), privatekey).to_owned();
            match socket_handshake_verify(&signed_challenge) {
                Some(deserialize_challenge) => {
                    peer.set_has_completed_handshake(true);
                    peer.set_publickey(deserialize_challenge.challenger_pubkey());
                    let result = peer
                        .send_command(&String::from("SHAKCOMP"), signed_challenge)
                        .await;

                    if result.is_ok() {
                        let request_blockchain_message =
                            RequestBlockchainMessage::new(0, [0; 32], [42; 32]);
                        let _req_chain_result = peer
                            .send_command(
                                &String::from("REQCHAIN"),
                                request_blockchain_message.serialize(),
                            )
                            .await
                            .unwrap();
                        // TODO IMMEDIATE
                        // let block = Block::deserialize_for_net(req_chain_result.message_data());
                        // peer.add_block_to_mempool(block).await;
                    } else {
                        // TODO delete the peer if there is an error here
                    }
                    event!(Level::INFO, "SHAKECOMPLETE!");
                }
                None => {
                    event!(Level::ERROR, "Error verifying peer handshake signature");
                }
            }
        }
    }
    /// Create an "outbound" connection to a peer
    // TODO move this to peer near to handle_inbound_peer_connection and give it a similar name.
    // these are the two functions which spawn tasks on either end of the socket.

    pub fn set_broadcast_channel_sender(&mut self, bcs: broadcast::Sender<SaitoMessage>) {
        self.broadcast_channel_sender = Some(bcs);
    }

    pub async fn connect_to_peer(connection_id: SaitoHash, wallet_lock: Arc<RwLock<Wallet>>) {
        let peers_db_global = PEERS_DB_GLOBAL.clone();
        let peer_url;
        {
            let mut peer_db = peers_db_global.write().await;
            let peer = peer_db.get_mut(&connection_id).unwrap();
            peer_url = url::Url::parse(&format!(
                "ws://{}/wsopen",
                format_url_string(peer.get_host().unwrap(), peer.get_port().unwrap()),
            ))
            .unwrap();
            peer.set_is_connected_or_connecting(true).await;
        }

        let ws_stream_result = connect_async(peer_url).await;
        match ws_stream_result {
            Ok((ws_stream, _)) => {
                let (write_sink, mut read_stream) = ws_stream.split();
                {
                    let outbound_peer_db_global = OUTBOUND_PEER_CONNECTIONS_GLOBAL.clone();
                    outbound_peer_db_global
                        .write()
                        .await
                        .insert(connection_id, OutboundPeer { write_sink });
                }

                let _foo = tokio::spawn(async move {
                    while let Some(result) = read_stream.next().await {
                        match result {
                            Ok(message) => {
                                if !message.is_empty() {
                                    let api_message = APIMessage::deserialize(&message.into_data());
                                    SaitoPeer::handle_peer_message(api_message, connection_id)
                                        .await;
                                } else {
                                    event!(
                                        Level::ERROR,
                                        "Message of length 0... why?\n
                                        This seems to occur if we aren't holding a reference to the sender/stream on the\n
                                        This seems to occur if we aren't holding a reference to the sender/stream on the\n
                                        other end of the connection. I suspect that when the stream goes out of scope,\n
                                        it's deconstructor is being called and sends a 0 length message to indicate\n
                                        that the stream has ended... I'm leaving this println here for now because\n
                                        it would be very helpful to see this if starts to occur again. We may want to\n
                                        treat this as a disconnect."
                                    );
                                }
                            }
                            Err(error) => {
                                event!(Level::ERROR, "Error reading from peer socket {}", error);
                                let peers_db_global = PEERS_DB_GLOBAL.clone();
                                let mut peer_db = peers_db_global.write().await;
                                let peer = peer_db.get_mut(&connection_id).unwrap();
                                peer.set_is_connected_or_connecting(false).await;
                            }
                        }
                    }
                });
                Network::handshake_and_synchronize_chain(&connection_id, wallet_lock).await;
            }
            Err(error) => {
                event!(Level::ERROR, "Error connecting to peer {}", error);
                let mut peer_db = peers_db_global.write().await;
                let peer = peer_db.get_mut(&connection_id).unwrap();
                peer.set_is_connected_or_connecting(false).await;
            }
        }
    }
    /// Load peers from the settings file into the peers db and initialized them appropriately.
    /// They will be disconnected and have not completed handshake and will be set as "from peer list".
    /// Peers which are "from peer list" will have their connection maintained(reconnected) in case
    /// there is a problem. The "reconnect loop"(spawn_reconnect_to_configured_peers_task) will
    /// automatically connect to these peers if we simply set them to disconnected here.
    pub async fn initialize_configured_peers(&self) {
        let peer_settings = match self
            .config_settings
            .get::<Vec<PeerSetting>>("network.peers")
        {
            Ok(peer_settings) => Some(peer_settings),
            Err(_) => None,
        };

        if let Some(peer_settings) = peer_settings {
            for peer_setting in peer_settings {
                let connection_id: SaitoHash = hash(&Uuid::new_v4().as_bytes().to_vec());

                let peer = SaitoPeer::new(
                    connection_id,
                    Some(peer_setting.host),
                    Some(peer_setting.port),
                    false,
                    false,
                    true,
                    self.wallet_lock.clone(),
                    self.mempool_lock.clone(),
                    self.blockchain_lock.clone(),
                );
                {
                    let peers_db_global = PEERS_DB_GLOBAL.clone();
                    peers_db_global
                        .write()
                        .await
                        .insert(connection_id.clone(), peer);
                }
            }
        }
    }
    /// Launch a task which will monitor peers and make sure they stay connected. If a peer in our
    /// configured "peers list" becomes disconnected, this task will reconnect to the peer and
    /// redo the handshake and blockchain synchronization. For convenience, this task is also
    /// used to make initial connections with peers(not only to reconnect).
    pub async fn spawn_reconnect_to_configured_peers_task(
        &self,
        wallet_lock: Arc<RwLock<Wallet>>,
    ) -> crate::Result<()> {
        let _foo = tokio::spawn(async move {
            loop {
                let peer_states: Vec<(SaitoHash, bool)>;
                {
                    let peers_db_global = PEERS_DB_GLOBAL.clone();
                    let peers_db = peers_db_global.read().await;
                    peer_states = peers_db
                        .keys()
                        .map(|connection_id| {
                            let peer = peers_db.get(connection_id).unwrap();
                            let should_try_reconnect = peer.get_is_from_peer_list()
                                && !peer.get_is_connected_or_connecting();
                            (*connection_id, should_try_reconnect)
                        })
                        .collect::<Vec<(SaitoHash, bool)>>();
                }
                for (connection_id, should_try_reconnect) in peer_states {
                    if should_try_reconnect {
                        event!(
                            Level::INFO,
                            "found disconnected peer in peer settings, (re)connecting..."
                        );
                        Network::connect_to_peer(connection_id, wallet_lock.clone()).await;
                    }
                }
                sleep(Duration::from_millis(1000)).await;
            }
        })
        .await
        .expect("error: spawn_reconnect_to_configured_peers_task failed");
        Ok(())
    }
    /// Runs warp::serve to listen for incoming connections
    pub async fn run_server(&self) -> crate::Result<()> {
        let host: [u8; 4] = self.config_settings.get::<[u8; 4]>("network.host").unwrap();
        let port: u16 = self.config_settings.get::<u16>("network.port").unwrap();

        let routes = get_block_route_filter()
            .or(post_transaction_route_filter(
                self.mempool_lock.clone(),
                self.blockchain_lock.clone(),
            ))
            .or(ws_upgrade_route_filter(
                self.wallet_lock.clone(),
                self.mempool_lock.clone(),
                self.blockchain_lock.clone(),
            ));
        println!("warp serve");
        warp::serve(routes).run((host, port)).await;
        Ok(())
    }
    /// connects to any peers configured in our peers list. Opens a socket, does handshake, sychronizes, etc.
    pub async fn run_client(&self) -> crate::Result<()> {
        self.initialize_configured_peers().await;
        let _foo = self
            .spawn_reconnect_to_configured_peers_task(self.wallet_lock.clone())
            .await;
        Ok(())
    }
}

#[cfg(test)]
mod tests {
    use std::convert::TryInto;

    use super::*;
    use crate::{
        crypto::{generate_keys, hash, sign_blob, verify, SaitoSignature},
        mempool::Mempool,
        networking::{
            api_message::APIMessage, filters::ws_upgrade_route_filter,
            message_types::handshake_challenge::HandshakeChallenge,
        },
        transaction::Transaction,
    };
    use secp256k1::PublicKey;
    use warp::ws::Message;

    #[tokio::test]
    async fn test_message_serialize() {
        let api_message = APIMessage {
            message_name: String::from("HLLOWRLD").as_bytes().try_into().unwrap(),
            message_id: 1,
            message_data: String::from("SOMEDATA").as_bytes().try_into().unwrap(),
        };
        let serialized_api_message = api_message.serialize();

        let deserialized_api_message = APIMessage::deserialize(&serialized_api_message);
        assert_eq!(api_message, deserialized_api_message);
    }
    #[tokio::test]
    async fn test_handshake_new() {
        let mut settings = config::Config::default();
        settings.merge(config::File::with_name("config")).unwrap();

        let wallet_lock = Arc::new(RwLock::new(Wallet::new()));
        {
            let mut wallet = wallet_lock.write().await;
            wallet.load_keys("test/testwallet", Some("asdf"));
        }
        let mempool_lock = Arc::new(RwLock::new(Mempool::new(wallet_lock.clone())));
        let blockchain_lock = Arc::new(RwLock::new(Blockchain::new(wallet_lock.clone())));

        let (publickey, privatekey) = generate_keys();

        let socket_filter = ws_upgrade_route_filter(
            wallet_lock.clone(),
            mempool_lock.clone(),
            blockchain_lock.clone(),
        );
        let mut ws_client = warp::test::ws()
            .path("/wsopen")
            .handshake(socket_filter)
            .await
            .expect("handshake");

        // let base58_pubkey = PublicKey::from_slice(&publickey).unwrap().serialize().to_base58();
        let mut message_data = vec![127, 0, 0, 1];
        message_data.extend(
            PublicKey::from_slice(&publickey)
                .unwrap()
                .serialize()
                .to_vec(),
        );
        let api_message = APIMessage::new("SHAKINIT", 42, message_data);

        let serialized_api_message = api_message.serialize();

        let _socket_resp = ws_client
            .send(Message::binary(serialized_api_message))
            .await;
        let resp = ws_client.recv().await.unwrap();

        let command = String::from_utf8_lossy(&resp.as_bytes()[0..8]);
        let index: u32 = u32::from_be_bytes(resp.as_bytes()[8..12].try_into().unwrap());

        assert_eq!(command, "RESULT__");
        assert_eq!(index, 42);

        let deserialize_challenge =
            HandshakeChallenge::deserialize(&resp.as_bytes()[12..].to_vec());
        let raw_challenge: [u8; CHALLENGE_SIZE] =
            resp.as_bytes()[12..][..CHALLENGE_SIZE].try_into().unwrap();
        let sig: SaitoSignature = resp.as_bytes()[12..][CHALLENGE_SIZE..CHALLENGE_SIZE + 64]
            .try_into()
            .unwrap();

        assert_eq!(
            deserialize_challenge.challenger_ip_address(),
            [127, 0, 0, 1]
        );
        assert_eq!(deserialize_challenge.opponent_ip_address(), [127, 0, 0, 1]);
        assert_eq!(deserialize_challenge.opponent_pubkey(), publickey);
        assert!(verify(
            &hash(&raw_challenge.to_vec()),
            sig,
            deserialize_challenge.challenger_pubkey()
        ));

        let signed_challenge =
            sign_blob(&mut resp.as_bytes()[12..].to_vec(), privatekey).to_owned();

        let api_message = APIMessage::new("SHAKCOMP", 43, signed_challenge);
        let serialized_api_message = api_message.serialize();

        let _socket_resp = ws_client
            .send(Message::binary(serialized_api_message))
            .await;
        let resp = ws_client.recv().await.unwrap();

        let command = String::from_utf8_lossy(&resp.as_bytes()[0..8]);
        let index: u32 = u32::from_be_bytes(resp.as_bytes()[8..12].try_into().unwrap());
        let msg = String::from_utf8_lossy(&resp.as_bytes()[12..]);
        assert_eq!(command, "RESULT__");
        assert_eq!(index, 43);
        assert_eq!(msg, "OK");
    }

    #[tokio::test]
    async fn test_send_transaction() {
        let mut settings = config::Config::default();
        settings.merge(config::File::with_name("config")).unwrap();

        let wallet_lock = Arc::new(RwLock::new(Wallet::new()));
        {
            let mut wallet = wallet_lock.write().await;
            wallet.load_keys("test/testwallet", Some("asdf"));
        }
        let mempool_lock = Arc::new(RwLock::new(Mempool::new(wallet_lock.clone())));
        let blockchain_lock = Arc::new(RwLock::new(Blockchain::new(wallet_lock.clone())));

        let (publickey, _privatekey) = generate_keys();

        let socket_filter = ws_upgrade_route_filter(
            wallet_lock.clone(),
            mempool_lock.clone(),
            blockchain_lock.clone(),
        );
        let mut ws_client = warp::test::ws()
            .path("/wsopen")
            .handshake(socket_filter)
            .await
            .expect("transaction websocket");

        let mut message_data = vec![127, 0, 0, 1];
        message_data.extend(
            PublicKey::from_slice(&publickey)
                .unwrap()
                .serialize()
                .to_vec(),
        );
        let transaction = Transaction::new();
        let api_message = APIMessage::new("SNDTRANS", 0, transaction.serialize_for_net());
        let serialized_api_message = api_message.serialize();

        // TODO repair this test
        let _socket_resp = ws_client
            .send(Message::binary(serialized_api_message))
            .await;
        // let _resp = ws_client.recv().await.unwrap();

        // let mempool = mempool_lock.read().await;
        // assert_eq!(mempool.transactions.len(), 1);
    }

<<<<<<< HEAD
    #[tokio::test]
    async fn test_send_block_header() {
        let mut settings = config::Config::default();
        settings.merge(config::File::with_name("config")).unwrap();

        let wallet_lock = Arc::new(RwLock::new(Wallet::new()));
        {
            let mut wallet = wallet_lock.write().await;
            wallet.load_keys("test/testwallet", Some("asdf"));
        }
        let mempool_lock = Arc::new(RwLock::new(Mempool::new(wallet_lock.clone())));
        let (blockchain_lock, block_hashes) =
            make_mock_blockchain(wallet_lock.clone(), 4 as u64).await;

        let socket_filter = ws_upgrade_route_filter(
            wallet_lock.clone(),
            mempool_lock.clone(),
            blockchain_lock.clone(),
        );
        let mut ws_client = warp::test::ws()
            .path("/wsopen")
            .handshake(socket_filter)
            .await
            .expect("transaction websocket");

        let mut message_bytes: Vec<u8> = vec![];
        message_bytes.extend_from_slice(&block_hashes[0]);
        message_bytes.extend_from_slice(&[0u8; 32]);

        let api_message = APIMessage::new("REQBLKHD", 0, message_bytes);
        let serialized_api_message = api_message.serialize();

        let _socket_resp = ws_client
            .send(Message::binary(serialized_api_message))
            .await;
        let resp = ws_client.recv().await.unwrap();

        let api_message = APIMessage::deserialize(&resp.as_bytes().to_vec());

        assert_eq!(api_message.get_message_name_as_string(), "RESULT__");
        assert_eq!(api_message.message_id, 0);
        assert_eq!(
            String::from_utf8_lossy(&api_message.message_data).to_string(),
            String::from("OK")
        );
    }

    #[tokio::test]
    async fn test_send_blockchain() {
        let mut settings = config::Config::default();
        settings.merge(config::File::with_name("config")).unwrap();

        let wallet_lock = Arc::new(RwLock::new(Wallet::new()));
        {
            let mut wallet = wallet_lock.write().await;
            wallet.load_keys("test/testwallet", Some("asdf"));
        }
        let mempool_lock = Arc::new(RwLock::new(Mempool::new(wallet_lock.clone())));
        let (blockchain_lock, _block_hashes) =
            make_mock_blockchain(wallet_lock.clone(), 1 as u64).await;

        let mut settings = config::Config::default();
        settings.merge(config::File::with_name("config")).unwrap();

        let socket_filter = ws_upgrade_route_filter(
            wallet_lock.clone(),
            mempool_lock.clone(),
            blockchain_lock.clone(),
        );
        let mut ws_client = warp::test::ws()
            .path("/wsopen")
            .handshake(socket_filter)
            .await
            .expect("transaction websocket");

        //
        // first confirm the whole blockchain is received when sent zeroed block hash
        //
        let request_blockchain_message = RequestBlockchainMessage::new(0, [0; 32], [42; 32]);

        let api_message = APIMessage::new("REQCHAIN", 0, request_blockchain_message.serialize());
        let serialized_api_message = api_message.serialize();

        let _socket_resp = ws_client
            .send(Message::binary(serialized_api_message))
            .await;
        let _resp = ws_client.recv().await.unwrap();
        // let command = String::from_utf8_lossy(&resp.as_bytes()[0..8]);
        // let index: u32 = u32::from_be_bytes(resp.as_bytes()[8..12].try_into().unwrap());
        // let msg = resp.as_bytes()[12..].to_vec();

        // assert_eq!(command, "RESULT__");
        // assert_eq!(index, 0);
        // assert_eq!(String::from_utf8_lossy(&api_message.message_data).to_string(), String::from("OK"));

        // // then confirm that the program only receives three hashes
        // message_bytes = vec![];
        // message_bytes.extend_from_slice(&block_hashes[0]);
        // message_bytes.extend_from_slice(&[0u8; 32]);

        // let api_message = APIMessage::new("REQCHAIN", 0, message_bytes);
        // let serialized_api_message = api_message.serialize();

        // let _socket_resp = ws_client
        //     .send(Message::binary(serialized_api_message))
        //     .await;
        // let resp = ws_client.recv().await.unwrap();

        // let api_message = APIMessage::deserialize(&resp.as_bytes().to_vec());

        // assert_eq!(api_message.message_name_as_stringing(), "RESULT__");
        // assert_eq!(api_message.message_id, 0);

        // TODO this is length 0 on my machine...
        // assert_eq!(api_message.message_data.len(), 96);

        // TODO repair this test:
        // next block should have only 2 hashes
        // message_bytes = vec![];
        // message_bytes.extend_from_slice(&block_hashes[1]);
        // message_bytes.extend_from_slice(&[0u8; 32]);

        // let api_message = APIMessage::new("REQCHAIN", 0, message_bytes);
        // let serialized_api_message = api_message.serialize();

        // let _socket_resp = ws_client
        //     .send(Message::binary(serialized_api_message))
        //     .await;
        // let resp = ws_client.recv().await.unwrap();

        // let api_message = APIMessage::deserialize(&resp.as_bytes().to_vec());

        // assert_eq!(api_message.message_name_as_string(), "RESULT__");
        // assert_eq!(api_message.message_id, 0);
        // assert_eq!(api_message.message_data.len(), 64);

        // // next block should have only 2 hashes
        // message_bytes = vec![];
        // message_bytes.extend_from_slice(&block_hashes[2]);
        // message_bytes.extend_from_slice(&[0u8; 32]);

        // let api_message = APIMessage::new("REQCHAIN", 0, message_bytes);
        // let serialized_api_message = api_message.serialize();

        // let _socket_resp = ws_client
        //     .send(Message::binary(serialized_api_message))
        //     .await;
        // let resp = ws_client.recv().await.unwrap();

        // let api_message = APIMessage::deserialize(&resp.as_bytes().to_vec());

        // assert_eq!(api_message.message_name_as_string(), "RESULT__");
        // assert_eq!(api_message.message_id, 0);
        // assert_eq!(api_message.message_data.len(), 32);

        // // sending the latest block hash should return with nothing
        // message_bytes = vec![];
        // message_bytes.extend_from_slice(&block_hashes[3]);
        // message_bytes.extend_from_slice(&[0u8; 32]);

        // let api_message = APIMessage::new("REQCHAIN", 0, message_bytes);
        // let serialized_api_message = api_message.serialize();

        // let _socket_resp = ws_client
        //     .send(Message::binary(serialized_api_message))
        //     .await;
        // let resp = ws_client.recv().await.unwrap();

        // let api_message = APIMessage::deserialize(&resp.as_bytes().to_vec());

        // assert_eq!(api_message.message_name_as_string(), "RESULT__");
        // assert_eq!(api_message.message_id, 0);
        // assert_eq!(api_message.message_data.len(), 0);
    }
=======
    // #[tokio::test]
    // async fn test_send_block_header() {
    //     let mut settings = config::Config::default();
    //     settings.merge(config::File::with_name("config")).unwrap();

    //     let wallet_lock = Arc::new(RwLock::new(Wallet::new()));
    //     {
    //         let mut wallet = wallet_lock.write().await;
    //         wallet.load_keys("test/testwallet", Some("asdf"));
    //     }
    //     let mempool_lock = Arc::new(RwLock::new(Mempool::new(wallet_lock.clone())));
    //     let (blockchain_lock, block_hashes) =
    //         make_mock_blockchain(wallet_lock.clone(), 4 as u64).await;

    //     let socket_filter = ws_upgrade_route_filter(
    //         wallet_lock.clone(),
    //         mempool_lock.clone(),
    //         blockchain_lock.clone(),
    //     );
    //     let mut ws_client = warp::test::ws()
    //         .path("/wsopen")
    //         .handshake(socket_filter)
    //         .await
    //         .expect("transaction websocket");

    //     let mut message_bytes: Vec<u8> = vec![];
    //     message_bytes.extend_from_slice(&block_hashes[0]);
    //     message_bytes.extend_from_slice(&[0u8; 32]);

    //     let api_message = APIMessage::new("REQBLKHD", 0, message_bytes);
    //     let serialized_api_message = api_message.serialize();

    //     let _socket_resp = ws_client
    //         .send(Message::binary(serialized_api_message))
    //         .await;
    //     let resp = ws_client.recv().await.unwrap();

    //     let api_message = APIMessage::deserialize(&resp.as_bytes().to_vec());

    //     assert_eq!(api_message.get_message_name_as_string(), "RESULT__");
    //     assert_eq!(api_message.message_id, 0);
    //     assert_eq!(
    //         String::from_utf8_lossy(&api_message.message_data).to_string(),
    //         String::from("OK")
    //     );
    // }

    // #[tokio::test]
    // async fn test_send_blockchain() {
    //     let mut settings = config::Config::default();
    //     settings.merge(config::File::with_name("config")).unwrap();

    //     let wallet_lock = Arc::new(RwLock::new(Wallet::new()));
    //     {
    //         let mut wallet = wallet_lock.write().await;
    //         wallet.load_keys("test/testwallet", Some("asdf"));
    //     }
    //     let mempool_lock = Arc::new(RwLock::new(Mempool::new(wallet_lock.clone())));
    //     let (blockchain_lock, _block_hashes) =
    //         make_mock_blockchain(wallet_lock.clone(), 1 as u64).await;

    //     let mut settings = config::Config::default();
    //     settings.merge(config::File::with_name("config")).unwrap();

    //     let socket_filter = ws_upgrade_route_filter(
    //         wallet_lock.clone(),
    //         mempool_lock.clone(),
    //         blockchain_lock.clone(),
    //     );
    //     let mut ws_client = warp::test::ws()
    //         .path("/wsopen")
    //         .handshake(socket_filter)
    //         .await
    //         .expect("transaction websocket");

    //     //
    //     // first confirm the whole blockchain is received when sent zeroed block hash
    //     //
    //     let request_blockchain_message = RequestBlockchainMessage::new(0, [0; 32], [42; 32]);

    //     let api_message = APIMessage::new("REQCHAIN", 0, request_blockchain_message.serialize());
    //     let serialized_api_message = api_message.serialize();

    //     let _socket_resp = ws_client
    //         .send(Message::binary(serialized_api_message))
    //         .await;
    //     let _resp = ws_client.recv().await.unwrap();
    //     // let command = String::from_utf8_lossy(&resp.as_bytes()[0..8]);
    //     // let index: u32 = u32::from_be_bytes(resp.as_bytes()[8..12].try_into().unwrap());
    //     // let msg = resp.as_bytes()[12..].to_vec();

    //     // assert_eq!(command, "RESULT__");
    //     // assert_eq!(index, 0);
    //     // assert_eq!(String::from_utf8_lossy(&api_message.message_data).to_string(), String::from("OK"));

    //     // // then confirm that the program only receives three hashes
    //     // message_bytes = vec![];
    //     // message_bytes.extend_from_slice(&block_hashes[0]);
    //     // message_bytes.extend_from_slice(&[0u8; 32]);

    //     // let api_message = APIMessage::new("REQCHAIN", 0, message_bytes);
    //     // let serialized_api_message = api_message.serialize();

    //     // let _socket_resp = ws_client
    //     //     .send(Message::binary(serialized_api_message))
    //     //     .await;
    //     // let resp = ws_client.recv().await.unwrap();

    //     // let api_message = APIMessage::deserialize(&resp.as_bytes().to_vec());

    //     // assert_eq!(api_message.message_name_as_stringing(), "RESULT__");
    //     // assert_eq!(api_message.message_id, 0);

    //     // TODO this is length 0 on my machine...
    //     // assert_eq!(api_message.message_data.len(), 96);

    //     // TODO repair this test:
    //     // next block should have only 2 hashes
    //     // message_bytes = vec![];
    //     // message_bytes.extend_from_slice(&block_hashes[1]);
    //     // message_bytes.extend_from_slice(&[0u8; 32]);

    //     // let api_message = APIMessage::new("REQCHAIN", 0, message_bytes);
    //     // let serialized_api_message = api_message.serialize();

    //     // let _socket_resp = ws_client
    //     //     .send(Message::binary(serialized_api_message))
    //     //     .await;
    //     // let resp = ws_client.recv().await.unwrap();

    //     // let api_message = APIMessage::deserialize(&resp.as_bytes().to_vec());

    //     // assert_eq!(api_message.message_name_as_string(), "RESULT__");
    //     // assert_eq!(api_message.message_id, 0);
    //     // assert_eq!(api_message.message_data.len(), 64);

    //     // // next block should have only 2 hashes
    //     // message_bytes = vec![];
    //     // message_bytes.extend_from_slice(&block_hashes[2]);
    //     // message_bytes.extend_from_slice(&[0u8; 32]);

    //     // let api_message = APIMessage::new("REQCHAIN", 0, message_bytes);
    //     // let serialized_api_message = api_message.serialize();

    //     // let _socket_resp = ws_client
    //     //     .send(Message::binary(serialized_api_message))
    //     //     .await;
    //     // let resp = ws_client.recv().await.unwrap();

    //     // let api_message = APIMessage::deserialize(&resp.as_bytes().to_vec());

    //     // assert_eq!(api_message.message_name_as_string(), "RESULT__");
    //     // assert_eq!(api_message.message_id, 0);
    //     // assert_eq!(api_message.message_data.len(), 32);

    //     // // sending the latest block hash should return with nothing
    //     // message_bytes = vec![];
    //     // message_bytes.extend_from_slice(&block_hashes[3]);
    //     // message_bytes.extend_from_slice(&[0u8; 32]);

    //     // let api_message = APIMessage::new("REQCHAIN", 0, message_bytes);
    //     // let serialized_api_message = api_message.serialize();

    //     // let _socket_resp = ws_client
    //     //     .send(Message::binary(serialized_api_message))
    //     //     .await;
    //     // let resp = ws_client.recv().await.unwrap();

    //     // let api_message = APIMessage::deserialize(&resp.as_bytes().to_vec());

    //     // assert_eq!(api_message.message_name_as_string(), "RESULT__");
    //     // assert_eq!(api_message.message_id, 0);
    //     // assert_eq!(api_message.message_data.len(), 0);
    // }
>>>>>>> 42d61b7e
}<|MERGE_RESOLUTION|>--- conflicted
+++ resolved
@@ -362,8 +362,12 @@
         crypto::{generate_keys, hash, sign_blob, verify, SaitoSignature},
         mempool::Mempool,
         networking::{
-            api_message::APIMessage, filters::ws_upgrade_route_filter,
-            message_types::handshake_challenge::HandshakeChallenge,
+            api_message::APIMessage,
+            filters::ws_upgrade_route_filter,
+            message_types::{
+                handshake_challenge::HandshakeChallenge,
+                request_blockchain_message::RequestBlockchainMessage,
+            },
         },
         transaction::Transaction,
     };
@@ -516,356 +520,4 @@
         // let mempool = mempool_lock.read().await;
         // assert_eq!(mempool.transactions.len(), 1);
     }
-
-<<<<<<< HEAD
-    #[tokio::test]
-    async fn test_send_block_header() {
-        let mut settings = config::Config::default();
-        settings.merge(config::File::with_name("config")).unwrap();
-
-        let wallet_lock = Arc::new(RwLock::new(Wallet::new()));
-        {
-            let mut wallet = wallet_lock.write().await;
-            wallet.load_keys("test/testwallet", Some("asdf"));
-        }
-        let mempool_lock = Arc::new(RwLock::new(Mempool::new(wallet_lock.clone())));
-        let (blockchain_lock, block_hashes) =
-            make_mock_blockchain(wallet_lock.clone(), 4 as u64).await;
-
-        let socket_filter = ws_upgrade_route_filter(
-            wallet_lock.clone(),
-            mempool_lock.clone(),
-            blockchain_lock.clone(),
-        );
-        let mut ws_client = warp::test::ws()
-            .path("/wsopen")
-            .handshake(socket_filter)
-            .await
-            .expect("transaction websocket");
-
-        let mut message_bytes: Vec<u8> = vec![];
-        message_bytes.extend_from_slice(&block_hashes[0]);
-        message_bytes.extend_from_slice(&[0u8; 32]);
-
-        let api_message = APIMessage::new("REQBLKHD", 0, message_bytes);
-        let serialized_api_message = api_message.serialize();
-
-        let _socket_resp = ws_client
-            .send(Message::binary(serialized_api_message))
-            .await;
-        let resp = ws_client.recv().await.unwrap();
-
-        let api_message = APIMessage::deserialize(&resp.as_bytes().to_vec());
-
-        assert_eq!(api_message.get_message_name_as_string(), "RESULT__");
-        assert_eq!(api_message.message_id, 0);
-        assert_eq!(
-            String::from_utf8_lossy(&api_message.message_data).to_string(),
-            String::from("OK")
-        );
-    }
-
-    #[tokio::test]
-    async fn test_send_blockchain() {
-        let mut settings = config::Config::default();
-        settings.merge(config::File::with_name("config")).unwrap();
-
-        let wallet_lock = Arc::new(RwLock::new(Wallet::new()));
-        {
-            let mut wallet = wallet_lock.write().await;
-            wallet.load_keys("test/testwallet", Some("asdf"));
-        }
-        let mempool_lock = Arc::new(RwLock::new(Mempool::new(wallet_lock.clone())));
-        let (blockchain_lock, _block_hashes) =
-            make_mock_blockchain(wallet_lock.clone(), 1 as u64).await;
-
-        let mut settings = config::Config::default();
-        settings.merge(config::File::with_name("config")).unwrap();
-
-        let socket_filter = ws_upgrade_route_filter(
-            wallet_lock.clone(),
-            mempool_lock.clone(),
-            blockchain_lock.clone(),
-        );
-        let mut ws_client = warp::test::ws()
-            .path("/wsopen")
-            .handshake(socket_filter)
-            .await
-            .expect("transaction websocket");
-
-        //
-        // first confirm the whole blockchain is received when sent zeroed block hash
-        //
-        let request_blockchain_message = RequestBlockchainMessage::new(0, [0; 32], [42; 32]);
-
-        let api_message = APIMessage::new("REQCHAIN", 0, request_blockchain_message.serialize());
-        let serialized_api_message = api_message.serialize();
-
-        let _socket_resp = ws_client
-            .send(Message::binary(serialized_api_message))
-            .await;
-        let _resp = ws_client.recv().await.unwrap();
-        // let command = String::from_utf8_lossy(&resp.as_bytes()[0..8]);
-        // let index: u32 = u32::from_be_bytes(resp.as_bytes()[8..12].try_into().unwrap());
-        // let msg = resp.as_bytes()[12..].to_vec();
-
-        // assert_eq!(command, "RESULT__");
-        // assert_eq!(index, 0);
-        // assert_eq!(String::from_utf8_lossy(&api_message.message_data).to_string(), String::from("OK"));
-
-        // // then confirm that the program only receives three hashes
-        // message_bytes = vec![];
-        // message_bytes.extend_from_slice(&block_hashes[0]);
-        // message_bytes.extend_from_slice(&[0u8; 32]);
-
-        // let api_message = APIMessage::new("REQCHAIN", 0, message_bytes);
-        // let serialized_api_message = api_message.serialize();
-
-        // let _socket_resp = ws_client
-        //     .send(Message::binary(serialized_api_message))
-        //     .await;
-        // let resp = ws_client.recv().await.unwrap();
-
-        // let api_message = APIMessage::deserialize(&resp.as_bytes().to_vec());
-
-        // assert_eq!(api_message.message_name_as_stringing(), "RESULT__");
-        // assert_eq!(api_message.message_id, 0);
-
-        // TODO this is length 0 on my machine...
-        // assert_eq!(api_message.message_data.len(), 96);
-
-        // TODO repair this test:
-        // next block should have only 2 hashes
-        // message_bytes = vec![];
-        // message_bytes.extend_from_slice(&block_hashes[1]);
-        // message_bytes.extend_from_slice(&[0u8; 32]);
-
-        // let api_message = APIMessage::new("REQCHAIN", 0, message_bytes);
-        // let serialized_api_message = api_message.serialize();
-
-        // let _socket_resp = ws_client
-        //     .send(Message::binary(serialized_api_message))
-        //     .await;
-        // let resp = ws_client.recv().await.unwrap();
-
-        // let api_message = APIMessage::deserialize(&resp.as_bytes().to_vec());
-
-        // assert_eq!(api_message.message_name_as_string(), "RESULT__");
-        // assert_eq!(api_message.message_id, 0);
-        // assert_eq!(api_message.message_data.len(), 64);
-
-        // // next block should have only 2 hashes
-        // message_bytes = vec![];
-        // message_bytes.extend_from_slice(&block_hashes[2]);
-        // message_bytes.extend_from_slice(&[0u8; 32]);
-
-        // let api_message = APIMessage::new("REQCHAIN", 0, message_bytes);
-        // let serialized_api_message = api_message.serialize();
-
-        // let _socket_resp = ws_client
-        //     .send(Message::binary(serialized_api_message))
-        //     .await;
-        // let resp = ws_client.recv().await.unwrap();
-
-        // let api_message = APIMessage::deserialize(&resp.as_bytes().to_vec());
-
-        // assert_eq!(api_message.message_name_as_string(), "RESULT__");
-        // assert_eq!(api_message.message_id, 0);
-        // assert_eq!(api_message.message_data.len(), 32);
-
-        // // sending the latest block hash should return with nothing
-        // message_bytes = vec![];
-        // message_bytes.extend_from_slice(&block_hashes[3]);
-        // message_bytes.extend_from_slice(&[0u8; 32]);
-
-        // let api_message = APIMessage::new("REQCHAIN", 0, message_bytes);
-        // let serialized_api_message = api_message.serialize();
-
-        // let _socket_resp = ws_client
-        //     .send(Message::binary(serialized_api_message))
-        //     .await;
-        // let resp = ws_client.recv().await.unwrap();
-
-        // let api_message = APIMessage::deserialize(&resp.as_bytes().to_vec());
-
-        // assert_eq!(api_message.message_name_as_string(), "RESULT__");
-        // assert_eq!(api_message.message_id, 0);
-        // assert_eq!(api_message.message_data.len(), 0);
-    }
-=======
-    // #[tokio::test]
-    // async fn test_send_block_header() {
-    //     let mut settings = config::Config::default();
-    //     settings.merge(config::File::with_name("config")).unwrap();
-
-    //     let wallet_lock = Arc::new(RwLock::new(Wallet::new()));
-    //     {
-    //         let mut wallet = wallet_lock.write().await;
-    //         wallet.load_keys("test/testwallet", Some("asdf"));
-    //     }
-    //     let mempool_lock = Arc::new(RwLock::new(Mempool::new(wallet_lock.clone())));
-    //     let (blockchain_lock, block_hashes) =
-    //         make_mock_blockchain(wallet_lock.clone(), 4 as u64).await;
-
-    //     let socket_filter = ws_upgrade_route_filter(
-    //         wallet_lock.clone(),
-    //         mempool_lock.clone(),
-    //         blockchain_lock.clone(),
-    //     );
-    //     let mut ws_client = warp::test::ws()
-    //         .path("/wsopen")
-    //         .handshake(socket_filter)
-    //         .await
-    //         .expect("transaction websocket");
-
-    //     let mut message_bytes: Vec<u8> = vec![];
-    //     message_bytes.extend_from_slice(&block_hashes[0]);
-    //     message_bytes.extend_from_slice(&[0u8; 32]);
-
-    //     let api_message = APIMessage::new("REQBLKHD", 0, message_bytes);
-    //     let serialized_api_message = api_message.serialize();
-
-    //     let _socket_resp = ws_client
-    //         .send(Message::binary(serialized_api_message))
-    //         .await;
-    //     let resp = ws_client.recv().await.unwrap();
-
-    //     let api_message = APIMessage::deserialize(&resp.as_bytes().to_vec());
-
-    //     assert_eq!(api_message.get_message_name_as_string(), "RESULT__");
-    //     assert_eq!(api_message.message_id, 0);
-    //     assert_eq!(
-    //         String::from_utf8_lossy(&api_message.message_data).to_string(),
-    //         String::from("OK")
-    //     );
-    // }
-
-    // #[tokio::test]
-    // async fn test_send_blockchain() {
-    //     let mut settings = config::Config::default();
-    //     settings.merge(config::File::with_name("config")).unwrap();
-
-    //     let wallet_lock = Arc::new(RwLock::new(Wallet::new()));
-    //     {
-    //         let mut wallet = wallet_lock.write().await;
-    //         wallet.load_keys("test/testwallet", Some("asdf"));
-    //     }
-    //     let mempool_lock = Arc::new(RwLock::new(Mempool::new(wallet_lock.clone())));
-    //     let (blockchain_lock, _block_hashes) =
-    //         make_mock_blockchain(wallet_lock.clone(), 1 as u64).await;
-
-    //     let mut settings = config::Config::default();
-    //     settings.merge(config::File::with_name("config")).unwrap();
-
-    //     let socket_filter = ws_upgrade_route_filter(
-    //         wallet_lock.clone(),
-    //         mempool_lock.clone(),
-    //         blockchain_lock.clone(),
-    //     );
-    //     let mut ws_client = warp::test::ws()
-    //         .path("/wsopen")
-    //         .handshake(socket_filter)
-    //         .await
-    //         .expect("transaction websocket");
-
-    //     //
-    //     // first confirm the whole blockchain is received when sent zeroed block hash
-    //     //
-    //     let request_blockchain_message = RequestBlockchainMessage::new(0, [0; 32], [42; 32]);
-
-    //     let api_message = APIMessage::new("REQCHAIN", 0, request_blockchain_message.serialize());
-    //     let serialized_api_message = api_message.serialize();
-
-    //     let _socket_resp = ws_client
-    //         .send(Message::binary(serialized_api_message))
-    //         .await;
-    //     let _resp = ws_client.recv().await.unwrap();
-    //     // let command = String::from_utf8_lossy(&resp.as_bytes()[0..8]);
-    //     // let index: u32 = u32::from_be_bytes(resp.as_bytes()[8..12].try_into().unwrap());
-    //     // let msg = resp.as_bytes()[12..].to_vec();
-
-    //     // assert_eq!(command, "RESULT__");
-    //     // assert_eq!(index, 0);
-    //     // assert_eq!(String::from_utf8_lossy(&api_message.message_data).to_string(), String::from("OK"));
-
-    //     // // then confirm that the program only receives three hashes
-    //     // message_bytes = vec![];
-    //     // message_bytes.extend_from_slice(&block_hashes[0]);
-    //     // message_bytes.extend_from_slice(&[0u8; 32]);
-
-    //     // let api_message = APIMessage::new("REQCHAIN", 0, message_bytes);
-    //     // let serialized_api_message = api_message.serialize();
-
-    //     // let _socket_resp = ws_client
-    //     //     .send(Message::binary(serialized_api_message))
-    //     //     .await;
-    //     // let resp = ws_client.recv().await.unwrap();
-
-    //     // let api_message = APIMessage::deserialize(&resp.as_bytes().to_vec());
-
-    //     // assert_eq!(api_message.message_name_as_stringing(), "RESULT__");
-    //     // assert_eq!(api_message.message_id, 0);
-
-    //     // TODO this is length 0 on my machine...
-    //     // assert_eq!(api_message.message_data.len(), 96);
-
-    //     // TODO repair this test:
-    //     // next block should have only 2 hashes
-    //     // message_bytes = vec![];
-    //     // message_bytes.extend_from_slice(&block_hashes[1]);
-    //     // message_bytes.extend_from_slice(&[0u8; 32]);
-
-    //     // let api_message = APIMessage::new("REQCHAIN", 0, message_bytes);
-    //     // let serialized_api_message = api_message.serialize();
-
-    //     // let _socket_resp = ws_client
-    //     //     .send(Message::binary(serialized_api_message))
-    //     //     .await;
-    //     // let resp = ws_client.recv().await.unwrap();
-
-    //     // let api_message = APIMessage::deserialize(&resp.as_bytes().to_vec());
-
-    //     // assert_eq!(api_message.message_name_as_string(), "RESULT__");
-    //     // assert_eq!(api_message.message_id, 0);
-    //     // assert_eq!(api_message.message_data.len(), 64);
-
-    //     // // next block should have only 2 hashes
-    //     // message_bytes = vec![];
-    //     // message_bytes.extend_from_slice(&block_hashes[2]);
-    //     // message_bytes.extend_from_slice(&[0u8; 32]);
-
-    //     // let api_message = APIMessage::new("REQCHAIN", 0, message_bytes);
-    //     // let serialized_api_message = api_message.serialize();
-
-    //     // let _socket_resp = ws_client
-    //     //     .send(Message::binary(serialized_api_message))
-    //     //     .await;
-    //     // let resp = ws_client.recv().await.unwrap();
-
-    //     // let api_message = APIMessage::deserialize(&resp.as_bytes().to_vec());
-
-    //     // assert_eq!(api_message.message_name_as_string(), "RESULT__");
-    //     // assert_eq!(api_message.message_id, 0);
-    //     // assert_eq!(api_message.message_data.len(), 32);
-
-    //     // // sending the latest block hash should return with nothing
-    //     // message_bytes = vec![];
-    //     // message_bytes.extend_from_slice(&block_hashes[3]);
-    //     // message_bytes.extend_from_slice(&[0u8; 32]);
-
-    //     // let api_message = APIMessage::new("REQCHAIN", 0, message_bytes);
-    //     // let serialized_api_message = api_message.serialize();
-
-    //     // let _socket_resp = ws_client
-    //     //     .send(Message::binary(serialized_api_message))
-    //     //     .await;
-    //     // let resp = ws_client.recv().await.unwrap();
-
-    //     // let api_message = APIMessage::deserialize(&resp.as_bytes().to_vec());
-
-    //     // assert_eq!(api_message.message_name_as_string(), "RESULT__");
-    //     // assert_eq!(api_message.message_id, 0);
-    //     // assert_eq!(api_message.message_data.len(), 0);
-    // }
->>>>>>> 42d61b7e
 }