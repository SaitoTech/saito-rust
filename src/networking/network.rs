use crate::blockchain::Blockchain;
use crate::consensus::SaitoMessage;
use crate::crypto::{hash, sign_blob, SaitoHash, SaitoPrivateKey, SaitoPublicKey};
use crate::mempool::Mempool;
use crate::networking::api_message::APIMessage;
use crate::networking::filters::{
    get_block_route_filter, post_transaction_route_filter, ws_upgrade_route_filter,
};
use crate::networking::message_types::request_blockchain_message::RequestBlockchainMessage;
use crate::networking::peer::{socket_handshake_verify, OutboundPeer, SaitoPeer};
use crate::util::format_url_string;

use crate::wallet::Wallet;
use futures::StreamExt;
use secp256k1::PublicKey;
use tokio::sync::{broadcast, RwLock};
use tokio::time::sleep;
use tokio_tungstenite::connect_async;
use tracing::{event, Level};
use uuid::Uuid;

use std::sync::Arc;
use std::time::Duration;
use warp::{Filter, Rejection};

use super::peer::{PeerSetting, OUTBOUND_PEER_CONNECTIONS_GLOBAL, PEERS_DB_GLOBAL};

use config::Config;

pub const CHALLENGE_SIZE: usize = 82;
pub const CHALLENGE_EXPIRATION_TIME: u64 = 60000;

pub type Result<T> = std::result::Result<T, Rejection>;

/// Configuration for Network listener, port etc.
//
// In addition to responding to global broadcast messages, the
// network has a local broadcast channel it uses to coordinate
// attempts to check that connections are stable and clean up
// problematic peers.
//
#[derive(Clone, Debug)]
pub enum NetworkMessage {
    LocalNetworkMonitoring,
}

pub struct Network {
    config_settings: Config,
    wallet_lock: Arc<RwLock<Wallet>>,
    mempool_lock: Arc<RwLock<Mempool>>,
    blockchain_lock: Arc<RwLock<Blockchain>>,
    broadcast_channel_sender: Option<broadcast::Sender<SaitoMessage>>,
}

impl Network {
    /// Returns a Network
    /// # Arguments
    ///
    /// * `config_settings` - config::config::Config
    pub fn new(
        config_settings: Config,
        wallet_lock: Arc<RwLock<Wallet>>,
        mempool_lock: Arc<RwLock<Mempool>>,
        blockchain_lock: Arc<RwLock<Blockchain>>,
    ) -> Network {
        Network {
            config_settings,
            wallet_lock,
            mempool_lock,
            blockchain_lock,
            broadcast_channel_sender: None,
        }
    }
    /// After socket has been connected, the connector begins the handshake via SHAKINIT command.
    /// Once the handshake is complete, we synchronize the peers via REQCHAIN/SENDCHAIN and REQBLOCK.
    pub async fn handshake_and_synchronize_chain(
        connection_id: &SaitoHash,
        wallet_lock: Arc<RwLock<Wallet>>,
    ) {
        {
            let publickey: SaitoPublicKey;
            {
                let wallet = wallet_lock.read().await;
                publickey = wallet.get_publickey();
            }
            let mut message_data = vec![127, 0, 0, 1];
            message_data.extend(
                PublicKey::from_slice(&publickey)
                    .unwrap()
                    .serialize()
                    .to_vec(),
            );

            let peers_db_global = PEERS_DB_GLOBAL.clone();
            let mut peer_db = peers_db_global.write().await;
            let peer = peer_db.get_mut(connection_id).unwrap();

            let response_api_message = peer
                .send_command(&String::from("SHAKINIT"), message_data)
                .await
                .unwrap();
            // We should sign the response and send a SHAKCOMP.
            // We want to reuse socket_handshake_verify, so we will sign before verifying the peer's signature
            let privatekey: SaitoPrivateKey;
            {
                let wallet = wallet_lock.read().await;
                privatekey = wallet.get_privatekey();
            }
            let signed_challenge =
                sign_blob(&mut response_api_message.message_data.to_vec(), privatekey).to_owned();
            match socket_handshake_verify(&signed_challenge) {
                Some(deserialize_challenge) => {
                    peer.set_has_completed_handshake(true);
                    peer.set_publickey(deserialize_challenge.challenger_pubkey());
                    let result = peer
                        .send_command(&String::from("SHAKCOMP"), signed_challenge)
                        .await;

                    if result.is_ok() {
                        let request_blockchain_message =
                            RequestBlockchainMessage::new(0, [0; 32], [42; 32]);
                        let _req_chain_result = peer
                            .send_command(
                                &String::from("REQCHAIN"),
                                request_blockchain_message.serialize(),
                            )
                            .await
                            .unwrap();
                        // TODO IMMEDIATE
                        // let block = Block::deserialize_for_net(req_chain_result.message_data());
                        // peer.add_block_to_mempool(block).await;
                    } else {
                        // TODO delete the peer if there is an error here
                    }
                    event!(Level::INFO, "SHAKECOMPLETE!");
                }
                None => {
                    event!(Level::ERROR, "Error verifying peer handshake signature");
                }
            }
        }
    }
    /// Create an "outbound" connection to a peer
    // TODO move this to peer near to handle_inbound_peer_connection and give it a similar name.
    // these are the two functions which spawn tasks on either end of the socket.

    pub fn set_broadcast_channel_sender(&mut self, bcs: broadcast::Sender<SaitoMessage>) {
        self.broadcast_channel_sender = Some(bcs);
    }

    pub async fn connect_to_peer(connection_id: SaitoHash, wallet_lock: Arc<RwLock<Wallet>>) {
        let peers_db_global = PEERS_DB_GLOBAL.clone();
        let peer_url;
        {
            let mut peer_db = peers_db_global.write().await;
            let peer = peer_db.get_mut(&connection_id).unwrap();
            peer_url = url::Url::parse(&format!(
                "ws://{}/wsopen",
                format_url_string(peer.get_host().unwrap(), peer.get_port().unwrap()),
            ))
            .unwrap();
            peer.set_is_connected_or_connecting(true).await;
        }

        let ws_stream_result = connect_async(peer_url).await;
        match ws_stream_result {
            Ok((ws_stream, _)) => {
                let (write_sink, mut read_stream) = ws_stream.split();
                {
                    let outbound_peer_db_global = OUTBOUND_PEER_CONNECTIONS_GLOBAL.clone();
                    outbound_peer_db_global
                        .write()
                        .await
                        .insert(connection_id, OutboundPeer { write_sink });
                }

                let _foo = tokio::spawn(async move {
                    while let Some(result) = read_stream.next().await {
                        match result {
                            Ok(message) => {
                                if !message.is_empty() {
                                    let api_message = APIMessage::deserialize(&message.into_data());
                                    SaitoPeer::handle_peer_message(api_message, connection_id)
                                        .await;
                                } else {
                                    event!(
                                        Level::ERROR,
                                        "Message of length 0... why?\n
                                        This seems to occur if we aren't holding a reference to the sender/stream on the\n
                                        This seems to occur if we aren't holding a reference to the sender/stream on the\n
                                        other end of the connection. I suspect that when the stream goes out of scope,\n
                                        it's deconstructor is being called and sends a 0 length message to indicate\n
                                        that the stream has ended... I'm leaving this println here for now because\n
                                        it would be very helpful to see this if starts to occur again. We may want to\n
                                        treat this as a disconnect."
                                    );
                                }
                            }
                            Err(error) => {
                                event!(Level::ERROR, "Error reading from peer socket {}", error);
                                let peers_db_global = PEERS_DB_GLOBAL.clone();
                                let mut peer_db = peers_db_global.write().await;
                                let peer = peer_db.get_mut(&connection_id).unwrap();
                                peer.set_is_connected_or_connecting(false).await;
                            }
                        }
                    }
                });
                Network::handshake_and_synchronize_chain(&connection_id, wallet_lock).await;
            }
            Err(error) => {
                event!(Level::ERROR, "Error connecting to peer {}", error);
                let mut peer_db = peers_db_global.write().await;
                let peer = peer_db.get_mut(&connection_id).unwrap();
                peer.set_is_connected_or_connecting(false).await;
            }
        }
    }
    /// Load peers from the settings file into the peers db and initialized them appropriately.
    /// They will be disconnected and have not completed handshake and will be set as "from peer list".
    /// Peers which are "from peer list" will have their connection maintained(reconnected) in case
    /// there is a problem. The "reconnect loop"(spawn_reconnect_to_configured_peers_task) will
    /// automatically connect to these peers if we simply set them to disconnected here.
    pub async fn initialize_configured_peers(&self) {
        let peer_settings = match self
            .config_settings
            .get::<Vec<PeerSetting>>("network.peers")
        {
            Ok(peer_settings) => Some(peer_settings),
            Err(_) => None,
        };

        if let Some(peer_settings) = peer_settings {
            for peer_setting in peer_settings {
                let connection_id: SaitoHash = hash(&Uuid::new_v4().as_bytes().to_vec());

                let peer = SaitoPeer::new(
                    connection_id,
                    Some(peer_setting.host),
                    Some(peer_setting.port),
                    false,
                    false,
                    true,
                    self.wallet_lock.clone(),
                    self.mempool_lock.clone(),
                    self.blockchain_lock.clone(),
                );
                {
                    let peers_db_global = PEERS_DB_GLOBAL.clone();
                    peers_db_global
                        .write()
                        .await
                        .insert(connection_id.clone(), peer);
                }
            }
        }
    }
    /// Launch a task which will monitor peers and make sure they stay connected. If a peer in our
    /// configured "peers list" becomes disconnected, this task will reconnect to the peer and
    /// redo the handshake and blockchain synchronization. For convenience, this task is also
    /// used to make initial connections with peers(not only to reconnect).
    pub async fn spawn_reconnect_to_configured_peers_task(
        &self,
        wallet_lock: Arc<RwLock<Wallet>>,
    ) -> crate::Result<()> {
        let _foo = tokio::spawn(async move {
            loop {
                let peer_states: Vec<(SaitoHash, bool)>;
                {
                    let peers_db_global = PEERS_DB_GLOBAL.clone();
                    let peers_db = peers_db_global.read().await;
                    peer_states = peers_db
                        .keys()
                        .map(|connection_id| {
                            let peer = peers_db.get(connection_id).unwrap();
                            let should_try_reconnect = peer.get_is_from_peer_list()
                                && !peer.get_is_connected_or_connecting();
                            (*connection_id, should_try_reconnect)
                        })
                        .collect::<Vec<(SaitoHash, bool)>>();
                }
                for (connection_id, should_try_reconnect) in peer_states {
                    if should_try_reconnect {
                        event!(
                            Level::INFO,
                            "found disconnected peer in peer settings, (re)connecting..."
                        );
                        Network::connect_to_peer(connection_id, wallet_lock.clone()).await;
                    }
                }
                sleep(Duration::from_millis(1000)).await;
            }
        })
        .await
        .expect("error: spawn_reconnect_to_configured_peers_task failed");
        Ok(())
    }
    /// Runs warp::serve to listen for incoming connections
    pub async fn run_server(&self) -> crate::Result<()> {
        let host: [u8; 4] = self.config_settings.get::<[u8; 4]>("network.host").unwrap();
        let port: u16 = self.config_settings.get::<u16>("network.port").unwrap();

        let routes = get_block_route_filter()
            .or(post_transaction_route_filter(
                self.mempool_lock.clone(),
                self.blockchain_lock.clone(),
            ))
            .or(ws_upgrade_route_filter(
                self.wallet_lock.clone(),
                self.mempool_lock.clone(),
                self.blockchain_lock.clone(),
            ));
        warp::serve(routes).run((host, port)).await;
        Ok(())
    }
    /// connects to any peers configured in our peers list. Opens a socket, does handshake, sychronizes, etc.
    pub async fn run(&self) -> crate::Result<()> {
        self.initialize_configured_peers().await;
        let _foo = self
            .spawn_reconnect_to_configured_peers_task(self.wallet_lock.clone())
            .await;
        Ok(())
    }
}

#[cfg(test)]
mod tests {
    use std::convert::TryInto;

    use super::*;
    use crate::{
        crypto::{generate_keys, hash, sign_blob, verify, SaitoSignature},
        mempool::Mempool,
        networking::{
            api_message::APIMessage, filters::ws_upgrade_route_filter,
            message_types::handshake_challenge::HandshakeChallenge,
        },
        transaction::Transaction,
    };
    use secp256k1::PublicKey;
    use warp::ws::Message;

    #[tokio::test]
    async fn test_message_serialize() {
        let api_message = APIMessage {
            message_name: String::from("HLLOWRLD").as_bytes().try_into().unwrap(),
            message_id: 1,
            message_data: String::from("SOMEDATA").as_bytes().try_into().unwrap(),
        };
        let serialized_api_message = api_message.serialize();

        let deserialized_api_message = APIMessage::deserialize(&serialized_api_message);
        assert_eq!(api_message, deserialized_api_message);
    }
    #[tokio::test]
    async fn test_handshake_new() {
        let mut settings = config::Config::default();
        settings.merge(config::File::with_name("config")).unwrap();

        let wallet_lock = Arc::new(RwLock::new(Wallet::new()));
        {
            let mut wallet = wallet_lock.write().await;
            wallet.load_keys("test/testwallet", Some("asdf"));
        }
        let mempool_lock = Arc::new(RwLock::new(Mempool::new(wallet_lock.clone())));
        let blockchain_lock = Arc::new(RwLock::new(Blockchain::new(wallet_lock.clone())));

        let (publickey, privatekey) = generate_keys();

        let socket_filter = ws_upgrade_route_filter(
            wallet_lock.clone(),
            mempool_lock.clone(),
            blockchain_lock.clone(),
        );
        let mut ws_client = warp::test::ws()
            .path("/wsopen")
            .handshake(socket_filter)
            .await
            .expect("handshake");

        // let base58_pubkey = PublicKey::from_slice(&publickey).unwrap().serialize().to_base58();
        let mut message_data = vec![127, 0, 0, 1];
        message_data.extend(
            PublicKey::from_slice(&publickey)
                .unwrap()
                .serialize()
                .to_vec(),
        );
        let api_message = APIMessage::new("SHAKINIT", 42, message_data);

        let serialized_api_message = api_message.serialize();

        let _socket_resp = ws_client
            .send(Message::binary(serialized_api_message))
            .await;
        let resp = ws_client.recv().await.unwrap();

        let command = String::from_utf8_lossy(&resp.as_bytes()[0..8]);
        let index: u32 = u32::from_be_bytes(resp.as_bytes()[8..12].try_into().unwrap());

        assert_eq!(command, "RESULT__");
        assert_eq!(index, 42);

        let deserialize_challenge =
            HandshakeChallenge::deserialize(&resp.as_bytes()[12..].to_vec());
        let raw_challenge: [u8; CHALLENGE_SIZE] =
            resp.as_bytes()[12..][..CHALLENGE_SIZE].try_into().unwrap();
        let sig: SaitoSignature = resp.as_bytes()[12..][CHALLENGE_SIZE..CHALLENGE_SIZE + 64]
            .try_into()
            .unwrap();

        assert_eq!(
            deserialize_challenge.challenger_ip_address(),
            [127, 0, 0, 1]
        );
        assert_eq!(deserialize_challenge.opponent_ip_address(), [127, 0, 0, 1]);
        assert_eq!(deserialize_challenge.opponent_pubkey(), publickey);
        assert!(verify(
            &hash(&raw_challenge.to_vec()),
            sig,
            deserialize_challenge.challenger_pubkey()
        ));

        let signed_challenge =
            sign_blob(&mut resp.as_bytes()[12..].to_vec(), privatekey).to_owned();

        let api_message = APIMessage::new("SHAKCOMP", 43, signed_challenge);
        let serialized_api_message = api_message.serialize();

        let _socket_resp = ws_client
            .send(Message::binary(serialized_api_message))
            .await;
        let resp = ws_client.recv().await.unwrap();

        let command = String::from_utf8_lossy(&resp.as_bytes()[0..8]);
        let index: u32 = u32::from_be_bytes(resp.as_bytes()[8..12].try_into().unwrap());
        let msg = String::from_utf8_lossy(&resp.as_bytes()[12..]);
        assert_eq!(command, "RESULT__");
        assert_eq!(index, 43);
        assert_eq!(msg, "OK");
    }

    #[tokio::test]
    async fn test_send_transaction() {
        let mut settings = config::Config::default();
        settings.merge(config::File::with_name("config")).unwrap();

        let wallet_lock = Arc::new(RwLock::new(Wallet::new()));
        {
            let mut wallet = wallet_lock.write().await;
            wallet.load_keys("test/testwallet", Some("asdf"));
        }
        let mempool_lock = Arc::new(RwLock::new(Mempool::new(wallet_lock.clone())));
        let blockchain_lock = Arc::new(RwLock::new(Blockchain::new(wallet_lock.clone())));

        let (publickey, _privatekey) = generate_keys();

        let socket_filter = ws_upgrade_route_filter(
            wallet_lock.clone(),
            mempool_lock.clone(),
            blockchain_lock.clone(),
        );
        let mut ws_client = warp::test::ws()
            .path("/wsopen")
            .handshake(socket_filter)
            .await
            .expect("transaction websocket");

        let mut message_data = vec![127, 0, 0, 1];
        message_data.extend(
            PublicKey::from_slice(&publickey)
                .unwrap()
                .serialize()
                .to_vec(),
        );
        let transaction = Transaction::new();
        let api_message = APIMessage::new("SNDTRANS", 0, transaction.serialize_for_net());
        let serialized_api_message = api_message.serialize();

        // TODO repair this test
        let _socket_resp = ws_client
            .send(Message::binary(serialized_api_message))
            .await;
        // let _resp = ws_client.recv().await.unwrap();

        // let mempool = mempool_lock.read().await;
        // assert_eq!(mempool.transactions.len(), 1);
    }

<<<<<<< HEAD
    #[tokio::test]
    async fn test_send_block_header() {
        let mut settings = config::Config::default();
        settings.merge(config::File::with_name("config")).unwrap();
=======
    // fn parse_response(message: Message) -> (String, u32, Vec<u8>) {
    //     let api_message = APIMessage::deserialize(message);
    //     let command = String::from_utf8_lossy(&api_message.message_name).to_string();
    //     (command, api_message.message_id, api_message.message_data)
    // }

    /****
        #[tokio::test]
        async fn test_send_block_header() {
            let mut settings = config::Config::default();
            settings.merge(config::File::with_name("config")).unwrap();
>>>>>>> 3b1f162b

            let wallet_lock = Arc::new(RwLock::new(Wallet::new()));
            {
                let mut wallet = wallet_lock.write().await;
                wallet.load_keys("test/testwallet", Some("asdf"));
            }
            let mempool_lock = Arc::new(RwLock::new(Mempool::new(wallet_lock.clone())));
            let (blockchain_lock, block_hashes) =
                make_mock_blockchain(wallet_lock.clone(), 4 as u64).await;

            let socket_filter = ws_upgrade_route_filter(
                wallet_lock.clone(),
                mempool_lock.clone(),
                blockchain_lock.clone(),
            );
            let mut ws_client = warp::test::ws()
                .path("/wsopen")
                .handshake(socket_filter)
                .await
                .expect("transaction websocket");

            let mut message_bytes: Vec<u8> = vec![];
            message_bytes.extend_from_slice(&block_hashes[0]);
            message_bytes.extend_from_slice(&[0u8; 32]);

            let api_message = APIMessage::new("REQBLKHD", 0, message_bytes);
            let serialized_api_message = api_message.serialize();

<<<<<<< HEAD
        assert_eq!(api_message.get_message_name_as_string(), "RESULT__");
        assert_eq!(api_message.message_id, 0);
        assert_eq!(
            String::from_utf8_lossy(&api_message.message_data).to_string(),
            String::from("OK")
        );
    }
=======
            let _socket_resp = ws_client
                .send(Message::binary(serialized_api_message))
                .await;
            let resp = ws_client.recv().await.unwrap();
>>>>>>> 3b1f162b

            let api_message = APIMessage::deserialize(&resp.as_bytes().to_vec());

            assert_eq!(api_message.message_name_as_string(), "RESULT__");
            assert_eq!(api_message.message_id, 0);
            assert_eq!(
                String::from_utf8_lossy(&api_message.message_data).to_string(),
                String::from("OK")
            );
        }
    ****/
    /****
        #[tokio::test]
        async fn test_send_blockchain() {
            let mut settings = config::Config::default();
            settings.merge(config::File::with_name("config")).unwrap();

            let wallet_lock = Arc::new(RwLock::new(Wallet::new()));
            {
                let mut wallet = wallet_lock.write().await;
                wallet.load_keys("test/testwallet", Some("asdf"));
            }
            let mempool_lock = Arc::new(RwLock::new(Mempool::new(wallet_lock.clone())));
            let (blockchain_lock, _block_hashes) =
                make_mock_blockchain(wallet_lock.clone(), 1 as u64).await;

            let mut settings = config::Config::default();
            settings.merge(config::File::with_name("config")).unwrap();

            let socket_filter = ws_upgrade_route_filter(
                wallet_lock.clone(),
                mempool_lock.clone(),
                blockchain_lock.clone(),
            );
            let mut ws_client = warp::test::ws()
                .path("/wsopen")
                .handshake(socket_filter)
                .await
                .expect("transaction websocket");

            //
            // first confirm the whole blockchain is received when sent zeroed block hash
            //
            let request_blockchain_message = RequestBlockchainMessage::new(0, [0; 32], [42; 32]);

            let api_message = APIMessage::new("REQCHAIN", 0, request_blockchain_message.serialize());
            let serialized_api_message = api_message.serialize();

            let _socket_resp = ws_client
                .send(Message::binary(serialized_api_message))
                .await;
            let _resp = ws_client.recv().await.unwrap();
            // let command = String::from_utf8_lossy(&resp.as_bytes()[0..8]);
            // let index: u32 = u32::from_be_bytes(resp.as_bytes()[8..12].try_into().unwrap());
            // let msg = resp.as_bytes()[12..].to_vec();

            // assert_eq!(command, "RESULT__");
            // assert_eq!(index, 0);
            // assert_eq!(String::from_utf8_lossy(&api_message.message_data).to_string(), String::from("OK"));

            // // then confirm that the program only receives three hashes
            // message_bytes = vec![];
            // message_bytes.extend_from_slice(&block_hashes[0]);
            // message_bytes.extend_from_slice(&[0u8; 32]);

            // let api_message = APIMessage::new("REQCHAIN", 0, message_bytes);
            // let serialized_api_message = api_message.serialize();

            // let _socket_resp = ws_client
            //     .send(Message::binary(serialized_api_message))
            //     .await;
            // let resp = ws_client.recv().await.unwrap();

            // let api_message = APIMessage::deserialize(&resp.as_bytes().to_vec());

            // assert_eq!(api_message.message_name_as_stringing(), "RESULT__");
            // assert_eq!(api_message.message_id, 0);

            // TODO this is length 0 on my machine...
            // assert_eq!(api_message.message_data.len(), 96);

            // TODO repair this test:
            // next block should have only 2 hashes
            // message_bytes = vec![];
            // message_bytes.extend_from_slice(&block_hashes[1]);
            // message_bytes.extend_from_slice(&[0u8; 32]);

            // let api_message = APIMessage::new("REQCHAIN", 0, message_bytes);
            // let serialized_api_message = api_message.serialize();

            // let _socket_resp = ws_client
            //     .send(Message::binary(serialized_api_message))
            //     .await;
            // let resp = ws_client.recv().await.unwrap();

            // let api_message = APIMessage::deserialize(&resp.as_bytes().to_vec());

            // assert_eq!(api_message.message_name_as_string(), "RESULT__");
            // assert_eq!(api_message.message_id, 0);
            // assert_eq!(api_message.message_data.len(), 64);

            // // next block should have only 2 hashes
            // message_bytes = vec![];
            // message_bytes.extend_from_slice(&block_hashes[2]);
            // message_bytes.extend_from_slice(&[0u8; 32]);

            // let api_message = APIMessage::new("REQCHAIN", 0, message_bytes);
            // let serialized_api_message = api_message.serialize();

            // let _socket_resp = ws_client
            //     .send(Message::binary(serialized_api_message))
            //     .await;
            // let resp = ws_client.recv().await.unwrap();

            // let api_message = APIMessage::deserialize(&resp.as_bytes().to_vec());

            // assert_eq!(api_message.message_name_as_string(), "RESULT__");
            // assert_eq!(api_message.message_id, 0);
            // assert_eq!(api_message.message_data.len(), 32);

            // // sending the latest block hash should return with nothing
            // message_bytes = vec![];
            // message_bytes.extend_from_slice(&block_hashes[3]);
            // message_bytes.extend_from_slice(&[0u8; 32]);

            // let api_message = APIMessage::new("REQCHAIN", 0, message_bytes);
            // let serialized_api_message = api_message.serialize();

            // let _socket_resp = ws_client
            //     .send(Message::binary(serialized_api_message))
            //     .await;
            // let resp = ws_client.recv().await.unwrap();

            // let api_message = APIMessage::deserialize(&resp.as_bytes().to_vec());

            // assert_eq!(api_message.message_name_as_string(), "RESULT__");
            // assert_eq!(api_message.message_id, 0);
            // assert_eq!(api_message.message_data.len(), 0);
        }
    ****/
}<|MERGE_RESOLUTION|>--- conflicted
+++ resolved
@@ -15,12 +15,12 @@
 use secp256k1::PublicKey;
 use tokio::sync::{broadcast, RwLock};
 use tokio::time::sleep;
+
+use std::{sync::Arc, time::Duration};
 use tokio_tungstenite::connect_async;
 use tracing::{event, Level};
 use uuid::Uuid;
 
-use std::sync::Arc;
-use std::time::Duration;
 use warp::{Filter, Rejection};
 
 use super::peer::{PeerSetting, OUTBOUND_PEER_CONNECTIONS_GLOBAL, PEERS_DB_GLOBAL};
@@ -50,6 +50,35 @@
     mempool_lock: Arc<RwLock<Mempool>>,
     blockchain_lock: Arc<RwLock<Blockchain>>,
     broadcast_channel_sender: Option<broadcast::Sender<SaitoMessage>>,
+}
+
+pub async fn run(
+    config_settings: Config,
+    wallet_lock: Arc<RwLock<Wallet>>,
+    mempool_lock: Arc<RwLock<Mempool>>,
+    blockchain_lock: Arc<RwLock<Blockchain>>,
+) -> crate::Result<()> {
+    let network = Network::new(
+        config_settings,
+        wallet_lock.clone(),
+        mempool_lock.clone(),
+        blockchain_lock.clone(),
+    );
+    // TODO: refactor this into two separate classes maybe and split this run() into two...
+    tokio::select! {
+        res = network.run_client() => {
+            if let Err(err) = res {
+                eprintln!("network err {:?}", err)
+            }
+        },
+        res = network.run_server() => {
+            if let Err(err) = res {
+                eprintln!("run_server err {:?}", err)
+            }
+        },
+    }
+
+    Ok(())
 }
 
 impl Network {
@@ -310,11 +339,12 @@
                 self.mempool_lock.clone(),
                 self.blockchain_lock.clone(),
             ));
+        println!("warp serve");
         warp::serve(routes).run((host, port)).await;
         Ok(())
     }
     /// connects to any peers configured in our peers list. Opens a socket, does handshake, sychronizes, etc.
-    pub async fn run(&self) -> crate::Result<()> {
+    pub async fn run_client(&self) -> crate::Result<()> {
         self.initialize_configured_peers().await;
         let _foo = self
             .spawn_reconnect_to_configured_peers_task(self.wallet_lock.clone())
@@ -487,204 +517,178 @@
         // assert_eq!(mempool.transactions.len(), 1);
     }
 
-<<<<<<< HEAD
-    #[tokio::test]
-    async fn test_send_block_header() {
-        let mut settings = config::Config::default();
-        settings.merge(config::File::with_name("config")).unwrap();
-=======
-    // fn parse_response(message: Message) -> (String, u32, Vec<u8>) {
-    //     let api_message = APIMessage::deserialize(message);
-    //     let command = String::from_utf8_lossy(&api_message.message_name).to_string();
-    //     (command, api_message.message_id, api_message.message_data)
+    // #[tokio::test]
+    // async fn test_send_block_header() {
+    //     let mut settings = config::Config::default();
+    //     settings.merge(config::File::with_name("config")).unwrap();
+
+    //     let wallet_lock = Arc::new(RwLock::new(Wallet::new()));
+    //     {
+    //         let mut wallet = wallet_lock.write().await;
+    //         wallet.load_keys("test/testwallet", Some("asdf"));
+    //     }
+    //     let mempool_lock = Arc::new(RwLock::new(Mempool::new(wallet_lock.clone())));
+    //     let (blockchain_lock, block_hashes) =
+    //         make_mock_blockchain(wallet_lock.clone(), 4 as u64).await;
+
+    //     let socket_filter = ws_upgrade_route_filter(
+    //         wallet_lock.clone(),
+    //         mempool_lock.clone(),
+    //         blockchain_lock.clone(),
+    //     );
+    //     let mut ws_client = warp::test::ws()
+    //         .path("/wsopen")
+    //         .handshake(socket_filter)
+    //         .await
+    //         .expect("transaction websocket");
+
+    //     let mut message_bytes: Vec<u8> = vec![];
+    //     message_bytes.extend_from_slice(&block_hashes[0]);
+    //     message_bytes.extend_from_slice(&[0u8; 32]);
+
+    //     let api_message = APIMessage::new("REQBLKHD", 0, message_bytes);
+    //     let serialized_api_message = api_message.serialize();
+
+    //     let _socket_resp = ws_client
+    //         .send(Message::binary(serialized_api_message))
+    //         .await;
+    //     let resp = ws_client.recv().await.unwrap();
+
+    //     let api_message = APIMessage::deserialize(&resp.as_bytes().to_vec());
+
+    //     assert_eq!(api_message.get_message_name_as_string(), "RESULT__");
+    //     assert_eq!(api_message.message_id, 0);
+    //     assert_eq!(
+    //         String::from_utf8_lossy(&api_message.message_data).to_string(),
+    //         String::from("OK")
+    //     );
     // }
 
-    /****
-        #[tokio::test]
-        async fn test_send_block_header() {
-            let mut settings = config::Config::default();
-            settings.merge(config::File::with_name("config")).unwrap();
->>>>>>> 3b1f162b
-
-            let wallet_lock = Arc::new(RwLock::new(Wallet::new()));
-            {
-                let mut wallet = wallet_lock.write().await;
-                wallet.load_keys("test/testwallet", Some("asdf"));
-            }
-            let mempool_lock = Arc::new(RwLock::new(Mempool::new(wallet_lock.clone())));
-            let (blockchain_lock, block_hashes) =
-                make_mock_blockchain(wallet_lock.clone(), 4 as u64).await;
-
-            let socket_filter = ws_upgrade_route_filter(
-                wallet_lock.clone(),
-                mempool_lock.clone(),
-                blockchain_lock.clone(),
-            );
-            let mut ws_client = warp::test::ws()
-                .path("/wsopen")
-                .handshake(socket_filter)
-                .await
-                .expect("transaction websocket");
-
-            let mut message_bytes: Vec<u8> = vec![];
-            message_bytes.extend_from_slice(&block_hashes[0]);
-            message_bytes.extend_from_slice(&[0u8; 32]);
-
-            let api_message = APIMessage::new("REQBLKHD", 0, message_bytes);
-            let serialized_api_message = api_message.serialize();
-
-<<<<<<< HEAD
-        assert_eq!(api_message.get_message_name_as_string(), "RESULT__");
-        assert_eq!(api_message.message_id, 0);
-        assert_eq!(
-            String::from_utf8_lossy(&api_message.message_data).to_string(),
-            String::from("OK")
-        );
-    }
-=======
-            let _socket_resp = ws_client
-                .send(Message::binary(serialized_api_message))
-                .await;
-            let resp = ws_client.recv().await.unwrap();
->>>>>>> 3b1f162b
-
-            let api_message = APIMessage::deserialize(&resp.as_bytes().to_vec());
-
-            assert_eq!(api_message.message_name_as_string(), "RESULT__");
-            assert_eq!(api_message.message_id, 0);
-            assert_eq!(
-                String::from_utf8_lossy(&api_message.message_data).to_string(),
-                String::from("OK")
-            );
-        }
-    ****/
-    /****
-        #[tokio::test]
-        async fn test_send_blockchain() {
-            let mut settings = config::Config::default();
-            settings.merge(config::File::with_name("config")).unwrap();
-
-            let wallet_lock = Arc::new(RwLock::new(Wallet::new()));
-            {
-                let mut wallet = wallet_lock.write().await;
-                wallet.load_keys("test/testwallet", Some("asdf"));
-            }
-            let mempool_lock = Arc::new(RwLock::new(Mempool::new(wallet_lock.clone())));
-            let (blockchain_lock, _block_hashes) =
-                make_mock_blockchain(wallet_lock.clone(), 1 as u64).await;
-
-            let mut settings = config::Config::default();
-            settings.merge(config::File::with_name("config")).unwrap();
-
-            let socket_filter = ws_upgrade_route_filter(
-                wallet_lock.clone(),
-                mempool_lock.clone(),
-                blockchain_lock.clone(),
-            );
-            let mut ws_client = warp::test::ws()
-                .path("/wsopen")
-                .handshake(socket_filter)
-                .await
-                .expect("transaction websocket");
-
-            //
-            // first confirm the whole blockchain is received when sent zeroed block hash
-            //
-            let request_blockchain_message = RequestBlockchainMessage::new(0, [0; 32], [42; 32]);
-
-            let api_message = APIMessage::new("REQCHAIN", 0, request_blockchain_message.serialize());
-            let serialized_api_message = api_message.serialize();
-
-            let _socket_resp = ws_client
-                .send(Message::binary(serialized_api_message))
-                .await;
-            let _resp = ws_client.recv().await.unwrap();
-            // let command = String::from_utf8_lossy(&resp.as_bytes()[0..8]);
-            // let index: u32 = u32::from_be_bytes(resp.as_bytes()[8..12].try_into().unwrap());
-            // let msg = resp.as_bytes()[12..].to_vec();
-
-            // assert_eq!(command, "RESULT__");
-            // assert_eq!(index, 0);
-            // assert_eq!(String::from_utf8_lossy(&api_message.message_data).to_string(), String::from("OK"));
-
-            // // then confirm that the program only receives three hashes
-            // message_bytes = vec![];
-            // message_bytes.extend_from_slice(&block_hashes[0]);
-            // message_bytes.extend_from_slice(&[0u8; 32]);
-
-            // let api_message = APIMessage::new("REQCHAIN", 0, message_bytes);
-            // let serialized_api_message = api_message.serialize();
-
-            // let _socket_resp = ws_client
-            //     .send(Message::binary(serialized_api_message))
-            //     .await;
-            // let resp = ws_client.recv().await.unwrap();
-
-            // let api_message = APIMessage::deserialize(&resp.as_bytes().to_vec());
-
-            // assert_eq!(api_message.message_name_as_stringing(), "RESULT__");
-            // assert_eq!(api_message.message_id, 0);
-
-            // TODO this is length 0 on my machine...
-            // assert_eq!(api_message.message_data.len(), 96);
-
-            // TODO repair this test:
-            // next block should have only 2 hashes
-            // message_bytes = vec![];
-            // message_bytes.extend_from_slice(&block_hashes[1]);
-            // message_bytes.extend_from_slice(&[0u8; 32]);
-
-            // let api_message = APIMessage::new("REQCHAIN", 0, message_bytes);
-            // let serialized_api_message = api_message.serialize();
-
-            // let _socket_resp = ws_client
-            //     .send(Message::binary(serialized_api_message))
-            //     .await;
-            // let resp = ws_client.recv().await.unwrap();
-
-            // let api_message = APIMessage::deserialize(&resp.as_bytes().to_vec());
-
-            // assert_eq!(api_message.message_name_as_string(), "RESULT__");
-            // assert_eq!(api_message.message_id, 0);
-            // assert_eq!(api_message.message_data.len(), 64);
-
-            // // next block should have only 2 hashes
-            // message_bytes = vec![];
-            // message_bytes.extend_from_slice(&block_hashes[2]);
-            // message_bytes.extend_from_slice(&[0u8; 32]);
-
-            // let api_message = APIMessage::new("REQCHAIN", 0, message_bytes);
-            // let serialized_api_message = api_message.serialize();
-
-            // let _socket_resp = ws_client
-            //     .send(Message::binary(serialized_api_message))
-            //     .await;
-            // let resp = ws_client.recv().await.unwrap();
-
-            // let api_message = APIMessage::deserialize(&resp.as_bytes().to_vec());
-
-            // assert_eq!(api_message.message_name_as_string(), "RESULT__");
-            // assert_eq!(api_message.message_id, 0);
-            // assert_eq!(api_message.message_data.len(), 32);
-
-            // // sending the latest block hash should return with nothing
-            // message_bytes = vec![];
-            // message_bytes.extend_from_slice(&block_hashes[3]);
-            // message_bytes.extend_from_slice(&[0u8; 32]);
-
-            // let api_message = APIMessage::new("REQCHAIN", 0, message_bytes);
-            // let serialized_api_message = api_message.serialize();
-
-            // let _socket_resp = ws_client
-            //     .send(Message::binary(serialized_api_message))
-            //     .await;
-            // let resp = ws_client.recv().await.unwrap();
-
-            // let api_message = APIMessage::deserialize(&resp.as_bytes().to_vec());
-
-            // assert_eq!(api_message.message_name_as_string(), "RESULT__");
-            // assert_eq!(api_message.message_id, 0);
-            // assert_eq!(api_message.message_data.len(), 0);
-        }
-    ****/
+    // #[tokio::test]
+    // async fn test_send_blockchain() {
+    //     let mut settings = config::Config::default();
+    //     settings.merge(config::File::with_name("config")).unwrap();
+
+    //     let wallet_lock = Arc::new(RwLock::new(Wallet::new()));
+    //     {
+    //         let mut wallet = wallet_lock.write().await;
+    //         wallet.load_keys("test/testwallet", Some("asdf"));
+    //     }
+    //     let mempool_lock = Arc::new(RwLock::new(Mempool::new(wallet_lock.clone())));
+    //     let (blockchain_lock, _block_hashes) =
+    //         make_mock_blockchain(wallet_lock.clone(), 1 as u64).await;
+
+    //     let mut settings = config::Config::default();
+    //     settings.merge(config::File::with_name("config")).unwrap();
+
+    //     let socket_filter = ws_upgrade_route_filter(
+    //         wallet_lock.clone(),
+    //         mempool_lock.clone(),
+    //         blockchain_lock.clone(),
+    //     );
+    //     let mut ws_client = warp::test::ws()
+    //         .path("/wsopen")
+    //         .handshake(socket_filter)
+    //         .await
+    //         .expect("transaction websocket");
+
+    //     //
+    //     // first confirm the whole blockchain is received when sent zeroed block hash
+    //     //
+    //     let request_blockchain_message = RequestBlockchainMessage::new(0, [0; 32], [42; 32]);
+
+    //     let api_message = APIMessage::new("REQCHAIN", 0, request_blockchain_message.serialize());
+    //     let serialized_api_message = api_message.serialize();
+
+    //     let _socket_resp = ws_client
+    //         .send(Message::binary(serialized_api_message))
+    //         .await;
+    //     let _resp = ws_client.recv().await.unwrap();
+    //     // let command = String::from_utf8_lossy(&resp.as_bytes()[0..8]);
+    //     // let index: u32 = u32::from_be_bytes(resp.as_bytes()[8..12].try_into().unwrap());
+    //     // let msg = resp.as_bytes()[12..].to_vec();
+
+    //     // assert_eq!(command, "RESULT__");
+    //     // assert_eq!(index, 0);
+    //     // assert_eq!(String::from_utf8_lossy(&api_message.message_data).to_string(), String::from("OK"));
+
+    //     // // then confirm that the program only receives three hashes
+    //     // message_bytes = vec![];
+    //     // message_bytes.extend_from_slice(&block_hashes[0]);
+    //     // message_bytes.extend_from_slice(&[0u8; 32]);
+
+    //     // let api_message = APIMessage::new("REQCHAIN", 0, message_bytes);
+    //     // let serialized_api_message = api_message.serialize();
+
+    //     // let _socket_resp = ws_client
+    //     //     .send(Message::binary(serialized_api_message))
+    //     //     .await;
+    //     // let resp = ws_client.recv().await.unwrap();
+
+    //     // let api_message = APIMessage::deserialize(&resp.as_bytes().to_vec());
+
+    //     // assert_eq!(api_message.message_name_as_stringing(), "RESULT__");
+    //     // assert_eq!(api_message.message_id, 0);
+
+    //     // TODO this is length 0 on my machine...
+    //     // assert_eq!(api_message.message_data.len(), 96);
+
+    //     // TODO repair this test:
+    //     // next block should have only 2 hashes
+    //     // message_bytes = vec![];
+    //     // message_bytes.extend_from_slice(&block_hashes[1]);
+    //     // message_bytes.extend_from_slice(&[0u8; 32]);
+
+    //     // let api_message = APIMessage::new("REQCHAIN", 0, message_bytes);
+    //     // let serialized_api_message = api_message.serialize();
+
+    //     // let _socket_resp = ws_client
+    //     //     .send(Message::binary(serialized_api_message))
+    //     //     .await;
+    //     // let resp = ws_client.recv().await.unwrap();
+
+    //     // let api_message = APIMessage::deserialize(&resp.as_bytes().to_vec());
+
+    //     // assert_eq!(api_message.message_name_as_string(), "RESULT__");
+    //     // assert_eq!(api_message.message_id, 0);
+    //     // assert_eq!(api_message.message_data.len(), 64);
+
+    //     // // next block should have only 2 hashes
+    //     // message_bytes = vec![];
+    //     // message_bytes.extend_from_slice(&block_hashes[2]);
+    //     // message_bytes.extend_from_slice(&[0u8; 32]);
+
+    //     // let api_message = APIMessage::new("REQCHAIN", 0, message_bytes);
+    //     // let serialized_api_message = api_message.serialize();
+
+    //     // let _socket_resp = ws_client
+    //     //     .send(Message::binary(serialized_api_message))
+    //     //     .await;
+    //     // let resp = ws_client.recv().await.unwrap();
+
+    //     // let api_message = APIMessage::deserialize(&resp.as_bytes().to_vec());
+
+    //     // assert_eq!(api_message.message_name_as_string(), "RESULT__");
+    //     // assert_eq!(api_message.message_id, 0);
+    //     // assert_eq!(api_message.message_data.len(), 32);
+
+    //     // // sending the latest block hash should return with nothing
+    //     // message_bytes = vec![];
+    //     // message_bytes.extend_from_slice(&block_hashes[3]);
+    //     // message_bytes.extend_from_slice(&[0u8; 32]);
+
+    //     // let api_message = APIMessage::new("REQCHAIN", 0, message_bytes);
+    //     // let serialized_api_message = api_message.serialize();
+
+    //     // let _socket_resp = ws_client
+    //     //     .send(Message::binary(serialized_api_message))
+    //     //     .await;
+    //     // let resp = ws_client.recv().await.unwrap();
+
+    //     // let api_message = APIMessage::deserialize(&resp.as_bytes().to_vec());
+
+    //     // assert_eq!(api_message.message_name_as_string(), "RESULT__");
+    //     // assert_eq!(api_message.message_id, 0);
+    //     // assert_eq!(api_message.message_data.len(), 0);
+    // }
 }