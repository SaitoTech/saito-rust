--- conflicted
+++ resolved
@@ -77,10 +77,6 @@
         let response = std::str::from_utf8(&tx.get_signature().to_base58().as_bytes())
             .unwrap()
             .to_string();
-<<<<<<< HEAD
-
-=======
->>>>>>> 7186db04
         let mut mempool = mempool_lock.write().await;
         mempool.add_transaction(tx).await;
         Ok(Message { msg: response })
@@ -99,20 +95,4 @@
         Ok(block_bytes) => Ok(block_bytes),
         Err(_err) => Err(warp::reject()),
     }
-<<<<<<< HEAD
-}
-=======
-}
-
-// pub async fn get_block_handler_json(str_block_hash: String) -> Result<impl Reply> {
-//     let mut block_hash = [0u8; 32];
-//     hex::decode_to_slice(str_block_hash, &mut block_hash).expect("Failed to parse hash");
-
-//     match Storage::stream_json_block_from_disk(block_hash).await {
-//         Ok(json_data) => Ok(warp::reply::json(&json_data)),
-//         Err(_err) => {
-//             Err(warp::reject())
-//         }
-//     }
-// }
->>>>>>> 7186db04
+}