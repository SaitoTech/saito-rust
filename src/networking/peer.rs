use super::api_message::APIMessage;
use super::network::CHALLENGE_EXPIRATION_TIME;
use crate::block::{Block, BlockType};
use crate::blockchain::{Blockchain, GENESIS_PERIOD};
use crate::crypto::{hash, verify, SaitoHash, SaitoPublicKey};
use crate::mempool::Mempool;
use crate::networking::message_types::handshake_challenge::HandshakeChallenge;
use crate::networking::message_types::request_block_message::RequestBlockMessage;
use crate::networking::message_types::request_blockchain_message::RequestBlockchainMessage;
use crate::networking::message_types::send_blockchain_message::{
    SendBlockchainBlockData, SendBlockchainMessage, SyncType,
};
use crate::networking::network::CHALLENGE_SIZE;
use crate::time::create_timestamp;
use crate::transaction::Transaction;
use crate::wallet::Wallet;
use async_recursion::async_recursion;
use futures::stream::SplitSink;
use serde::{Deserialize, Serialize};
use std::collections::HashMap;
use std::convert::TryInto;
use std::error::Error;
use std::pin::Pin;
use std::sync::Arc;
use std::task::{Context, Poll, Waker};
use tokio::sync::{mpsc, RwLock};
use tokio_stream::wrappers::UnboundedReceiverStream;
use uuid::Uuid;
use warp::ws::{Message, WebSocket};

use futures::{Future, FutureExt, SinkExt, StreamExt};
use tokio::net::TcpStream;
use tokio_tungstenite::{tungstenite, MaybeTlsStream, WebSocketStream};
use tracing::{event, Level};

pub type PeersDB = HashMap<SaitoHash, SaitoPeer>;
pub type RequestResponses = HashMap<(SaitoHash, u32), APIMessage>;
pub type RequestWakers = HashMap<(SaitoHash, u32), Waker>;
pub type OutboundPeersDB = HashMap<SaitoHash, OutboundPeer>;
pub type InboundPeersDB = HashMap<SaitoHash, InboundPeer>;

lazy_static::lazy_static! {
    pub static ref PEERS_DB_GLOBAL: Arc<tokio::sync::RwLock<PeersDB>> = Arc::new(tokio::sync::RwLock::new(PeersDB::new()));
    pub static ref PEERS_REQUEST_RESPONSES_GLOBAL: Arc<std::sync::RwLock<RequestResponses>> = Arc::new(std::sync::RwLock::new(RequestResponses::new()));
    pub static ref PEERS_REQUEST_WAKERS_GLOBAL: Arc<std::sync::RwLock<RequestWakers>> = Arc::new(std::sync::RwLock::new(RequestWakers::new()));
    pub static ref INBOUND_PEER_CONNECTIONS_GLOBAL: Arc<tokio::sync::RwLock<InboundPeersDB>> = Arc::new(tokio::sync::RwLock::new(InboundPeersDB::new()));
    pub static ref OUTBOUND_PEER_CONNECTIONS_GLOBAL: Arc<tokio::sync::RwLock<OutboundPeersDB>> = Arc::new(tokio::sync::RwLock::new(OutboundPeersDB::new()));
}

/// Settings for remote Peers
#[derive(Serialize, Deserialize, Debug, Clone)]
pub struct PeerSetting {
    pub host: [u8; 4],
    pub port: u16,
}

/// Flags for Peer state.
pub struct PeerFlags {
    is_connected_or_connecting: bool,
    has_completed_handshake: bool,
    is_from_peer_list: bool,
}

/// A Peer. i.e. another node in the network.
pub struct SaitoPeer {
    peer_flags: PeerFlags,
    connection_id: SaitoHash,
    publickey: Option<SaitoPublicKey>,
    host: Option<[u8; 4]>,
    port: Option<u16>,
    request_count: u32,
    wallet_lock: Arc<RwLock<Wallet>>,
    mempool_lock: Arc<RwLock<Mempool>>,
    blockchain_lock: Arc<RwLock<Blockchain>>,
}

/// An inbound Peer. This holds a Stream(Sender/Sink) for a peer which has initialized a connection to us via /wsopen.
pub struct InboundPeer {
    pub sender: mpsc::UnboundedSender<std::result::Result<Message, warp::Error>>,
}

/// An outbound Peer. This holds a Stream(Sender/Sink) for a peer which we have connected to via /wsopen.
/// TODO: Unify InboundPeer and OutboundPeer into a single trait and perhaps integrate it into SaitoPeer.
///       This has proven to be a very difficult task because of ownership loops that make it very tricky
///       to interact with a peer by reading messages from a socket which is inside the peer. This is why
///       we have a separate structure to hold the sockets vs the rest of the peer data. It may be easy
///       to at least unify Inbound and Outbound into a single Trait though and merge InboundPeersDB and
///       OutboundPeersDB
pub struct OutboundPeer {
    pub write_sink:
        SplitSink<WebSocketStream<MaybeTlsStream<TcpStream>>, tungstenite::protocol::Message>,
}

pub struct PeerRequest {
    connection_id: SaitoHash,
    request_id: u32,
    // This is here for debugging
    api_message_command: String,
}
/// A future which wraps an APIMessage REQUEST->RESPONSE into a Future(e.g. REQBLOCK->RESULT__).
/// This enables a much cleaner interface for inter-node message relays by allowing a response to
/// be returned directly from peer.send_command() and to turn an ERROR___ response into an Err()
/// Result.
impl PeerRequest {
    pub async fn new(command: &str, message: Vec<u8>, peer: &mut SaitoPeer) -> Self {
        peer.request_count += 1;
        let api_message = APIMessage::new(command, peer.request_count - 1, message);
        send_message_to_socket(api_message, &peer.connection_id).await;
        PeerRequest {
            connection_id: peer.connection_id,
            request_id: peer.request_count - 1,
            api_message_command: String::from(command),
        }
    }
}

impl Future for PeerRequest {
    type Output = Result<APIMessage, Box<dyn Error>>;
    fn poll(self: Pin<&mut Self>, cx: &mut Context<'_>) -> Poll<Self::Output> {
        let request_responses_lock = PEERS_REQUEST_RESPONSES_GLOBAL.clone();
        let mut request_responses = request_responses_lock.write().unwrap();
        match request_responses.remove(&(self.connection_id, self.request_id)) {
            Some(response) => {
                // Return from the Future with an important message!
                event!(
                    Level::INFO,
                    "HANDLING RESPONSE {}",
                    self.api_message_command
                );
                Poll::Ready(Ok(response))
            }
            None => {
                let request_wakers_lock = PEERS_REQUEST_WAKERS_GLOBAL.clone();
                let mut request_wakers = request_wakers_lock.write().unwrap();
                request_wakers.insert((self.connection_id, self.request_id), cx.waker().clone());
                Poll::Pending
            }
        }
    }
}
/// Sends an APIMessage to a socket connection. Since Outbound and Inbound peers Streams(Sinks) are
/// not unified into a single Trait yet, we must check both dbs to find out which sort of sink this
/// peer is using and send the message through the appopriate stream.
async fn send_message_to_socket(api_message: APIMessage, connection_id: &SaitoHash) {
    let outbound_peer_connection_db_global = OUTBOUND_PEER_CONNECTIONS_GLOBAL.clone();
    let mut outbound_peer_connection_db = outbound_peer_connection_db_global.write().await;
    let inbound_peer_connection_db_global = INBOUND_PEER_CONNECTIONS_GLOBAL.clone();
    let mut inbound_peer_connection_db = inbound_peer_connection_db_global.write().await;

    let outbound_peer_connection = outbound_peer_connection_db.get_mut(connection_id);
    let inbound_peer_connection = inbound_peer_connection_db.get_mut(connection_id);

    if inbound_peer_connection.is_some() && outbound_peer_connection.is_some() {
        panic!("Peer has both inbound and outbound connections, this should never happen");
    }
    if inbound_peer_connection.is_none() && outbound_peer_connection.is_none() {
        panic!("Peer has neither outbound nor inbound connection");
    }
    if outbound_peer_connection.is_some() {
        let _foo = outbound_peer_connection
            .unwrap()
            .write_sink
            .send(api_message.serialize().into())
            .await;
    }
    if inbound_peer_connection.is_some() {
        let _foo = inbound_peer_connection
            .unwrap()
            .sender
            .send(Ok(Message::binary(api_message.serialize())));
    }
}

impl SaitoPeer {
    pub fn new(
        connection_id: SaitoHash,
        host: Option<[u8; 4]>,
        port: Option<u16>,
        is_connected_or_connecting: bool,
        has_completed_handshake: bool,
        is_from_peer_list: bool,
        wallet_lock: Arc<RwLock<Wallet>>,
        mempool_lock: Arc<RwLock<Mempool>>,
        blockchain_lock: Arc<RwLock<Blockchain>>,
    ) -> SaitoPeer {
        SaitoPeer {
            peer_flags: PeerFlags {
                is_connected_or_connecting,
                has_completed_handshake,
                is_from_peer_list,
            },
            connection_id,
            host,
            port,
            publickey: None,
            request_count: 0,
            wallet_lock,
            mempool_lock,
            blockchain_lock,
        }
    }
    pub fn get_is_from_peer_list(&self) -> bool {
        self.peer_flags.is_from_peer_list
    }
    pub fn set_has_completed_handshake(&mut self, has_completed_handshake: bool) {
        self.peer_flags.has_completed_handshake = has_completed_handshake;
    }
    pub fn get_has_completed_handshake(&self) -> bool {
        self.peer_flags.has_completed_handshake
    }
    pub fn set_publickey(&mut self, publickey: SaitoPublicKey) {
        self.publickey = Some(publickey)
    }
    pub fn get_publickey(&self) -> Option<SaitoPublicKey> {
        self.publickey
    }
    /// this setter also will reset the appropriate flags on the peer if the peer becomes disconnected.
    /// Once disconnected, we want to also redo the handshake because this will help avoid IP-based
    /// connection stealing.
    pub async fn set_is_connected_or_connecting(&mut self, is_connected_or_connecting: bool) {
        // we need to clean out the connections from the connection DBs if we disconnected
        if !is_connected_or_connecting {
            let outbound_peer_connection_db_global = OUTBOUND_PEER_CONNECTIONS_GLOBAL.clone();
            let mut outbound_peer_connection_db = outbound_peer_connection_db_global.write().await;
            outbound_peer_connection_db.remove(&self.connection_id);
            let inbound_peer_connection_db_global = INBOUND_PEER_CONNECTIONS_GLOBAL.clone();
            let mut inbound_peer_connection_db = inbound_peer_connection_db_global.write().await;
            inbound_peer_connection_db.remove(&self.connection_id);
            // If we lose connection, we must also re-shake hands. Otherwise we risk IP-based handshake theft. This may be
            // a problem anyway with something like a CSFR, but we should at least make it as difficult as possible.
            self.peer_flags.has_completed_handshake = false;
        }
        // and set the flag
        self.peer_flags.is_connected_or_connecting = is_connected_or_connecting;
    }
    pub fn get_is_connected_or_connecting(&self) -> bool {
        self.peer_flags.is_connected_or_connecting
    }
    pub fn get_host(&self) -> Option<[u8; 4]> {
        self.host
    }
    pub fn get_port(&self) -> Option<u16> {
        self.port
    }
    pub fn get_connection_id(&self) -> SaitoHash {
        self.connection_id
    }
    /// This creates a PeerRequest Future(which sends the APIMessage to the peer), await's the response,
    /// and wraps the returned message into a Result(RESULT__ => Ok(), ERROR___ => Err()).
    #[async_recursion]
    pub async fn send_command(
        &mut self,
        command: &str,
        message: Vec<u8>,
    ) -> Result<APIMessage, APIMessage> {
        let peer_request = PeerRequest::new(command, message, self).await;
        // TODO should we turn this expect into an Err()???
        let response_message = peer_request
            .await
            .expect(&format!("Error returned from {}", command));
        match response_message.get_message_name_as_string().as_str() {
            "RESULT__" => Ok(response_message),
            "ERROR___" => Err(response_message),
            _ => {
                panic!("Received non-response response");
            }
        }
    }
    /// Helper function for sending basic OK results.
    pub async fn send_response_from_str(&mut self, message_id: u32, message_str: &str) {
        send_message_to_socket(
            APIMessage::new_from_string("RESULT__", message_id, message_str),
            &self.connection_id,
        )
        .await;
    }
    /// Helper function for sending RESULT__.
    pub async fn send_response(&mut self, message_id: u32, message: Vec<u8>) {
        send_message_to_socket(
            APIMessage::new("RESULT__", message_id, message),
            &self.connection_id,
        )
        .await;
    }
    /// Helper function for sending basic errors with a string message.
    pub async fn send_error_response_from_str(&mut self, message_id: u32, message_str: &str) {
        send_message_to_socket(
            APIMessage::new_from_string("ERROR___", message_id, message_str),
            &self.connection_id,
        )
        .await;
    }
    /// Helper function for sending errors
    pub async fn send_error_response(&mut self, message_id: u32, message: Vec<u8>) {
        send_message_to_socket(
            APIMessage::new("ERROR___", message_id, message),
            &self.connection_id,
        )
        .await;
    }
    /// handle any APIMessage from the socket. RESULT/ERROR will be matched to it's COMMAND via
    /// the ID and the Future will be polled via it's waker. Normal commands will be handled by handle_peer_command.
    pub async fn handle_peer_message(api_message_orig: APIMessage, connection_id: SaitoHash) {
        match api_message_orig.get_message_name_as_string().as_str() {
            "RESULT__" | "ERROR___" => {
                let request_wakers_lock = PEERS_REQUEST_WAKERS_GLOBAL.clone();
                let mut request_wakers = request_wakers_lock.write().unwrap();
                let option_waker =
                    request_wakers.remove(&(connection_id, api_message_orig.message_id));

                let request_responses_lock = PEERS_REQUEST_RESPONSES_GLOBAL.clone();
                let mut request_responses = request_responses_lock.write().unwrap();
                request_responses.insert(
                    (connection_id, api_message_orig.message_id),
                    api_message_orig,
                );

                if let Some(waker) = option_waker {
                    waker.wake();
                }
            }
            _ => {
                let peers_db_global = PEERS_DB_GLOBAL.clone();
                let mut peer_db = peers_db_global.write().await;
                let peer = peer_db.get_mut(&connection_id).unwrap();
                SaitoPeer::handle_peer_command(peer, &api_message_orig).await;
            }
        }
    }
    // TODO Should this really be here? I don't think it's needed... let's just copy the
    // code in-place where it's called or at least put this somewhere else...
    pub async fn add_block_to_mempool(&mut self, block: Block) {
        let mut mempool = self.mempool_lock.write().await;
        mempool.add_block(block);
    }
    /// Handlers for all the network API commands, e.g. REQBLOCK.
    pub async fn handle_peer_command(peer: &mut SaitoPeer, api_message_orig: &APIMessage) {
        // TODO eliminate this .clone():
        let api_message = api_message_orig.clone();
        let mempool_lock = peer.mempool_lock.clone();
        let blockchain_lock = peer.blockchain_lock.clone();
        let command = api_message_orig.get_message_name_as_string();
        event!(Level::INFO, "HANDLING COMMAND {}", command);
        match command.as_str() {
            "SHAKINIT" => {
                if let Ok(serialized_handshake_challenge) =
                    build_serialized_challenge(&api_message, peer.wallet_lock.clone()).await
                {
                    peer.send_response(api_message.message_id, serialized_handshake_challenge)
                        .await;
                }
            }
            "SHAKCOMP" => match socket_handshake_verify(&api_message.get_message_data()) {
                Some(deserialize_challenge) => {
                    peer.set_has_completed_handshake(true);
                    peer.set_publickey(deserialize_challenge.opponent_pubkey());
                    peer.send_response(
                        api_message.message_id,
                        String::from("OK").as_bytes().try_into().unwrap(),
                    )
                    .await;
                }
                None => {
                    event!(Level::ERROR, "Error verifying peer handshake signature");
                }
            },
            "REQBLOCK" => {
                let api_message = build_request_block_response(&api_message, blockchain_lock).await;
                send_message_to_socket(api_message, &peer.connection_id).await;
            }
            "REQBLKHD" => {
                let message_id = api_message.message_id;
                if let Some(bytes) = socket_send_block_header(&api_message, blockchain_lock).await {
                    let message_data = String::from("OK").as_bytes().try_into().unwrap();
                    peer.send_response(message_id, message_data).await;
                    let _result = peer.send_command("SNDBLKHD", bytes).await;
                } else {
                    peer.send_error_response_from_str(message_id, "ERROR").await;
                }
            }
            "REQCHAIN" => {
                peer.send_response_from_str(api_message.message_id, "OK")
                    .await;
                if let Some(send_blockchain_message) = build_send_blockchain_message(
                    &RequestBlockchainMessage::deserialize(&api_message.get_message_data()),
                    blockchain_lock,
                )
                .await
                {
                    let connection_id_clone = peer.connection_id.clone();
                    tokio::spawn(async move {
                        let peers_db_global = PEERS_DB_GLOBAL.clone();
                        let mut peer_db = peers_db_global.write().await;
                        let peer = peer_db.get_mut(&connection_id_clone).unwrap();

                        let _result = peer
                            .send_command(
                                &String::from("SNDCHAIN"),
                                send_blockchain_message.serialize(),
                            )
                            .await;
                    });
                } else {
                    peer.send_error_response_from_str(api_message.message_id, "UNKNOWN BLOCK HASH")
                        .await;
                }
            }
            "SNDTRANS" => {
                if let Some(tx) = socket_receive_transaction(api_message.clone()) {
                    let mut mempool = mempool_lock.write().await;
                    mempool.add_transaction(tx).await;
                    peer.send_response_from_str(api_message.message_id, "OK")
                        .await;
                    // in event of error
                    //peer.send_error_response(
                    //            api_message.message_id,
                    //            String::from("Invalid").as_bytes().try_into().unwrap(),
                    //        )
                    //        .await;
                }
            }
            "SNDCHAIN" => {
                peer.send_response_from_str(api_message.message_id, "OK")
                    .await;

                let send_blockchain_message =
                    SendBlockchainMessage::deserialize(api_message.get_message_data());
                for send_blockchain_block_data in
                    send_blockchain_message.get_blocks_data().into_iter()
                {
                    let request_block_message = RequestBlockMessage::new(
                        None,
                        Some(send_blockchain_block_data.block_hash),
                        None,
                    );
                    let connection_id_clone = peer.connection_id.clone();
                    let mempool_lock = mempool_lock.clone();
                    tokio::spawn(async move {
                        let peers_db_global = PEERS_DB_GLOBAL.clone();
                        let mut peer_db = peers_db_global.write().await;
                        let peer = peer_db.get_mut(&connection_id_clone).unwrap();
                        let result = peer
                            .send_command(
                                &String::from("REQBLOCK"),
                                request_block_message.serialize(),
                            )
                            .await;
                        match result {
                            Ok(serialized_block_message) => {
                                let block = Block::deserialize_for_net(
                                    serialized_block_message.get_message_data(),
                                );
                                let mut mempool = mempool_lock.write().await;
                                mempool.add_block(block);
                            }
                            Err(error_message) => {
                                event!(
                                    Level::ERROR,
                                    "REQBLOCK ERROR: {}",
                                    error_message.get_message_data_as_str()
                                );
                            }
                        }
                    });
                }
            }
            "SNDBLKHD" => {
                peer.send_error_response_from_str(api_message.message_id, "UNHANDLED COMMAND")
                    .await;
            }
            "SNDKYLST" => {
                peer.send_error_response_from_str(api_message.message_id, "UNHANDLED COMMAND")
                    .await;
            }
            _ => {
                event!(
                    Level::ERROR,
                    "Unhandled command received by client... {}",
                    &api_message.get_message_name_as_string()
                );
                peer.send_error_response_from_str(api_message.message_id, "NO SUCH")
                    .await;
            }
        }
    }
<<<<<<< HEAD
    async fn handle_peer_response_command(
        &mut self,
        command_name: &str,
        response_api_message: &APIMessage,
    ) {
        println!("COMMAND RESPONSE {}", command_name);
        match command_name {
            "SHAKINIT" => {
                // We should sign the response and send a SHAKCOMP.
                // We want to reuse socket_handshake_verify, so we will sign first before
                // verifying the peer's signature
                let privatekey: SaitoPrivateKey;
                {
                    let wallet = self.wallet_lock.read().await;
                    privatekey = wallet.get_privatekey();
                }
                let signed_challenge =
                    sign_blob(&mut response_api_message.message_data.to_vec(), privatekey)
                        .to_owned();
                match socket_handshake_verify(&signed_challenge) {
                    Some(deserialize_challenge) => {
                        self.set_has_completed_handshake(true);
                        self.set_publickey(deserialize_challenge.challenger_pubkey());
                        self.send_command(&String::from("SHAKCOMP"), signed_challenge)
                            .await;
                    }
                    None => {
                        event!(Level::ERROR, "Error verifying peer handshake signature");
                    }
                }
            }
            "SHAKCOMP" => {
                // now that we're connected, we want to request the chain from our new peer and see if we're synced
                // TODO get this data from blockchain.rs or wherever it is...
                let request_blockchain_message =
                    RequestBlockchainMessage::new(0, [0; 32], [42; 32]);

                self.send_command(
                    &String::from("REQCHAIN"),
                    request_blockchain_message.serialize(),
                )
                .await;
            }
            "REQBLOCK" => {
                let block = Block::deserialize_for_net(response_api_message.message_data());
		{
                    let mut mempool = self.mempool_lock.write().await;
                    mempool.add_block(block);
                }
		Mempool::send_blocks_to_blockchain(self.mempool_lock.clone(), self.blockchain_lock.clone()).await;
            }
            "REQBLKHD" => {
                println!("IMPLEMENT REQBLKHD RESPONSE?!");
            }
            "REQCHAIN" => {
                println!("IMPLEMENT REQCHAIN RESPONSE?!");
            }
            "SNDTRANS" => {
                println!("IMPLEMENT SNDTRANS RESPONSE?!");
            }
            "SNDCHAIN" => {
                println!("IMPLEMENT SNDCHAIN RESPONSE?!");
            }
            "SNDBLKHD" => {
                println!("IMPLEMENT SNDBLKHD RESPONSE?!");
            }
            "SNDKYLST" => {
                println!("IMPLEMENT SNDKYLST RESPONSE?!");
            }
            _ => {}
        }
    }
    fn handle_peer_response_error(
        &mut self,
        command_name: &str,
        response_api_message: &APIMessage,
    ) {
        println!(
            "{} ERROR: {}",
            command_name,
            response_api_message.message_data_as_str(),
        );
        match command_name {
            "SHAKCOMP" => {
                // TODO delete the peer if there is an error here
            }
            _ => {}
        }
    }
=======
>>>>>>> ef982276
}
/// spawns a task to read messages from the socket of inbound peers.
pub async fn handle_inbound_peer_connection(
    ws: WebSocket,
    peer_db_lock: Arc<RwLock<PeersDB>>,
    wallet_lock: Arc<RwLock<Wallet>>,
    mempool_lock: Arc<RwLock<Mempool>>,
    blockchain_lock: Arc<RwLock<Blockchain>>,
) {
    let (peer_ws_sender, mut peer_ws_rcv) = ws.split();
    let (peer_sender, peer_rcv) = mpsc::unbounded_channel();
    let peer_rcv = UnboundedReceiverStream::new(peer_rcv);
    tokio::task::spawn(peer_rcv.forward(peer_ws_sender).map(|result| {
        if let Err(e) = result {
            eprintln!("error sending websocket msg: {}", e);
        }
    }));

    let connection_id: SaitoHash = hash(&Uuid::new_v4().as_bytes().to_vec());
    let peer = SaitoPeer::new(
        connection_id,
        None,
        None,
        true,
        false,
        false,
        wallet_lock.clone(),
        mempool_lock.clone(),
        blockchain_lock.clone(),
    );

    peer_db_lock
        .write()
        .await
        .insert(connection_id.clone(), peer);

    let inbound_peer_db_lock_global = INBOUND_PEER_CONNECTIONS_GLOBAL.clone();
    inbound_peer_db_lock_global.write().await.insert(
        connection_id.clone(),
        InboundPeer {
            sender: peer_sender,
        },
    );

    tokio::task::spawn(async move {
        while let Some(result) = peer_ws_rcv.next().await {
            let msg = match result {
                Ok(msg) => msg,
                Err(e) => {
                    eprintln!("error receiving ws message for peer: {}", e);
                    break;
                }
            };
            if !msg.as_bytes().is_empty() {
                let api_message = APIMessage::deserialize(&msg.as_bytes().to_vec());
                SaitoPeer::handle_peer_message(api_message, connection_id).await;
            } else {
                event!(
                    Level::ERROR,
                    "Message of length 0... why?\n
                    This seems to occur if we aren't holding a reference to the sender/stream on the\n
                    other end of the connection. I suspect that when the stream goes out of scope,\n
                    it's deconstructor is being called and sends a 0 length message to indicate\n
                    that the stream has ended... I'm leaving this println here for now because\n
                    it would be very helpful to see this if starts to occur again. We may want to\n
                    treat this as a disconnect."
                );
            }
        }
        // We had some error. Remove all references to this peer.
        {
            let mut peer_db = peer_db_lock.write().await;
            let peer = peer_db.get_mut(&connection_id).unwrap();
            peer.set_is_connected_or_connecting(false).await;
            peer_db.remove(&connection_id);
        }
    });
}

pub async fn build_serialized_challenge(
    message: &APIMessage,
    wallet_lock: Arc<RwLock<Wallet>>,
) -> crate::Result<Vec<u8>> {
    let wallet = wallet_lock.read().await;
    let my_pubkey = wallet.get_publickey();
    let my_privkey = wallet.get_privatekey();

    let mut peer_octets: [u8; 4] = [0; 4];
    peer_octets[0..4].clone_from_slice(&message.message_data[0..4]);
    let peer_pubkey: SaitoPublicKey = message.message_data[4..37].try_into().unwrap();

    // TODO configure the node's IP somewhere...
    let my_octets: [u8; 4] = [127, 0, 0, 1];

    // TODO get the IP of this socket connection somehow and validate it..
    // let peer_octets: [u8; 4] = match addr.unwrap().ip() {
    //     IpAddr::V4(ip4) => ip4.octets(),
    //     _ => panic!("Saito Handshake does not support IPV6"),
    // };

    let challenge = HandshakeChallenge::new((my_octets, my_pubkey), (peer_octets, peer_pubkey));
    let serialized_challenge = challenge.serialize_with_sig(my_privkey);

    Ok(serialized_challenge)
}

pub fn socket_handshake_verify(message_data: &Vec<u8>) -> Option<HandshakeChallenge> {
    let challenge = HandshakeChallenge::deserialize(message_data);
    if challenge.timestamp() < create_timestamp() - CHALLENGE_EXPIRATION_TIME {
        event!(
            Level::ERROR,
            "Error validating timestamp for handshake complete"
        );
        return None;
    }
    // we verify both signatures even though one is "ours". This function is called during both
    // "SHAKCOMP" and the "RESULT__" on the other end, so we just verify everything.

    if !verify(
        &hash(&message_data[..CHALLENGE_SIZE + 64].to_vec()),
        challenge.opponent_sig().unwrap(),
        challenge.opponent_pubkey(),
    ) {
        event!(Level::ERROR, "Error with validating opponent sig");
        return None;
    }
    if !verify(
        &hash(&message_data[..CHALLENGE_SIZE].to_vec()),
        challenge.challenger_sig().unwrap(),
        challenge.challenger_pubkey(),
    ) {
        // TODO figure out how to return more meaningful errors from Warp and replace all the warp::reject
        event!(Level::ERROR, "Error with validating challenger sig");
        return None;
    }

    Some(challenge)
}

pub fn socket_receive_transaction(message: APIMessage) -> Option<Transaction> {
    let tx = Transaction::deserialize_from_net(message.message_data);
    Some(tx)
}

pub async fn build_request_block_response(
    api_message: &APIMessage,
    blockchain_lock: Arc<RwLock<Blockchain>>,
) -> APIMessage {
    let request_block_message = RequestBlockMessage::deserialize(api_message.get_message_data());
    let blockchain = blockchain_lock.read().await;
    if request_block_message.get_block_id().is_some() {
        APIMessage::new_from_string("ERROR___", api_message.message_id, "Unsupported: fetching blocks by id is not yet supported, please fetch the block by hash.")
    } else if request_block_message.get_block_hash().is_some() {
        //let block_hash: SaitoHash = api_message.message_data[0..32].try_into().unwrap();
        let block_hash: SaitoHash = request_block_message.get_block_hash().unwrap();

        match blockchain.get_block_sync(&block_hash) {
            Some(target_block) => APIMessage::new(
                "RESULT__",
                api_message.message_id,
                target_block.serialize_for_net(BlockType::Full),
            ),
            None => APIMessage::new_from_string(
                "ERROR___",
                api_message.message_id,
                "Unknown Block Hash",
            ),
        }
    } else {
        APIMessage::new_from_string(
            "ERROR___",
            api_message.message_id,
            "REQBLOCK requires ID or Hash of desired block",
        )
    }
}

pub async fn socket_send_block_header(
    api_message: &APIMessage,
    blockchain_lock: Arc<RwLock<Blockchain>>,
) -> Option<Vec<u8>> {
    let block_hash: SaitoHash = api_message.message_data[0..32].try_into().unwrap();
    let blockchain = blockchain_lock.read().await;

    match blockchain.get_block_sync(&block_hash) {
        Some(target_block) => Some(target_block.serialize_for_net(BlockType::Header)),
        None => None,
    }
}

pub async fn build_send_blockchain_message(
    request_blockchain_message: &RequestBlockchainMessage,
    blockchain_lock: Arc<RwLock<Blockchain>>,
) -> Option<SendBlockchainMessage> {
    let block_zero_hash: SaitoHash = [0; 32];

    let peers_latest_hash: &SaitoHash;
    if request_blockchain_message.get_latest_block_id() == 0
        && request_blockchain_message.get_latest_block_hash() == &block_zero_hash
    {
        peers_latest_hash = &block_zero_hash;
    } else {
        // TODO contains_block_hash_at_block_id for some reason needs mutable access to block_ring
        // We should figure out why this is and get rid of this problem, I don't think there's any
        // reason we should need to get the write lock for this operation...
        let blockchain = blockchain_lock.read().await;
        if !blockchain.contains_block_hash_at_block_id(
            request_blockchain_message.get_latest_block_id(),
            *request_blockchain_message.get_latest_block_hash(),
        ) {
            // The latest hash from our peer is not in the longest chain
            return None;
        }
        peers_latest_hash = request_blockchain_message.get_latest_block_hash();
    }

    let blockchain = blockchain_lock.read().await;

    let mut blocks_data: Vec<SendBlockchainBlockData> = vec![];
    if let Some(latest_block) = blockchain.get_latest_block() {
        let mut previous_block_hash: SaitoHash = latest_block.get_hash();
        let mut this_block: &Block; // = blockchain.get_block_sync(&previous_block_hash).unwrap();
        let mut block_count = 0;
        while &previous_block_hash != peers_latest_hash && block_count < GENESIS_PERIOD {
            block_count += 1;
            this_block = blockchain.get_block_sync(&previous_block_hash).unwrap();
            blocks_data.push(SendBlockchainBlockData {
                block_id: this_block.get_id(),
                block_hash: this_block.get_hash(),
                timestamp: this_block.get_timestamp(),
                pre_hash: [0; 32],
                number_of_transactions: 0,
            });
            previous_block_hash = this_block.get_previous_block_hash();
        }
        Some(SendBlockchainMessage::new(
            SyncType::Full,
            *peers_latest_hash,
            blocks_data,
        ))
    } else {
        panic!("Blockchain does not have any blocks");
    }
}<|MERGE_RESOLUTION|>--- conflicted
+++ resolved
@@ -330,8 +330,11 @@
     // TODO Should this really be here? I don't think it's needed... let's just copy the
     // code in-place where it's called or at least put this somewhere else...
     pub async fn add_block_to_mempool(&mut self, block: Block) {
-        let mut mempool = self.mempool_lock.write().await;
-        mempool.add_block(block);
+        {
+	    let mut mempool = self.mempool_lock.write().await;
+            mempool.add_block(block);
+	}
+	Mempool::send_blocks_to_blockchain(self.mempool_lock.clone(), self.blockchain_lock.clone()).await;
     }
     /// Handlers for all the network API commands, e.g. REQBLOCK.
     pub async fn handle_peer_command(peer: &mut SaitoPeer, api_message_orig: &APIMessage) {
@@ -450,8 +453,11 @@
                                 let block = Block::deserialize_for_net(
                                     serialized_block_message.get_message_data(),
                                 );
-                                let mut mempool = mempool_lock.write().await;
-                                mempool.add_block(block);
+				{
+                                    let mut mempool = mempool_lock.write().await;
+                                    mempool.add_block(block);
+				}
+				Mempool::send_blocks_to_blockchain(peer.mempool_lock.clone(), peer.blockchain_lock.clone()).await;
                             }
                             Err(error_message) => {
                                 event!(
@@ -483,98 +489,6 @@
             }
         }
     }
-<<<<<<< HEAD
-    async fn handle_peer_response_command(
-        &mut self,
-        command_name: &str,
-        response_api_message: &APIMessage,
-    ) {
-        println!("COMMAND RESPONSE {}", command_name);
-        match command_name {
-            "SHAKINIT" => {
-                // We should sign the response and send a SHAKCOMP.
-                // We want to reuse socket_handshake_verify, so we will sign first before
-                // verifying the peer's signature
-                let privatekey: SaitoPrivateKey;
-                {
-                    let wallet = self.wallet_lock.read().await;
-                    privatekey = wallet.get_privatekey();
-                }
-                let signed_challenge =
-                    sign_blob(&mut response_api_message.message_data.to_vec(), privatekey)
-                        .to_owned();
-                match socket_handshake_verify(&signed_challenge) {
-                    Some(deserialize_challenge) => {
-                        self.set_has_completed_handshake(true);
-                        self.set_publickey(deserialize_challenge.challenger_pubkey());
-                        self.send_command(&String::from("SHAKCOMP"), signed_challenge)
-                            .await;
-                    }
-                    None => {
-                        event!(Level::ERROR, "Error verifying peer handshake signature");
-                    }
-                }
-            }
-            "SHAKCOMP" => {
-                // now that we're connected, we want to request the chain from our new peer and see if we're synced
-                // TODO get this data from blockchain.rs or wherever it is...
-                let request_blockchain_message =
-                    RequestBlockchainMessage::new(0, [0; 32], [42; 32]);
-
-                self.send_command(
-                    &String::from("REQCHAIN"),
-                    request_blockchain_message.serialize(),
-                )
-                .await;
-            }
-            "REQBLOCK" => {
-                let block = Block::deserialize_for_net(response_api_message.message_data());
-		{
-                    let mut mempool = self.mempool_lock.write().await;
-                    mempool.add_block(block);
-                }
-		Mempool::send_blocks_to_blockchain(self.mempool_lock.clone(), self.blockchain_lock.clone()).await;
-            }
-            "REQBLKHD" => {
-                println!("IMPLEMENT REQBLKHD RESPONSE?!");
-            }
-            "REQCHAIN" => {
-                println!("IMPLEMENT REQCHAIN RESPONSE?!");
-            }
-            "SNDTRANS" => {
-                println!("IMPLEMENT SNDTRANS RESPONSE?!");
-            }
-            "SNDCHAIN" => {
-                println!("IMPLEMENT SNDCHAIN RESPONSE?!");
-            }
-            "SNDBLKHD" => {
-                println!("IMPLEMENT SNDBLKHD RESPONSE?!");
-            }
-            "SNDKYLST" => {
-                println!("IMPLEMENT SNDKYLST RESPONSE?!");
-            }
-            _ => {}
-        }
-    }
-    fn handle_peer_response_error(
-        &mut self,
-        command_name: &str,
-        response_api_message: &APIMessage,
-    ) {
-        println!(
-            "{} ERROR: {}",
-            command_name,
-            response_api_message.message_data_as_str(),
-        );
-        match command_name {
-            "SHAKCOMP" => {
-                // TODO delete the peer if there is an error here
-            }
-            _ => {}
-        }
-    }
-=======
->>>>>>> ef982276
 }
 /// spawns a task to read messages from the socket of inbound peers.
 pub async fn handle_inbound_peer_connection(
