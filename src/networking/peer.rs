--- conflicted
+++ resolved
@@ -1,15 +1,9 @@
-<<<<<<< HEAD
-use super::api_message::APIMessage;
-use crate::crypto::{SaitoHash, SaitoPublicKey};
-=======
-use async_trait::async_trait;
-
 use crate::crypto::{hash, sign_blob, verify, SaitoHash, SaitoPrivateKey, SaitoPublicKey};
 use crate::networking::message_types::handshake_challenge::HandshakeChallenge;
 use crate::networking::network::CHALLENGE_SIZE;
->>>>>>> d87f825e
 use crate::storage::{Persistable, Storage};
 use crate::wallet::Wallet;
+use async_trait::async_trait;
 use futures::stream::{SplitSink, SplitStream};
 use macros::Persistable;
 use secp256k1::PublicKey;
@@ -20,11 +14,6 @@
 use tokio::sync::{mpsc, RwLock};
 use warp::ws::Message;
 
-<<<<<<< HEAD
-pub type Peers = Arc<RwLock<HashMap<SaitoHash, Peer>>>;
-pub type TokioSocketError =
-    tokio::sync::mpsc::error::SendError<std::result::Result<warp::ws::Message, warp::Error>>;
-=======
 use super::api_message::APIMessage;
 
 use futures::{SinkExt, StreamExt};
@@ -52,7 +41,6 @@
     fn set_pubkey(&mut self, pub_key: SaitoPublicKey);
     fn get_pubkey(&mut self) -> SaitoPublicKey;
 }
->>>>>>> d87f825e
 
 #[serde_with::serde_as]
 #[derive(Debug, Clone, Serialize, Deserialize, Persistable)]
@@ -64,21 +52,6 @@
     pub sender: Option<mpsc::UnboundedSender<std::result::Result<Message, warp::Error>>>,
 }
 
-<<<<<<< HEAD
-impl Peer {
-    pub fn send_message(&self, message: &APIMessage) -> std::result::Result<(), TokioSocketError> {
-        self.sender
-            .as_ref()
-            .unwrap()
-            .send(Ok(Message::binary(message.serialize())))
-    }
-}
-
-#[derive(Serialize, Deserialize, Debug, Clone)]
-pub struct PeerSetting {
-    pub host: [u8; 4],
-    pub port: u16,
-=======
 #[async_trait]
 impl PeerTrait for InboundPeer {
     async fn send(&mut self, _command: &String, _message_id: u32, _message: Vec<u8>) {
@@ -296,5 +269,4 @@
             String::from_utf8_lossy(&command_name).to_string()
         );
     }
->>>>>>> d87f825e
 }