--- conflicted
+++ resolved
@@ -1,7 +1,6 @@
 use crate::crypto::{SaitoHash, SaitoPublicKey};
 use crate::storage::{Persistable, Storage};
 use macros::Persistable;
-use serde::{Deserialize, Serialize};
 use std::collections::HashMap;
 use std::sync::Arc;
 use tokio::sync::{mpsc, RwLock};
@@ -12,28 +11,16 @@
 
 #[serde_with::serde_as]
 #[derive(Debug, Clone, Serialize, Deserialize, Persistable)]
-// #[persist_with_name(get_name)]
 pub struct Peer {
-    // pub host: [u8; 4],
-    // pub port: u16,
     pub has_handshake: bool,
     #[serde_as(as = "Option<[_; 33]>")]
     pub pubkey: Option<SaitoPublicKey>,
     #[serde(skip)]
     pub sender: Option<mpsc::UnboundedSender<std::result::Result<Message, warp::Error>>>,
 }
-<<<<<<< HEAD
 
 #[derive(Serialize, Deserialize, Debug, Clone)]
 pub struct PeerSetting {
     pub host: [u8; 4],
     pub port: u16
-}
-=======
-// Demo of Persistable usage
-// impl Peer {
-//     pub fn get_name(&self) -> String {
-//         hex::encode(&self.pubkey.unwrap())
-//     }
-// }
->>>>>>> 969ce1e8
+}