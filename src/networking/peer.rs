--- conflicted
+++ resolved
@@ -83,13 +83,6 @@
         SplitSink<WebSocketStream<MaybeTlsStream<TcpStream>>, tungstenite::protocol::Message>,
 }
 
-<<<<<<< HEAD
-impl BasePeer {
-    async fn send(&mut self, command: &String, message_id: u32, message: Vec<u8>) {
-        let api_message = APIMessage::new(command, message_id, message);
-        if self.inbound_peer.is_some() && self.outbound_peer.is_some() {
-            panic!("Peer has both inbound and outbound connections, this should never happen");
-=======
 pub struct PeerRequest {
     connection_id: SaitoHash,
     request_id: u32,
@@ -106,7 +99,6 @@
             connection_id: peer.connection_id,
             request_id: peer.request_count - 1,
             _api_message_command: String::from(command),
->>>>>>> 0db4228e
         }
     }
 }
@@ -283,40 +275,6 @@
     }
     pub async fn handle_peer_message(api_message_orig: APIMessage, connection_id: SaitoHash) {
         match api_message_orig.message_name_as_string().as_str() {
-<<<<<<< HEAD
-            "RESULT__" => {
-                let command_sent = self.requests.remove(&api_message.message_id);
-                match command_sent {
-                    Some(command_name) => {
-                        self.handle_peer_response_command(command_name, &api_message)
-                            .await;
-                    }
-                    None => {
-                        event!(
-                            Level::ERROR,
-                            "Peer has sent a {} for a request we don't know about. Request ID: {}",
-                            api_message.message_name_as_string(),
-                            api_message.message_id
-                        );
-                    }
-                }
-            }
-            "ERROR___" => {
-                let command_sent = self.requests.remove(&api_message.message_id);
-                match command_sent {
-                    Some(command_name) => {
-                        self.handle_peer_response_error(command_name, &api_message);
-                    }
-                    None => {
-                        event!(
-                            Level::ERROR,
-                            "Peer has sent an error {} . Request ID: {}",
-                            api_message.message_name_as_string(),
-                            api_message.message_id
-                        );
-                    }
-                }
-=======
             "RESULT__" | "ERROR___" => {
                 let request_wakers_lock = PEERS_REQUEST_WAKERS_GLOBAL.clone();
                 let mut request_wakers = request_wakers_lock.write().unwrap();
@@ -339,7 +297,6 @@
                 let mut peer_db = peers_db_global.write().await;
                 let peer = peer_db.get_mut(&connection_id).unwrap();
                 SaitoPeer::handle_peer_command(peer, &api_message_orig).await;
->>>>>>> 0db4228e
             }
         }
     }
@@ -360,33 +317,6 @@
                         .await;
                 }
             }
-<<<<<<< HEAD
-            "SHAKCOMP" => {
-                match socket_handshake_verify(&api_message.message_data()) {
-                    Some(deserialize_challenge) => {
-                        self.set_has_completed_handshake(true);
-                        self.set_publickey(deserialize_challenge.opponent_pubkey());
-                        self.send_response(
-                            api_message.message_id,
-                            String::from("OK").as_bytes().try_into().unwrap(),
-                        )
-                        .await;
-                    }
-                    None => {
-                        event!(Level::ERROR, "Error verifying peer handshake signature");
-                    }
-                }
-            }
-            "REQBLOCK" => {
-                let message_id = api_message.message_id;
-                if let Some(bytes) = socket_req_block(&api_message, blockchain_lock).await {
-                    let message_data = String::from("OK").as_bytes().try_into().unwrap();
-                    self.send_response(message_id, message_data).await;
-                    self.send_command(&String::from("SNDBLOCK"), bytes).await;
-                } else {
-                    let message_data = String::from("ERROR").as_bytes().try_into().unwrap();
-                    self.send_error_response(message_id, message_data).await;
-=======
             "SHAKCOMP" => match socket_handshake_verify(&api_message.message_data()) {
                 Some(deserialize_challenge) => {
                     peer.set_has_completed_handshake(true);
@@ -396,11 +326,9 @@
                         String::from("OK").as_bytes().try_into().unwrap(),
                     )
                     .await;
-                    println!("HANDSHAKE COMPLETE!");
                 }
                 None => {
-                    println!("Error verifying peer handshake signature");
->>>>>>> 0db4228e
+                    event!(Level::ERROR, "Error verifying peer handshake signature");
                 }
             },
             "REQBLOCK" => {
@@ -418,18 +346,8 @@
                 }
             }
             "REQCHAIN" => {
-<<<<<<< HEAD
-                self.send_response(
-                    api_message.message_id,
-                    String::from("OK").as_bytes().try_into().unwrap(),
-                )
-                .await;
-                let deserialized_request_blockchain_message =
-                    RequestBlockchainMessage::deserialize(&api_message.message_data());
-=======
                 peer.send_response_from_str(api_message.message_id, "OK")
                     .await;
->>>>>>> 0db4228e
                 if let Some(send_blockchain_message) = build_send_blockchain_message(
                     &RequestBlockchainMessage::deserialize(&api_message.message_data()),
                     blockchain_lock,
@@ -480,20 +398,6 @@
                 }
             }
             "SNDCHAIN" => {
-<<<<<<< HEAD
-                let _message_id = api_message.message_id;
-                // break the msg into discrete blocks to fetch
-                let hashes: Vec<&[u8]> = api_message.message_data.chunks(32).collect();
-                for hash in hashes.into_iter() {
-                    self.send_command(&String::from("REQBLOCK"), hash.to_vec())
-                        .await;
-                }
-            }
-            "SNDBLOCK" => {
-                // receive the block fetched and add it to the blockchain
-                let mut block = Block::deserialize_for_net(api_message.message_data);
-                block.generate_hashes();
-=======
                 peer.send_response_from_str(api_message.message_id, "OK")
                     .await;
 
@@ -501,7 +405,6 @@
                     SendBlockchainMessage::deserialize(api_message.message_data());
                 for send_blockchain_block_data in
                     send_blockchain_message.get_blocks_data().into_iter()
->>>>>>> 0db4228e
                 {
                     let request_block_message = RequestBlockMessage::new(
                         None,
@@ -522,19 +425,12 @@
                 }
             }
             "SNDBLKHD" => {
-<<<<<<< HEAD
-                let _message_id = api_message.message_id;
-            }
-            "SNDKYLST" => {
-                let _message_id = api_message.message_id;
-=======
                 peer.send_error_response_from_str(api_message.message_id, "UNHANDLED COMMAND")
                     .await;
             }
             "SNDKYLST" => {
                 peer.send_error_response_from_str(api_message.message_id, "UNHANDLED COMMAND")
                     .await;
->>>>>>> 0db4228e
             }
             _ => {
                 event!(
@@ -579,14 +475,6 @@
                 }
             }
             "SHAKCOMP" => {
-<<<<<<< HEAD
-                event!(
-                    Level::TRACE,
-                    "GOT SHAKCOMP RESPONSE {}",
-                    String::from_utf8_lossy(&response_api_message.message_data()).to_string()
-                );
-=======
->>>>>>> 0db4228e
                 // now that we're connected, we want to request the chain from our new peer and see if we're synced
                 // TODO get this data from blockchain.rs or wherever it is...
                 let request_blockchain_message =
@@ -636,17 +524,10 @@
         command_name: &str,
         response_api_message: &APIMessage,
     ) {
-<<<<<<< HEAD
-        event!(
-            Level::ERROR,
-            "Error response for command {}",
-            String::from_utf8_lossy(&command_name).to_string()
-=======
         println!(
             "{} ERROR: {}",
             command_name,
             response_api_message.message_data_as_str(),
->>>>>>> 0db4228e
         );
         match command_name {
             "SHAKCOMP" => {
@@ -699,11 +580,7 @@
         },
     );
 
-<<<<<<< HEAD
-    event!(Level::TRACE, "{:?} connected", peer_id);
-=======
     println!("Peer connected!");
->>>>>>> 0db4228e
 
     tokio::task::spawn(async move {
         while let Some(result) = peer_ws_rcv.next().await {
@@ -714,15 +591,6 @@
                     break;
                 }
             };
-<<<<<<< HEAD
-            let api_message = APIMessage::deserialize(&msg.as_bytes().to_vec());
-            let mut peers_db = peers_db_lock.write().await;
-            let peer = peers_db.get_mut(&peer_id).unwrap();
-            peer.handle_peer_command(&api_message).await;
-        }
-        peers_db_lock.write().await.remove(&peer_id);
-        event!(Level::TRACE, "{:?} disconnected", peer_id);
-=======
             if msg.as_bytes().len() > 0 {
                 let api_message = APIMessage::deserialize(&msg.as_bytes().to_vec());
                 SaitoPeer::handle_peer_message(api_message, connection_id).await;
@@ -749,7 +617,6 @@
             peer.set_is_connected_or_connecting(false).await;
             peer_db.remove(&connection_id);
         }
->>>>>>> 0db4228e
     });
 }
 
@@ -874,10 +741,6 @@
     if request_blockchain_message.get_latest_block_id() == 0
         && request_blockchain_message.get_latest_block_hash() == &block_zero_hash
     {
-<<<<<<< HEAD
-        event!(Level::TRACE, "GOT BLOCK ZERO HASH");
-=======
->>>>>>> 0db4228e
         peers_latest_hash = &block_zero_hash;
     } else {
         // TODO contains_block_hash_at_block_id for some reason needs mutable access to block_ring
@@ -894,33 +757,15 @@
         peers_latest_hash = request_blockchain_message.get_latest_block_hash();
     }
 
-<<<<<<< HEAD
-    event!(
-        Level::TRACE,
-        "GET BLOCK FOR SNDCHAIN {:?}",
-        &hex::encode(&peers_latest_hash)
-    );
-
-=======
->>>>>>> 0db4228e
     let blockchain = blockchain_lock.read().await;
 
     let mut blocks_data: Vec<SendBlockchainBlockData> = vec![];
     if let Some(latest_block) = blockchain.get_latest_block() {
         let mut previous_block_hash: SaitoHash = latest_block.get_hash();
         let mut this_block: &Block; // = blockchain.get_block_sync(&previous_block_hash).unwrap();
-<<<<<<< HEAD
-        while &previous_block_hash != peers_latest_hash {
-            event!(
-                Level::TRACE,
-                "GET BLOCK FOR SNDCHAIN {:?}",
-                &hex::encode(&previous_block_hash)
-            );
-=======
         let mut block_count = 0;
         while &previous_block_hash != peers_latest_hash && block_count < GENESIS_PERIOD {
             block_count += 1;
->>>>>>> 0db4228e
             this_block = blockchain.get_block_sync(&previous_block_hash).unwrap();
             blocks_data.push(SendBlockchainBlockData {
                 block_id: this_block.get_id(),
