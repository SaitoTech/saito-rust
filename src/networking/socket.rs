--- conflicted
+++ resolved
@@ -127,33 +127,10 @@
                 if let Ok(serialized_handshake_challenge) =
                     new_handshake_challenge(&api_message, wallet_lock).await
                 {
-<<<<<<< HEAD
-                    let api_message_response = APIMessage::new(
-                        &String::from("RESULT__"),
-                        api_message.message_id,
-                        serialized_handshake_challenge,
-                    );
-                    let peers = peers.write().await;
-                    let peer = peers.get(&id).unwrap();
-                    peer.send_message(&api_message_response)
-                        .map_err(|err| println!("{:?}", err))
-                        .ok();
-=======
-                    // let api_message_response = APIMessage::new(
-                    //     &String::from("RESULT__"),
-                    //     api_message.message_id,
-                    //     serialized_handshake_challenge,
-                    // );
                     let mut peers_db = peers_db_lock.write().await;
                     let peer = peers_db.get_mut(&id).unwrap().as_mut();
                     peer.send_response(api_message.message_id, serialized_handshake_challenge)
                         .await;
-                    // let _foo = peer
-                    //     .sender
-                    //     .as_ref()
-                    //     .unwrap()
-                    //     .send(Ok(Message::binary(api_message_response.serialize())));
->>>>>>> d87f825e
                 }
             });
         }
@@ -167,136 +144,59 @@
                     peer.send_response(
                         api_message.message_id,
                         String::from("OK").as_bytes().try_into().unwrap(),
-<<<<<<< HEAD
-                    );
-                    let mut peers = peers.write().await;
-                    let mut peer = peers.get_mut(&id).unwrap();
-                    println!("handshake complete!");
-                    peer.has_handshake = true;
-                    peer.pubkey = Some(challenge.opponent_pubkey());
-
-                    peer.send_message(&api_message_response)
-                        .map_err(|err| println!("{:?}", err))
-                        .ok();
-=======
                     )
                     .await;
-
-                    // let api_message_response = APIMessage::new(
-                    //     &String::from("RESULT__"),
-                    //     api_message.message_id,
-                    //     String::from("OK").as_bytes().try_into().unwrap(),
-                    // );
-                    // let mut peers = peers.write().await;
-                    // let mut peer = peers.get_mut(&id).unwrap();
-                    // println!("handshake complete!");
-                    // peer.has_handshake = true;
-                    // peer.pubkey = Some(challenge.opponent_pubkey());
-                    // let _foo = peer
-                    //     .sender
-                    //     .as_ref()
-                    //     .unwrap()
-                    //     .send(Ok(Message::binary(api_message_response.serialize())));
->>>>>>> d87f825e
                 }
             });
         }
         "REQBLOCK" => {
             tokio::spawn(async move {
                 let message_id = api_message.message_id;
-                let mut message_queue: Vec<APIMessage> = vec![];
+
+                let mut peers_db = peers_db_lock.write().await;
+                let peer = peers_db.get_mut(&id).unwrap().as_mut();
 
                 if let Some(bytes) = socket_req_block(api_message, blockchain_lock).await {
                     let message_data = String::from("OK").as_bytes().try_into().unwrap();
-                    message_queue.push(
-                        APIMessage::new(&String::from("RESULT__"), message_id, message_data)
-                    );
-                    message_queue.push(
-                        APIMessage::new(&String::from("SNDBLOCK"), message_id, bytes)
-                    )
+                    peer.send_response(message_id, message_data).await;
+                    peer.send_command(&String::from("SNDBLOCK"), bytes).await;
                 } else {
-                    message_queue.push(
-                        APIMessage::new(
-                            &String::from("ERROR___"),
-                            message_id,
-                            String::from("ERROR").as_bytes().try_into().unwrap(),
-                        )
-                    );
-                }
-
-                let mut peers = peers.write().await;
-                let peer = peers.get_mut(&id).unwrap();
-
-                for api_message in message_queue.iter() {
-                    peer.send_message(&api_message)
-                        .map_err(|err| println!("{:?}", err))
-                        .ok();
+                    let message_data = String::from("ERROR").as_bytes().try_into().unwrap();
+                    peer.send_error_response(message_id, message_data).await;
                 }
             });
         }
         "REQBLKHD" => {
             tokio::spawn(async move {
                 let message_id = api_message.message_id;
-                let mut message_queue: Vec<APIMessage> = vec![];
+                let mut peers_db = peers_db_lock.write().await;
+                let peer = peers_db.get_mut(&id).unwrap().as_mut();
+
                 if let Some(bytes) = socket_send_block_header(api_message, blockchain_lock).await {
                     let message_data = String::from("OK").as_bytes().try_into().unwrap();
-                    message_queue.push(
-                        APIMessage::new(&String::from("RESULT__"), message_id, message_data)
-                    );
-                    message_queue.push(
-                        APIMessage::new(&String::from("SNDBLKHD"), message_id, bytes)
-                    )
+                    peer.send_response(message_id, message_data).await;
+                    peer.send_command(&String::from("SNDBLKHD"), bytes).await;
                 } else {
-                    message_queue.push(
-                        APIMessage::new(
-                            &String::from("ERROR___"),
-                            message_id,
-                            String::from("ERROR").as_bytes().try_into().unwrap(),
-                        )
-                    );
-                }
-
-                let mut peers = peers.write().await;
-                let peer = peers.get_mut(&id).unwrap();
-
-                for api_message in message_queue.iter() {
-                    peer.send_message(&api_message)
-                        .map_err(|err| println!("{:?}", err))
-                        .ok();
-                }
+                    let message_data = String::from("ERROR").as_bytes().try_into().unwrap();
+                    peer.send_error_response(message_id, message_data).await;
+                }
+
             });
         }
         "REQCHAIN" => {
             tokio::spawn(async move {
                 let message_id = api_message.message_id;
-                let mut message_queue: Vec<APIMessage> = vec![];
+
+                let mut peers_db = peers_db_lock.write().await;
+                let peer = peers_db.get_mut(&id).unwrap().as_mut();
 
                 if let Some(bytes) = socket_send_blockchain(api_message, blockchain_lock).await {
                     let message_data = String::from("OK").as_bytes().try_into().unwrap();
-                    message_queue.push(
-                        APIMessage::new(&String::from("RESULT__"), message_id, message_data)
-                    );
-                    message_queue.push(
-                        APIMessage::new(&String::from("SNDCHAIN"), message_id, bytes)
-                    )
+                    peer.send_response(message_id, message_data).await;
+                    peer.send_command(&String::from("SNDBLKHD"), bytes).await;
                 } else {
                     let message_data = String::from("ERROR").as_bytes().try_into().unwrap();
-                    message_queue.push(
-                        APIMessage::new(
-                            &String::from("ERROR___"),
-                            message_id,
-                            message_data,
-                        )
-                    );
-                }
-
-                let mut peers = peers.write().await;
-                let peer = peers.get_mut(&id).unwrap();
-
-                for api_message in message_queue.iter() {
-                    peer.send_message(&api_message)
-                        .map_err(|err| println!("{:?}", err))
-                        .ok();
+                    peer.send_error_response(message_id, message_data).await;
                 }
             });
         }
@@ -304,34 +204,18 @@
             tokio::spawn(async move {
                 if let Some(tx) = socket_receive_transaction(api_message.clone()) {
                     let mut mempool = mempool_lock.write().await;
+                    let mut peers_db = peers_db_lock.write().await;
+                    let peer = peers_db.get_mut(&id).unwrap().as_mut();
                     match mempool.add_transaction(tx).await {
                         AddTransactionResult::Accepted | AddTransactionResult::Exists => {
                             // TODO The tx is accepted, propagate it to all available peers
-                            let mut peers_db = peers_db_lock.write().await;
-                            let peer = peers_db.get_mut(&id).unwrap().as_mut();
                             peer.send_response(
                                 api_message.message_id,
                                 String::from("OK").as_bytes().try_into().unwrap(),
-<<<<<<< HEAD
-                            );
-                            // the tx is accepted, we will propagate it to all available peers
-                            let mut peers = peers.write().await;
-                            peers.retain(|&k, _| k != id);
-
-                            for (_, peer) in peers.iter() {
-                                match peer.send_message(&api_message_response) {
-                                    Err(e) => println!("{:?}", e),
-                                    _ => (),
-                                }
-                            }
-=======
                             )
                             .await;
->>>>>>> d87f825e
                         }
                         AddTransactionResult::Invalid => {
-                            let mut peers_db = peers_db_lock.write().await;
-                            let peer = peers_db.get_mut(&id).unwrap().as_mut();
                             peer.send_error_response(
                                 api_message.message_id,
                                 String::from("Invalid").as_bytes().try_into().unwrap(),
@@ -339,8 +223,6 @@
                             .await;
                         }
                         AddTransactionResult::Rejected => {
-                            let mut peers_db = peers_db_lock.write().await;
-                            let peer = peers_db.get_mut(&id).unwrap().as_mut();
                             peer.send_error_response(
                                 api_message.message_id,
                                 String::from("Invalid").as_bytes().try_into().unwrap(),
@@ -348,67 +230,14 @@
                             .await;
                         }
                     }
-<<<<<<< HEAD
-
-                    // Return message to original peer
-                    let mut peers = peers.write().await;
-                    let peer = peers.get_mut(&id).unwrap();
-                    peer.send_message(&api_message_response)
-                        .map_err(|err| println!("{:?}", err))
-                        .ok();
-                }
-            });
-        }
-        // These willl never be accessed because this is the "server" portion of warp
-=======
-                }
-            });
-        }
-        "REQCHAIN" => {
-            tokio::spawn(async move {
-                let message_id = api_message.message_id;
-                if let Some(bytes) = socket_send_blockchain(api_message, blockchain_lock).await {
-                    let mut peers_db = peers_db_lock.write().await;
-                    let peer = peers_db.get_mut(&id).unwrap().as_mut();
-                    peer.send_response(message_id, bytes).await;
-                } else {
-                    let mut peers_db = peers_db_lock.write().await;
-                    let peer = peers_db.get_mut(&id).unwrap().as_mut();
-                    peer.send_error_response(
-                        message_id,
-                        String::from("ERROR").as_bytes().try_into().unwrap(),
-                    )
-                    .await;
-                }
-            });
-        }
->>>>>>> d87f825e
+                }
+            });
+        }
         "SNDCHAIN" => {
             tokio::spawn(async move {
                 let _message_id = api_message.message_id;
             });
         }
-<<<<<<< HEAD
-=======
-        "REQBLKHD" => {
-            tokio::spawn(async move {
-                let message_id = api_message.message_id;
-                if let Some(bytes) = socket_send_block_header(api_message, blockchain_lock).await {
-                    let mut peers_db = peers_db_lock.write().await;
-                    let peer = peers_db.get_mut(&id).unwrap().as_mut();
-                    peer.send_response(message_id, bytes).await;
-                } else {
-                    let mut peers_db = peers_db_lock.write().await;
-                    let peer = peers_db.get_mut(&id).unwrap().as_mut();
-                    peer.send_error_response(
-                        message_id,
-                        String::from("ERROR").as_bytes().try_into().unwrap(),
-                    )
-                    .await;
-                }
-            });
-        }
->>>>>>> d87f825e
         "SNDBLKHD" => {
             tokio::spawn(async move {
                 let _message_id = api_message.message_id;
@@ -423,93 +252,6 @@
     }
 }
 
-<<<<<<< HEAD
-pub async fn peer_connection(
-    ws: WebSocket,
-    id: SaitoHash,
-    peers: Peers,
-    mut peer: Peer,
-    wallet_lock: Arc<RwLock<Wallet>>,
-    mempool_lock: Arc<RwLock<Mempool>>,
-    blockchain_lock: Arc<RwLock<Blockchain>>,
-) {
-    println!("peer_connection");
-    let (peer_ws_sender, mut peer_ws_rcv) = ws.split();
-    let (peer_sender, peer_rcv) = mpsc::unbounded_channel();
-    let peer_rcv = UnboundedReceiverStream::new(peer_rcv);
-    tokio::task::spawn(peer_rcv.forward(peer_ws_sender).map(|result| {
-        if let Err(e) = result {
-            eprintln!("error sending websocket msg: {}", e);
-        }
-    }));
-
-    println!("peer channel created");
-    peer.sender = Some(peer_sender);
-    println!("peer sender set");
-    peers.write().await.insert(id.clone(), peer);
-
-    println!("{:?} connected", id);
-
-    while let Some(result) = peer_ws_rcv.next().await {
-        let msg = match result {
-            Ok(msg) => msg,
-            Err(e) => {
-                eprintln!(
-                    "error receiving ws message for id: {:?}): {}",
-                    id.clone(),
-                    e
-                );
-                break;
-            }
-        };
-        peer_msg(
-            id,
-            msg,
-            peers.clone(),
-            wallet_lock.clone(),
-            mempool_lock.clone(),
-            blockchain_lock.clone(),
-        )
-        .await;
-    }
-
-    peers.write().await.remove(&id);
-    println!("{:?} disconnected", id);
-}
-/*
-    The serialized handshake init message shoudl fit this format
-        challenger_ip           4 bytes(IP as 4 bytes)
-        challenger_pubkey       33 bytes (SECP256k1 compact form)
-*/
-pub async fn new_handshake_challenge(
-    message: &APIMessage,
-    wallet_lock: Arc<RwLock<Wallet>>,
-) -> crate::Result<Vec<u8>> {
-    let wallet = wallet_lock.read().await;
-    let my_pubkey = wallet.get_public_key();
-    let my_privkey = wallet.get_private_key();
-
-    let mut peer_octets: [u8; 4] = [0; 4];
-    peer_octets[0..4].clone_from_slice(&message.message_data[0..4]);
-    let peer_pubkey: SaitoPublicKey = message.message_data[4..37].try_into().unwrap();
-
-    // TODO configure the node's IP somewhere...
-    let my_octets: [u8; 4] = [127, 0, 0, 1];
-
-    // TODO get the IP of this socket connection somehow and validate it..
-    // let peer_octets: [u8; 4] = match addr.unwrap().ip() {
-    //     IpAddr::V4(ip4) => ip4.octets(),
-    //     _ => panic!("Saito Handshake does not support IPV6"),
-    // };
-
-    let challenge = HandshakeChallenge::new((my_octets, my_pubkey), (peer_octets, peer_pubkey));
-    let serialized_challenge = challenge.serialize_with_sig(my_privkey);
-
-    Ok(serialized_challenge)
-}
-
-=======
->>>>>>> d87f825e
 pub fn socket_handshake_complete(
     message: &APIMessage,
     _wallet_lock: Arc<RwLock<Wallet>>,
