--- conflicted
+++ resolved
@@ -7,22 +7,13 @@
 pub type SaitoPrivateKey = [u8; 32]; // 256-bit key
 pub type SaitoSignature = [u8; 64];
 
-<<<<<<< HEAD
 pub const PARALLEL_HASH_BYTE_THRESHOLD: usize = 128_000;
 
 //
-// The Keypair is a crypto-class object that holds the secp256k1 private
-// and publickey. Not all external functions hold both private and public
-// keys. On the blockchain most publickeys are stored in byte-array format
-// and never touch a keypair.
-//
-=======
 /// The Keypair is a crypto-class object that holds the secp256k1 private
 /// and publickey. Not all external functions hold both private and public
 /// keys. On the blockchain most publickeys are stored in byte-array format
 /// and never touch a keypair.
-#[derive(Clone, Debug)]
->>>>>>> 5f34e5f3
 pub struct Keypair {
     privatekey: SecretKey,
     publickey: PublicKey,
