--- conflicted
+++ resolved
@@ -1,22 +1,15 @@
 pub use secp256k1::{Message, SecretKey, PublicKey, Signature, SECP256K1};
 use sha2::{Digest, Sha256};
 use std::convert::TryInto;
-<<<<<<< HEAD
-
-=======
 use base58::ToBase58;
 use hex::{decode_to_slice};
-//
-// forward-looking flexibility
-//
->>>>>>> eb3700c9
+
+
 pub type SaitoHash = [u8; 32];
 pub type SaitoPublicKey = [u8; 33];
 pub type SaitoPrivateKey = [u8; 32]; // 256-bit key
 pub type SaitoSignature = [u8; 64];
 
-<<<<<<< HEAD
-=======
 
 //
 // The Keypair is a crypto-class object that holds the secp256k1 private
@@ -57,7 +50,6 @@
 
 }
 
->>>>>>> eb3700c9
 pub fn hash(data: &Vec<u8>) -> SaitoHash {
     let mut hasher = Sha256::new();
     hasher.update(data);
@@ -70,4 +62,4 @@
     let p = PublicKey::from_slice(&publickey).unwrap();
     let s = Signature::from_compact(&sig).unwrap();
     SECP256K1.verify(&m, &s, &p).is_ok()
-}+}
