use crate::crypto::{SaitoPublicKey,SaitoSignature};
use serde::{Deserialize, Serialize};

/// SlipType is a human-readable indicator of the slip-type, such
/// as in a normal transaction, a VIP-transaction, a rebroadcast
/// transaction or a golden ticket, etc.
#[derive(Serialize, Deserialize, Debug, Clone, Copy, Hash, Eq, PartialEq)]
pub enum SlipType {
    Normal,
}

/// SlipCore is a self-contained object containing only the minimal
/// information needed about a slip. It exists to simplify block
/// serialization and deserialization until we have custom functions
/// that handle this at speed.
///
/// This is a private variable. Access to variables within the SlipCore
/// should be handled through getters and setters in the block which
/// surrounds it.
#[serde_with::serde_as]
#[derive(Serialize, Deserialize, PartialEq, Debug, Clone)]
pub struct SlipCore {
<<<<<<< HEAD
    #[serde_as(as = "[_; 33]")]
    publickey: [u8; 33],
    #[serde_as(as = "[_; 64]")]
    uuid: [u8; 64],
    amount: u64,
    slip_type: SlipType,
=======
    #[serde_as(as = 	"[_; 33]")]
    publickey: 		SaitoPublicKey,
    #[serde_as(as = 	"[_; 64]")]
    uuid: 		SaitoSignature,
    amount: 		u64,
    slip_ordinal:	u8,
    slip_type: 		SlipType,
>>>>>>> 58e7017f
}

impl SlipCore {
<<<<<<< HEAD
    pub fn new(publickey: [u8; 33], uuid: [u8; 64], amount: u64, slip_type: SlipType) -> Self {
        Self {
            publickey,
            uuid,
            amount,
            slip_type,
=======
    pub fn new() -> SlipCore {
        SlipCore {
            publickey:  [0;33],
            uuid:      	[0;64],
            amount:    	0,
	    slip_ordinal: 0,
            slip_type:  	SlipType::Normal,
>>>>>>> 58e7017f
        }
    }
}

impl Default for SlipCore {
    fn default() -> Self {
        Self::new([0; 33], [0; 64], 0, SlipType::Normal)
    }
}

#[derive(Serialize, Deserialize, PartialEq, Debug, Clone)]
pub struct Slip {
    core: SlipCore,
}

impl Slip {
    pub fn new(core: SlipCore) -> Self {
        Self { core }
    }

<<<<<<< HEAD
=======
    pub fn get_publickey(&self) -> SaitoPublicKey {
        self.core.publickey
    }

    pub fn get_amount(&self) -> u64 {
        self.core.amount
    }

    pub fn get_uuid(&self) -> SaitoSignature {
        self.core.uuid
    }

    pub fn get_slip_ordinal(&self) -> u8 {
        self.core.slip_ordinal
    }

    pub fn get_slip_type(&self) -> SlipType {
        self.core.slip_type
    }

    pub fn set_publickey(&mut self, publickey : SaitoPublicKey) {
        self.core.publickey = publickey;
    }

    pub fn set_amount(&mut self, amount : u64) {
        self.core.amount = amount;
    }

    pub fn set_uuid(&mut self, uuid : SaitoSignature) {
        self.core.uuid = uuid;
    }

    pub fn set_slip_ordinal(&mut self, slip_ordinal : u8) {
        self.core.slip_ordinal = slip_ordinal;
    }

    pub fn set_slip_type(&mut self, slip_type : SlipType) {
        self.core.slip_type = slip_type;
    }


    //
    // when users sign transactions, they must be signing 
    //
>>>>>>> 58e7017f
    pub fn serialize_for_signature(&self) -> Vec<u8> {
        let mut vbytes: Vec<u8> = vec![];
        vbytes.extend(&self.core.publickey);
        vbytes.extend(&self.core.uuid);
        vbytes.extend(&self.core.amount.to_be_bytes());
        vbytes.extend(&(self.core.slip_type as u32).to_be_bytes());

<<<<<<< HEAD
        vbytes
    }
}

impl Default for Slip {
    fn default() -> Self {
        Self::new(SlipCore::default())
    }
}
=======
	let mut vbytes : Vec<u8> = vec![];
	        vbytes.extend(&self.core.publickey);
	        vbytes.extend(&self.core.uuid);
	        vbytes.extend(&self.core.amount.to_be_bytes());
	        vbytes.extend(&(self.core.slip_type as u32).to_be_bytes());
>>>>>>> 58e7017f

#[cfg(test)]
mod tests {
    use super::*;

    #[test]
    fn slip_core_default_test() {
        let slip_core = SlipCore::default();
        assert_eq!(slip_core.publickey, [0; 33]);
        assert_eq!(slip_core.uuid, [0; 64]);
        assert_eq!(slip_core.amount, 0);
        assert_eq!(slip_core.slip_type, SlipType::Normal);
    }

    #[test]
    fn slip_core_new_test() {
        let slip_core = SlipCore::new([0; 33], [0; 64], 0, SlipType::Normal);
        assert_eq!(slip_core.publickey, [0; 33]);
        assert_eq!(slip_core.uuid, [0; 64]);
        assert_eq!(slip_core.amount, 0);
        assert_eq!(slip_core.slip_type, SlipType::Normal);
    }

    #[test]
    fn slip_default_test() {
        let slip = Slip::default();
        assert_eq!(slip.core.publickey, [0; 33]);
        assert_eq!(slip.core.uuid, [0; 64]);
        assert_eq!(slip.core.amount, 0);
        assert_eq!(slip.core.slip_type, SlipType::Normal);
    }

<<<<<<< HEAD
    #[test]
    fn slip_new_test() {
        let slip = Slip::new(SlipCore::default());
        assert_eq!(slip.core.publickey, [0; 33]);
        assert_eq!(slip.core.uuid, [0; 64]);
        assert_eq!(slip.core.amount, 0);
        assert_eq!(slip.core.slip_type, SlipType::Normal);
    }
}
=======

>>>>>>> 58e7017f
<|MERGE_RESOLUTION|>--- conflicted
+++ resolved
@@ -1,4 +1,4 @@
-use crate::crypto::{SaitoPublicKey,SaitoSignature};
+use crate::crypto::{SaitoPublicKey, SaitoSignature};
 use serde::{Deserialize, Serialize};
 
 /// SlipType is a human-readable indicator of the slip-type, such
@@ -20,48 +20,36 @@
 #[serde_with::serde_as]
 #[derive(Serialize, Deserialize, PartialEq, Debug, Clone)]
 pub struct SlipCore {
-<<<<<<< HEAD
     #[serde_as(as = "[_; 33]")]
-    publickey: [u8; 33],
+    publickey: SaitoPublicKey,
     #[serde_as(as = "[_; 64]")]
-    uuid: [u8; 64],
+    uuid: SaitoSignature,
     amount: u64,
+    slip_ordinal: u8,
     slip_type: SlipType,
-=======
-    #[serde_as(as = 	"[_; 33]")]
-    publickey: 		SaitoPublicKey,
-    #[serde_as(as = 	"[_; 64]")]
-    uuid: 		SaitoSignature,
-    amount: 		u64,
-    slip_ordinal:	u8,
-    slip_type: 		SlipType,
->>>>>>> 58e7017f
 }
 
 impl SlipCore {
-<<<<<<< HEAD
-    pub fn new(publickey: [u8; 33], uuid: [u8; 64], amount: u64, slip_type: SlipType) -> Self {
+    pub fn new(
+        publickey: [u8; 33],
+        uuid: [u8; 64],
+        amount: u64,
+        slip_ordinal: u8,
+        slip_type: SlipType,
+    ) -> Self {
         Self {
             publickey,
             uuid,
             amount,
+            slip_ordinal,
             slip_type,
-=======
-    pub fn new() -> SlipCore {
-        SlipCore {
-            publickey:  [0;33],
-            uuid:      	[0;64],
-            amount:    	0,
-	    slip_ordinal: 0,
-            slip_type:  	SlipType::Normal,
->>>>>>> 58e7017f
         }
     }
 }
 
 impl Default for SlipCore {
     fn default() -> Self {
-        Self::new([0; 33], [0; 64], 0, SlipType::Normal)
+        Self::new([0; 33], [0; 64], 0, 0, SlipType::Normal)
     }
 }
 
@@ -75,8 +63,6 @@
         Self { core }
     }
 
-<<<<<<< HEAD
-=======
     pub fn get_publickey(&self) -> SaitoPublicKey {
         self.core.publickey
     }
@@ -97,31 +83,26 @@
         self.core.slip_type
     }
 
-    pub fn set_publickey(&mut self, publickey : SaitoPublicKey) {
+    pub fn set_publickey(&mut self, publickey: SaitoPublicKey) {
         self.core.publickey = publickey;
     }
 
-    pub fn set_amount(&mut self, amount : u64) {
+    pub fn set_amount(&mut self, amount: u64) {
         self.core.amount = amount;
     }
 
-    pub fn set_uuid(&mut self, uuid : SaitoSignature) {
+    pub fn set_uuid(&mut self, uuid: SaitoSignature) {
         self.core.uuid = uuid;
     }
 
-    pub fn set_slip_ordinal(&mut self, slip_ordinal : u8) {
+    pub fn set_slip_ordinal(&mut self, slip_ordinal: u8) {
         self.core.slip_ordinal = slip_ordinal;
     }
 
-    pub fn set_slip_type(&mut self, slip_type : SlipType) {
+    pub fn set_slip_type(&mut self, slip_type: SlipType) {
         self.core.slip_type = slip_type;
     }
 
-
-    //
-    // when users sign transactions, they must be signing 
-    //
->>>>>>> 58e7017f
     pub fn serialize_for_signature(&self) -> Vec<u8> {
         let mut vbytes: Vec<u8> = vec![];
         vbytes.extend(&self.core.publickey);
@@ -129,7 +110,6 @@
         vbytes.extend(&self.core.amount.to_be_bytes());
         vbytes.extend(&(self.core.slip_type as u32).to_be_bytes());
 
-<<<<<<< HEAD
         vbytes
     }
 }
@@ -139,13 +119,6 @@
         Self::new(SlipCore::default())
     }
 }
-=======
-	let mut vbytes : Vec<u8> = vec![];
-	        vbytes.extend(&self.core.publickey);
-	        vbytes.extend(&self.core.uuid);
-	        vbytes.extend(&self.core.amount.to_be_bytes());
-	        vbytes.extend(&(self.core.slip_type as u32).to_be_bytes());
->>>>>>> 58e7017f
 
 #[cfg(test)]
 mod tests {
@@ -162,7 +135,7 @@
 
     #[test]
     fn slip_core_new_test() {
-        let slip_core = SlipCore::new([0; 33], [0; 64], 0, SlipType::Normal);
+        let slip_core = SlipCore::new([0; 33], [0; 64], 0, 0, SlipType::Normal);
         assert_eq!(slip_core.publickey, [0; 33]);
         assert_eq!(slip_core.uuid, [0; 64]);
         assert_eq!(slip_core.amount, 0);
@@ -178,7 +151,6 @@
         assert_eq!(slip.core.slip_type, SlipType::Normal);
     }
 
-<<<<<<< HEAD
     #[test]
     fn slip_new_test() {
         let slip = Slip::new(SlipCore::default());
@@ -187,7 +159,4 @@
         assert_eq!(slip.core.amount, 0);
         assert_eq!(slip.core.slip_type, SlipType::Normal);
     }
-}
-=======
-
->>>>>>> 58e7017f
+}