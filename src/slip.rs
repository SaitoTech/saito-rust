--- conflicted
+++ resolved
@@ -1,5 +1,5 @@
-use serde::{Serialize, Deserialize};
 use secp256k1::PublicKey;
+use serde::{Deserialize, Serialize};
 
 use crate::slip_proto as proto;
 
@@ -26,13 +26,6 @@
     /// Amount of Saito
     amount: u64,
 }
-
-
-// #[derive(Serialize, Deserialize, Debug, PartialEq, Clone, Copy)]
-// pub struct SlipBody2 {
-//     /// An `Sectp256K::PublicKey` determining who owns the `Slip`
-//     address: [u8;32],
-// }
 
 /// An enumerated set of `Slip` types
 #[derive(Serialize, Deserialize, Debug, PartialEq, Clone, Copy)]
@@ -116,7 +109,6 @@
             block_id: self.block_id,
             tx_id: self.tx_id,
             slip_id: self.slip_id,
-            block_hash: self.block_hash.to_vec(),
         }
     }
 }
@@ -128,10 +120,6 @@
 
     #[test]
     fn slip_test() {
-<<<<<<< HEAD
-=======
-        let block_hash: [u8; 32] = rand::random();
->>>>>>> be0fc713
         let keypair = Keypair::new();
         let mut slip = Slip::new(
             keypair.public_key().clone(),
@@ -157,14 +145,13 @@
 
     #[test]
     fn slip_serialization() {
-        let mock_private_key = "da79fe6d86347e8f8dc71eb3dbab9ba5623eaaed6c5dd0bb257c0d631faaff16";
-        let keypair = Keypair::from_secret_hex(mock_private_key).unwrap();
-        let block_hash: [u8; 32] = [0;32];
-        let mut slip = Slip::new(
-            keypair.public_key().clone(),
-            SlipBroadcastType::Normal,
-            10_000_000,
-        );
+        //let mock_private_key = "da79fe6d86347e8f8dc71eb3dbab9ba5623eaaed6c5dd0bb257c0d631faaff16";
+        //let keypair = Keypair::from_secret_hex(mock_private_key).unwrap();
+        //let mut slip = Slip::new(
+        //    keypair.public_key().clone(),
+        //    SlipBroadcastType::Normal,
+        //    10_000_000,
+        //);
         // let xs: Vec<u8> = bincode::serialize(&slip.body).unwrap();
         //
         // println!("Slip:\n{:?}\n serializes into byte array \n{:?}", slip, xs);
@@ -185,8 +172,10 @@
         // let xd: SlipBody = bincode::deserialize(&xs).unwrap();
         // println!("BincodedSlip:\n{:?}\n deserializes into \n{:?}", xs, xd);
 
-
-        let testbytes: [u8; 32] = [12, 11, 23, 32, 31, 42, 43, 35, 12, 11, 23, 32, 31, 42, 43, 35, 12, 11, 23, 32, 31, 42, 43, 35, 12, 11, 23, 32, 31, 42, 43, 35];
+        let testbytes: [u8; 32] = [
+            12, 11, 23, 32, 31, 42, 43, 35, 12, 11, 23, 32, 31, 42, 43, 35, 12, 11, 23, 32, 31, 42,
+            43, 35, 12, 11, 23, 32, 31, 42, 43, 35,
+        ];
         let serout: Vec<u8> = bincode::serialize(&testbytes).unwrap();
 
         println!("{:?}", serout);
@@ -233,7 +222,10 @@
 
     #[test]
     fn slip_bincode_serialization() {
-        let keypair = Keypair::from_secret_hex("da79fe6d86347e8f8dc71eb3dbab9ba5623eaaed6c5dd0bb257c0d631faaff16").unwrap();
+        let keypair = Keypair::from_secret_hex(
+            "da79fe6d86347e8f8dc71eb3dbab9ba5623eaaed6c5dd0bb257c0d631faaff16",
+        )
+        .unwrap();
         let slip = Slip::new(
             keypair.public_key().clone(),
             SlipBroadcastType::Normal,
@@ -246,7 +238,10 @@
 
     #[test]
     fn slip_cbor_serialization() {
-        let keypair = Keypair::from_secret_hex("da79fe6d86347e8f8dc71eb3dbab9ba5623eaaed6c5dd0bb257c0d631faaff16").unwrap();
+        let keypair = Keypair::from_secret_hex(
+            "da79fe6d86347e8f8dc71eb3dbab9ba5623eaaed6c5dd0bb257c0d631faaff16",
+        )
+        .unwrap();
         let slip = Slip::new(
             keypair.public_key().clone(),
             SlipBroadcastType::Normal,
@@ -256,4 +251,4 @@
         let bytes = serde_cbor::to_vec(&slip).unwrap();
         println!("{:?}", bytes.len());
     }
-}
+}