use secp256k1::PublicKey;
use std::hash::Hash;

/// A record of owernship of funds on the network
#[derive(Debug, Clone, Copy, Hash, Eq, PartialEq)]
pub struct Slip {
    /// Contains concrete data which is not relative to state of the chain
    body: SlipBody,
    /// `Block` id
    block_id: u64,
    /// `Transaction` id
    tx_id: u64,
    /// `Slip` id
    slip_id: u64,
}

/// An object that holds concrete data not subjective to state of chain
#[derive(Debug, Clone, Copy, Hash, Eq, PartialEq)]
pub struct SlipBody {
    /// An `Sectp256K::PublicKey` determining who owns the `Slip`
    address: PublicKey,
    /// A enum brodcast type determining how to be processed by consensus
    broadcast_type: SlipBroadcastType,
    /// Amount of Saito
    amount: u64,
}

/// An enumerated set of `Slip` types
#[derive(Debug, Clone, Copy, Hash, Eq, PartialEq)]
pub enum SlipBroadcastType {
    Normal,
}

impl Slip {
    /// Create new `Slip` with default type `SlipBroadcastType::Normal`
    ///
    /// * `address` - `Publickey` address to assign ownership
    /// * `broadcast_type` - `SlipBroadcastType` of `Slip`
    /// * `amount` - `u64` amount of Saito contained in the `Slip`
    pub fn new(address: PublicKey, broadcast_type: SlipBroadcastType, amount: u64) -> Self {
        Slip {
            body: SlipBody {
                address,
                broadcast_type,
                amount,
            },
            block_id: 0,
            tx_id: 0,
            slip_id: 0,
        }
    }

    /// Returns address in `Slip`
    pub fn address(&self) -> &PublicKey {
        &self.body.address
    }

    /// Returns`Slip` type from the enumerated set of `SlipBroadcastType`
    pub fn broadcast_type(&self) -> SlipBroadcastType {
        self.body.broadcast_type
    }

    /// Returns amount of Saito in `Slip`
    pub fn amount(&self) -> u64 {
        self.body.amount
    }

    /// Returns the `Block` id the slip originated from
    pub fn block_id(&self) -> u64 {
        self.block_id
    }

    /// Returns the `Transaction` id the slip originated from
    pub fn tx_id(&self) -> u64 {
        self.tx_id
    }

    /// Returns the `Slip`
    pub fn slip_id(&self) -> u64 {
        self.slip_id
    }

<<<<<<< HEAD
    /// Returns the `Block` hash the slip originated from
    pub fn block_hash(&self) -> [u8; 32] {
        self.block_hash
    }

    /// Set the `Block` id
=======
    // Set the `Block` id
>>>>>>> 42c45851
    pub fn set_block_id(&mut self, block_id: u64) {
        self.block_id = block_id;
    }

    /// Set the `Transaction` id
    pub fn set_tx_id(&mut self, tx_id: u64) {
        self.tx_id = tx_id;
    }

    /// Set the `Slip` id
    pub fn set_slip_id(&mut self, slip_id: u64) {
        self.slip_id = slip_id;
    }
<<<<<<< HEAD

    /// Set the `Block` hash
    pub fn set_block_hash(&mut self, block_hash: [u8; 32]) {
        self.block_hash = block_hash;
    }
=======
>>>>>>> 42c45851
}

#[cfg(test)]
mod tests {
    use super::*;
    use crate::keypair::Keypair;

    #[test]
    fn slip_test() {
        let keypair = Keypair::new();
        let mut slip = Slip::new(
            keypair.public_key().clone(),
            SlipBroadcastType::Normal,
            10_000_000,
        );

        assert_eq!(slip.address(), keypair.public_key());
        assert_eq!(slip.broadcast_type(), SlipBroadcastType::Normal);
        assert_eq!(slip.amount(), 10_000_000);
        assert_eq!(slip.block_id(), 0);
        assert_eq!(slip.tx_id(), 0);
        assert_eq!(slip.slip_id(), 0);

        slip.set_block_id(10);
        slip.set_tx_id(10);
        slip.set_slip_id(10);

        assert_eq!(slip.block_id(), 10);
        assert_eq!(slip.tx_id(), 10);
        assert_eq!(slip.slip_id(), 10);
    }
}<|MERGE_RESOLUTION|>--- conflicted
+++ resolved
@@ -80,16 +80,12 @@
         self.slip_id
     }
 
-<<<<<<< HEAD
     /// Returns the `Block` hash the slip originated from
     pub fn block_hash(&self) -> [u8; 32] {
         self.block_hash
     }
 
     /// Set the `Block` id
-=======
-    // Set the `Block` id
->>>>>>> 42c45851
     pub fn set_block_id(&mut self, block_id: u64) {
         self.block_id = block_id;
     }
@@ -103,14 +99,6 @@
     pub fn set_slip_id(&mut self, slip_id: u64) {
         self.slip_id = slip_id;
     }
-<<<<<<< HEAD
-
-    /// Set the `Block` hash
-    pub fn set_block_hash(&mut self, block_hash: [u8; 32]) {
-        self.block_hash = block_hash;
-    }
-=======
->>>>>>> 42c45851
 }
 
 #[cfg(test)]
