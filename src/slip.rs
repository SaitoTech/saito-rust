use secp256k1::PublicKey;
use serde::{Deserialize, Serialize};
use std::hash::Hash;

/// An enumerated set of `Slip` types
#[derive(Debug, Clone, Copy, Hash, Eq, PartialEq)]
pub enum SlipBroadcastType {
    Normal,
}

/// A record of owernship of funds on the network
<<<<<<< HEAD
#[derive(Debug, Clone, Copy, Hash, Eq, PartialEq)]
pub struct SlipID {
=======
#[derive(Serialize, Deserialize, Debug, Clone, Copy, Hash, Eq, PartialEq)]
pub struct Slip {
    /// Contains concrete data which is not relative to state of the chain
    body: SlipBody,
>>>>>>> 614eaa16
    /// `Block` id
    block_id: u64,
    /// `Transaction` id
    tx_id: u64,
    /// `Slip` id
    slip_id: u64,
}

/// An object that holds concrete data not subjective to state of chain
<<<<<<< HEAD
#[derive(Debug, Clone, Copy, Hash, Eq, PartialEq)]
pub struct OutputSlip {
=======
#[derive(Serialize, Deserialize, Debug, Clone, Copy, Hash, Eq, PartialEq)]
pub struct SlipBody {
>>>>>>> 614eaa16
    /// An `Sectp256K::PublicKey` determining who owns the `Slip`
    address: PublicKey,
    /// A enum brodcast type determining how to be processed by consensus
    broadcast_type: SlipBroadcastType,
    /// Amount of Saito
    amount: u64,
}

<<<<<<< HEAD
impl SlipID {
    /// Create new `SlipID`
    pub fn new(block_id: u64, tx_id: u64, slip_id: u64) -> SlipID {
        SlipID {
            block_id: block_id,
            tx_id: tx_id,
            slip_id: slip_id,
=======
/// An enumerated set of `Slip` types
#[derive(Serialize, Deserialize, Debug, Clone, Copy, Hash, Eq, PartialEq)]
pub enum SlipBroadcastType {
    Normal,
}

impl Slip {
    /// Create new `Slip` with default type `SlipBroadcastType::Normal`
    ///
    /// * `address` - `Publickey` address to assign ownership
    /// * `broadcast_type` - `SlipBroadcastType` of `Slip`
    /// * `amount` - `u64` amount of Saito contained in the `Slip`
    pub fn new(address: PublicKey, broadcast_type: SlipBroadcastType, amount: u64) -> Self {
        Slip {
            body: SlipBody {
                address,
                broadcast_type,
                amount,
            },
            block_id: 0,
            tx_id: 0,
            slip_id: 0,
>>>>>>> 614eaa16
        }
    }
    /// Returns the `Block` id the slip originated from
    pub fn block_id(&self) -> u64 {
        self.block_id
    }

    /// Returns the `Transaction` id the slip originated from
    pub fn tx_id(&self) -> u64 {
        self.tx_id
    }

    /// Returns the `Slip`
    pub fn slip_id(&self) -> u64 {
        self.slip_id
    }
}

impl OutputSlip {
    /// Create new `OutputSlip`
    pub fn new(address: PublicKey, broadcast_type: SlipBroadcastType, amount: u64) -> OutputSlip {
        OutputSlip {
            address: address,
            broadcast_type: broadcast_type,
            amount: amount,
        }
    }
    /// Returns address in `Slip`
    pub fn address(&self) -> &PublicKey {
        &self.address
    }

    /// Returns`Slip` type from the enumerated set of `SlipBroadcastType`
    pub fn broadcast_type(&self) -> SlipBroadcastType {
        self.broadcast_type
    }

    /// Returns amount of Saito in `Slip`
    pub fn amount(&self) -> u64 {
        self.amount
    }
}

#[cfg(test)]
mod tests {
    use super::*;
    use crate::keypair::Keypair;

    #[test]
    fn slip_test() {
        let keypair = Keypair::new();
        let slip = OutputSlip::new(
            keypair.public_key().clone(),
            SlipBroadcastType::Normal,
            10_000_000,
        );

        assert_eq!(slip.address(), keypair.public_key());
        assert_eq!(slip.broadcast_type(), SlipBroadcastType::Normal);
        assert_eq!(slip.amount(), 10_000_000);
    }
}<|MERGE_RESOLUTION|>--- conflicted
+++ resolved
@@ -9,15 +9,8 @@
 }
 
 /// A record of owernship of funds on the network
-<<<<<<< HEAD
 #[derive(Debug, Clone, Copy, Hash, Eq, PartialEq)]
 pub struct SlipID {
-=======
-#[derive(Serialize, Deserialize, Debug, Clone, Copy, Hash, Eq, PartialEq)]
-pub struct Slip {
-    /// Contains concrete data which is not relative to state of the chain
-    body: SlipBody,
->>>>>>> 614eaa16
     /// `Block` id
     block_id: u64,
     /// `Transaction` id
@@ -27,13 +20,8 @@
 }
 
 /// An object that holds concrete data not subjective to state of chain
-<<<<<<< HEAD
 #[derive(Debug, Clone, Copy, Hash, Eq, PartialEq)]
 pub struct OutputSlip {
-=======
-#[derive(Serialize, Deserialize, Debug, Clone, Copy, Hash, Eq, PartialEq)]
-pub struct SlipBody {
->>>>>>> 614eaa16
     /// An `Sectp256K::PublicKey` determining who owns the `Slip`
     address: PublicKey,
     /// A enum brodcast type determining how to be processed by consensus
@@ -42,7 +30,6 @@
     amount: u64,
 }
 
-<<<<<<< HEAD
 impl SlipID {
     /// Create new `SlipID`
     pub fn new(block_id: u64, tx_id: u64, slip_id: u64) -> SlipID {
@@ -50,30 +37,6 @@
             block_id: block_id,
             tx_id: tx_id,
             slip_id: slip_id,
-=======
-/// An enumerated set of `Slip` types
-#[derive(Serialize, Deserialize, Debug, Clone, Copy, Hash, Eq, PartialEq)]
-pub enum SlipBroadcastType {
-    Normal,
-}
-
-impl Slip {
-    /// Create new `Slip` with default type `SlipBroadcastType::Normal`
-    ///
-    /// * `address` - `Publickey` address to assign ownership
-    /// * `broadcast_type` - `SlipBroadcastType` of `Slip`
-    /// * `amount` - `u64` amount of Saito contained in the `Slip`
-    pub fn new(address: PublicKey, broadcast_type: SlipBroadcastType, amount: u64) -> Self {
-        Slip {
-            body: SlipBody {
-                address,
-                broadcast_type,
-                amount,
-            },
-            block_id: 0,
-            tx_id: 0,
-            slip_id: 0,
->>>>>>> 614eaa16
         }
     }
     /// Returns the `Block` id the slip originated from
