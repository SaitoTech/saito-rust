use secp256k1::PublicKey;
use serde::{Deserialize, Serialize};
use std::hash::Hash;

<<<<<<< HEAD
/// A record of owernship of funds on the network
#[derive(Serialize, Deserialize, Debug, Clone, Copy, Hash, Eq, PartialEq)]
=======

#[derive(Debug, Clone, Copy, Hash, Eq, PartialEq)]
>>>>>>> 26733420
pub struct Slip {

    /// address `Sectp256K::PublicKey` controlling slip
    publickey: PublicKey,
    /// amount of Saito
    amount: u64,
    /// `Block` id
    block_id: u64,
    /// `Transaction` id
    transaction_id: u64,
    /// `Slip` id
    slip_id: u64,
<<<<<<< HEAD
}

/// An object that holds concrete data not subjective to state of chain
#[derive(Serialize, Deserialize, Debug, Clone, Copy, Hash, Eq, PartialEq)]
pub struct SlipBody {
    /// An `Sectp256K::PublicKey` determining who owns the `Slip`
    address: PublicKey,
=======
>>>>>>> 26733420
    /// A enum brodcast type determining how to be processed by consensus
    sliptype: SlipType,
}

<<<<<<< HEAD
/// An enumerated set of `Slip` types
#[derive(Serialize, Deserialize, Debug, Clone, Copy, Hash, Eq, PartialEq)]
pub enum SlipBroadcastType {
=======
#[derive(Debug, Clone, Copy, Hash, Eq, PartialEq)]
pub enum SlipType {
>>>>>>> 26733420
    Normal,
}

impl Slip {

    pub fn new(publickey: PublicKey, amount: u64) -> Self {
        Slip {
            publickey:  publickey,
            amount:  amount,
            block_id:  0,
            transaction_id:  0,
            slip_id:  0,
            sliptype: SlipType::Normal,
        }
    }

    /// Returns address in `Slip`
    pub fn publickey(&self) -> &PublicKey {
        &self.publickey
    }

    /// Returns amount of Saito in `Slip`
    pub fn amount(&self) -> u64 {
        self.amount
    }

    /// Returns the `Block` id the slip originated from
    pub fn block_id(&self) -> u64 {
        self.block_id
    }

    /// Returns the `Transaction` id the slip originated from
    pub fn transaction_id(&self) -> u64 {
        self.transaction_id
    }

    /// Returns the `Slip`
    pub fn slip_id(&self) -> u64 {
        self.slip_id
    }

    /// Returns`Slip` type from the enumerated set of `SlipType`
    pub fn sliptype(&self) -> SlipType {
        self.sliptype
    }


    /// Set the `Block` id
    pub fn set_block_id(&mut self, block_id: u64) {
        self.block_id = block_id;
    }

    /// Set the `Transaction` id
    pub fn set_transaction_id(&mut self, transaction_id: u64) {
        self.transaction_id = transaction_id;
    }

    /// Set the `Slip` id
    pub fn set_slip_id(&mut self, slip_id: u64) {
        self.slip_id = slip_id;
    }

}



#[cfg(test)]
mod tests {

    use super::*;
    use crate::keypair::Keypair;

    #[test]
    fn slip_test() {
        let keypair = Keypair::new();
        let mut slip = Slip::new(
            keypair.publickey().clone(),
            10_000_000,
        );

        assert_eq!(slip.publickey(), keypair.publickey());
        assert_eq!(slip.sliptype(), SlipBroadcastType::Normal);
        assert_eq!(slip.amount(), 10_000_000);
        assert_eq!(slip.block_id(), 0);
        assert_eq!(slip.transaction_id(), 0);
        assert_eq!(slip.slip_id(), 0);

        slip.set_block_id(10);
        slip.set_transaction_id(10);
        slip.set_slip_id(10);

        assert_eq!(slip.block_id(), 10);
        assert_eq!(slip.transaction_id(), 10);
        assert_eq!(slip.slip_id(), 10);
    }
}

<|MERGE_RESOLUTION|>--- conflicted
+++ resolved
@@ -2,13 +2,7 @@
 use serde::{Deserialize, Serialize};
 use std::hash::Hash;
 
-<<<<<<< HEAD
-/// A record of owernship of funds on the network
-#[derive(Serialize, Deserialize, Debug, Clone, Copy, Hash, Eq, PartialEq)]
-=======
-
 #[derive(Debug, Clone, Copy, Hash, Eq, PartialEq)]
->>>>>>> 26733420
 pub struct Slip {
 
     /// address `Sectp256K::PublicKey` controlling slip
@@ -21,28 +15,12 @@
     transaction_id: u64,
     /// `Slip` id
     slip_id: u64,
-<<<<<<< HEAD
-}
-
-/// An object that holds concrete data not subjective to state of chain
-#[derive(Serialize, Deserialize, Debug, Clone, Copy, Hash, Eq, PartialEq)]
-pub struct SlipBody {
-    /// An `Sectp256K::PublicKey` determining who owns the `Slip`
-    address: PublicKey,
-=======
->>>>>>> 26733420
     /// A enum brodcast type determining how to be processed by consensus
     sliptype: SlipType,
 }
 
-<<<<<<< HEAD
-/// An enumerated set of `Slip` types
-#[derive(Serialize, Deserialize, Debug, Clone, Copy, Hash, Eq, PartialEq)]
-pub enum SlipBroadcastType {
-=======
 #[derive(Debug, Clone, Copy, Hash, Eq, PartialEq)]
 pub enum SlipType {
->>>>>>> 26733420
     Normal,
 }
 
