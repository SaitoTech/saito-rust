--- conflicted
+++ resolved
@@ -150,21 +150,19 @@
         assert_eq!(slip.slip_id(), 10);
         assert_eq!(slip.block_hash(), block_hash);
     }
-<<<<<<< HEAD
-=======
 
     #[test]
     fn slip_serialization() {
         let mock_private_key = "da79fe6d86347e8f8dc71eb3dbab9ba5623eaaed6c5dd0bb257c0d631faaff16";
-        let keypair = Keypair::new_from_private_key_hex(mock_private_key).unwrap();
+        let keypair = Keypair::from_secret_hex(mock_private_key).unwrap();
         let block_hash: [u8; 32] = [0;32];
         let mut slip = Slip::new(
-            keypair.get_public_key(),
+            keypair.public_key().clone(),
             SlipBroadcastType::Normal,
             10_000_000,
         );
         // let xs: Vec<u8> = bincode::serialize(&slip.body).unwrap();
-        // 
+        //
         // println!("Slip:\n{:?}\n serializes into byte array \n{:?}", slip, xs);
         // println!("lenght: {}", xs.len());
         // // let result = match IntoIterator::into_iter(xs) {
@@ -178,26 +176,26 @@
         // //         let () = { println!("{}", x); };
         // //     }
         // // };
-        // 
-        // 
+        //
+        //
         // let xd: SlipBody = bincode::deserialize(&xs).unwrap();
         // println!("BincodedSlip:\n{:?}\n deserializes into \n{:?}", xs, xd);
-        
-        
+
+
         let testbytes: [u8; 32] = [12, 11, 23, 32, 31, 42, 43, 35, 12, 11, 23, 32, 31, 42, 43, 35, 12, 11, 23, 32, 31, 42, 43, 35, 12, 11, 23, 32, 31, 42, 43, 35];
         let serout: Vec<u8> = bincode::serialize(&testbytes).unwrap();
-        
+
         println!("{:?}", serout);
         println!("{:?}", serout.len());
-        
+
         let testbytes: u64 = 10000000;
         let serout: Vec<u8> = bincode::serialize(&testbytes).unwrap();
         println!("{:?}", serout);
-        
+
         let testbytes: u32 = 10000000;
         let serout: Vec<u8> = bincode::serialize(&testbytes).unwrap();
         println!("{:?}", serout);
-        
+
         let testbytes: i64 = 10000000;
         let serout: Vec<u8> = bincode::serialize(&testbytes).unwrap();
         println!("{:?}", serout);
@@ -218,35 +216,40 @@
         println!("{}", testbytes);
         let testbytes: f32 = 10000000.9 - 10000000.0;
         println!("{}", testbytes);
-        
+
         let serout: Vec<u8> = bincode::serialize(&testbytes).unwrap();
         println!("{:?}", serout);
         let xd: f32 = bincode::deserialize(&serout).unwrap();
         println!("{}", xd);
-        
+
         let testbytes: SlipBroadcastType = SlipBroadcastType::Normal;
         let serout: Vec<u8> = bincode::serialize(&testbytes).unwrap();
         println!("SlipBroadcastType {:?}", serout);
-
-    }
-    
-    
-    
-    // #[bench]
-    // fn slip_serialization(b: &mut Bencher) {
-    //     let keypair = Keypair::new().unwrap();
-    //     let block_hash: [u8; 32] = rand::random();
-    //     let mut slip = Slip::new(
-    //         keypair.get_public_key(),
-    //         SlipBroadcastType::Normal,
-    //         10_000_000,
-    //     );
-
-    //     b.iter(|| {
-    // let xs: Vec<u8> = bincode::serialize(&slip).unwrap();
-    // println!("Slip {:?} serializes into byte array {:?}", slip, xs);
-    // let xd: i32 = bincode::deserialize(&xs).unwrap();
-    //     });
-    // }
->>>>>>> ed213db9
-}
+    }
+
+    #[test]
+    fn slip_bincode_serialization() {
+        let keypair = Keypair::from_secret_hex("da79fe6d86347e8f8dc71eb3dbab9ba5623eaaed6c5dd0bb257c0d631faaff16").unwrap();
+        let slip = Slip::new(
+            keypair.public_key().clone(),
+            SlipBroadcastType::Normal,
+            10_000_000,
+        );
+
+        let serout: Vec<u8> = bincode::serialize(&slip).unwrap();
+        println!("{:?}", serout.len());
+    }
+
+    #[test]
+    fn slip_cbor_serialization() {
+        let keypair = Keypair::from_secret_hex("da79fe6d86347e8f8dc71eb3dbab9ba5623eaaed6c5dd0bb257c0d631faaff16").unwrap();
+        let slip = Slip::new(
+            keypair.public_key().clone(),
+            SlipBroadcastType::Normal,
+            10_000_000,
+        );
+
+        let bytes = serde_cbor::to_vec(&slip).unwrap();
+        println!("{:?}", bytes.len());
+    }
+}
