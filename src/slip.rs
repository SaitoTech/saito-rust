--- conflicted
+++ resolved
@@ -1,10 +1,6 @@
 use crate::{
     blockchain::UtxoSet,
     crypto::{SaitoHash, SaitoPublicKey, SaitoUTXOSetKey},
-<<<<<<< HEAD
-    transaction::TransactionType,
-=======
->>>>>>> 0db4228e
 };
 use ahash::AHashMap;
 use serde::{Deserialize, Serialize};
@@ -70,9 +66,6 @@
     pub fn validate(&self, utxoset: &UtxoSet) -> bool {
         if self.get_amount() > 0 {
             match utxoset.get(&self.utxoset_key) {
-<<<<<<< HEAD
-                Some(value) => *value == 1,
-=======
                 Some(value) => {
                     if *value == 1 {
                         return true;
@@ -81,7 +74,6 @@
                         return false;
                     }
                 }
->>>>>>> 0db4228e
                 None => {
                     event!(
                         Level::ERROR,
@@ -107,12 +99,9 @@
     ) {
         if self.get_amount() > 0 {
             // TODO cleanup once ready
-<<<<<<< HEAD
-=======
             //println!("inserting into utxoset: {:?} value {}", self.utxoset_key, slip_value);
             //println!("slip_ordinal: {}", self.get_slip_ordinal());
             //println!("slip_amount: {}", self.get_amount());
->>>>>>> 0db4228e
             utxoset.entry(self.utxoset_key).or_insert(slip_value);
         }
     }
