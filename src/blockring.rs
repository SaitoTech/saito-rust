use crate::block::Block;
use crate::crypto::SaitoHash;

const EPOCH_LENGTH: u64 = 21000;
const RING_BUFFER_LENGTH: u64 = 2 * EPOCH_LENGTH;

//
// This is an index with shorthand information on the block_ids and hashes of the blocks
// in the longest-chain.
//
// The BlockRing is a fixed size Vector which can be made contiguous and theoretically
// made available for fast-access through a slice with the same lifetime as the vector
// itself.
//
#[derive(Debug)]
pub struct RingItem {
    lc_pos: usize, // which idx in the vectors below points to the longest-chain block
    block_hashes: Vec<SaitoHash>,
    block_ids: Vec<u64>,
}

impl RingItem {
    #[allow(clippy::clippy::new_without_default)]
    pub fn new() -> Self {
        Self {
            lc_pos: usize::MAX,
            block_hashes: vec![],
            block_ids: vec![],
        }
    }

    pub fn contains_block_hash(&mut self, hash: SaitoHash) -> bool {
        self.block_hashes.iter().any(|&i| i == hash)
    }

    pub fn add_block(&mut self, block_id: u64, hash: SaitoHash) {
        self.block_hashes.push(hash);
        self.block_ids.push(block_id);
    }

    pub fn on_chain_reorganization(&mut self, hash: SaitoHash, lc: bool) {
        if !lc {
            self.lc_pos = usize::MAX;
        } else {
            //
            // update new longest-chain
            //
            for i in 0..self.block_hashes.len() {
                if self.block_hashes[i] == hash {
                    self.lc_pos = i;
                }
            }

            //
            // remove any old indices
            //
            let current_block_id = self.block_ids[self.lc_pos];

            let mut new_block_hashes: Vec<SaitoHash> = vec![];
            let mut new_block_ids: Vec<u64> = vec![];

            for i in 0..self.block_ids.len() {
                if self.block_ids[i] < current_block_id {
                    self.lc_pos = i;
                } else {
                    new_block_hashes.push(self.block_hashes[i]);
                    new_block_ids.push(self.block_ids[i]);
                }
            }

            self.block_hashes = new_block_hashes;
            self.block_ids = new_block_ids;
        }
    }
}

//
// TODO - we can optimize this.
//
// The Blockchain Index is a self-contained data structure
//
#[derive(Debug)]
pub struct BlockRing {
    //
    // each ring_item is a point on our blockchain
    //
    // include Slice-VecDeque and have a slice that points to
    // contiguous entries for rapid lookups, inserts and updates?
    //
    block_ring: Vec<RingItem>,
    /// a ring of blocks, index is not the block_id.
    block_ring_lc_pos: usize,
}

impl BlockRing {
    /// Create new `BlockRing`
    #[allow(clippy::clippy::new_without_default)]
    pub fn new() -> Self {
        //
        // initialize the block-ring
        //
        let mut init_block_ring: Vec<RingItem> = vec![];
        for _i in 0..EPOCH_LENGTH {
            init_block_ring.push(RingItem::new());
        }

        BlockRing {
            block_ring: init_block_ring,
            block_ring_lc_pos: usize::MAX,
        }
    }

    pub fn print_lc(&self) {
        for i in 0..EPOCH_LENGTH {
            if !self.block_ring[(i as usize)].block_hashes.is_empty() {
                println!(
                    "Block {:?}: {:?}",
                    i,
                    self.get_longest_chain_block_hash_by_block_id(i)
                );
            }
        }
    }

    pub fn contains_block_hash_at_block_id(
        &mut self,
        block_id: u64,
        block_hash: SaitoHash,
    ) -> bool {
        let insert_pos = block_id % RING_BUFFER_LENGTH;
        self.block_ring[(insert_pos as usize)].contains_block_hash(block_hash)
    }

    pub fn add_block(&mut self, block: &Block) {
        let insert_pos = block.get_id() % RING_BUFFER_LENGTH;
        self.block_ring[(insert_pos as usize)].add_block(block.get_id(), block.get_hash());
    }

    pub fn on_chain_reorganization(&mut self, block_id: u64, hash: SaitoHash, lc: bool) {
        let insert_pos = block_id % RING_BUFFER_LENGTH;
        self.block_ring[(insert_pos as usize)].on_chain_reorganization(hash, lc);
        if lc {
            self.block_ring_lc_pos = insert_pos as usize;
        }
    }

    pub fn get_longest_chain_block_hash_by_block_id(&self, id: u64) -> SaitoHash {
        let insert_pos = id % RING_BUFFER_LENGTH;
        let lc_pos = self.block_ring[(insert_pos as usize)].lc_pos;
        if lc_pos != usize::MAX {
            self.block_ring[(insert_pos as usize)].block_hashes[lc_pos]
        } else {
            [0; 32]
        }
    }

    pub fn get_longest_chain_block_hash(&self) -> SaitoHash {
        if self.block_ring_lc_pos == usize::MAX
            || self.block_ring[self.block_ring_lc_pos].lc_pos == usize::MAX
        {
            [0; 32]
        } else {
            let lc_pos = self.block_ring[self.block_ring_lc_pos].lc_pos;
            if lc_pos != usize::MAX {
                self.block_ring[self.block_ring_lc_pos].block_hashes[lc_pos]
            } else {
                [0; 32]
            }
        }
    }

    pub fn get_longest_chain_block_id(&self) -> u64 {
        if self.block_ring_lc_pos == usize::MAX
            || self.block_ring[self.block_ring_lc_pos].lc_pos == usize::MAX
        {
            0
        } else {
            let lc_pos = self.block_ring[self.block_ring_lc_pos].lc_pos;
            if lc_pos != usize::MAX {
                self.block_ring[self.block_ring_lc_pos].block_ids[lc_pos]
            } else {
                0
            }
        }
    }
}

#[cfg(test)]
mod test {
<<<<<<< HEAD

=======
>>>>>>> 03ab3a94
    #[test]
    fn longest_chain_queue_test() {
        assert_eq!(1, 1);
    }
}<|MERGE_RESOLUTION|>--- conflicted
+++ resolved
@@ -187,10 +187,6 @@
 
 #[cfg(test)]
 mod test {
-<<<<<<< HEAD
-
-=======
->>>>>>> 03ab3a94
     #[test]
     fn longest_chain_queue_test() {
         assert_eq!(1, 1);
