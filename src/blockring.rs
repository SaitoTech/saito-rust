--- conflicted
+++ resolved
@@ -186,10 +186,6 @@
 
 #[cfg(test)]
 mod test {
-<<<<<<< HEAD
-
-=======
->>>>>>> 32b49f4c
     #[test]
     fn longest_chain_queue_test() {
         assert_eq!(1, 1);
