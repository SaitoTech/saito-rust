use crate::block::Block;
use crate::blockchain::GENESIS_PERIOD;
use crate::crypto::SaitoHash;
use crate::time::{create_timestamp};

pub const RING_BUFFER_LENGTH: u64 = 2 * GENESIS_PERIOD;

//
// This is an index with shorthand information on the block_ids and hashes of the blocks
// in the longest-chain.
//
// The BlockRing is a fixed size Vector which can be made contiguous and theoretically
// made available for fast-access through a slice with the same lifetime as the vector
// itself.
//
#[derive(Debug)]
pub struct RingItem {
    lc_pos: Option<usize>, // which idx in the vectors below points to the longest-chain block
    pub block_hashes: Vec<SaitoHash>,
    block_ids: Vec<u64>,
}

impl RingItem {
    #[allow(clippy::clippy::new_without_default)]
    pub fn new() -> Self {
        Self {
            lc_pos: None,
            block_hashes: vec![],
            block_ids: vec![],
        }
    }

    pub fn contains_block_hash(&self, hash: SaitoHash) -> bool {
        self.block_hashes.iter().any(|&i| i == hash)
    }

    pub fn add_block(&mut self, block_id: u64, hash: SaitoHash) {
        self.block_hashes.push(hash);
        self.block_ids.push(block_id);
    }

    pub fn delete_block(&mut self, block_id: u64, hash: SaitoHash) {
        let mut new_block_hashes: Vec<SaitoHash> = vec![];
        let mut new_block_ids: Vec<u64> = vec![];
        let mut idx_loop = 0;
        let mut new_lc_pos = Some(0);

        for i in 0..self.block_ids.len() {
            if self.block_ids[i] == block_id && self.block_hashes[i] == hash {
            } else {
                new_block_hashes.push(self.block_hashes[i]);
                new_block_ids.push(self.block_ids[i]);
                if self.lc_pos == Some(i) {
                    new_lc_pos = Some(idx_loop);
                }
                idx_loop += 1;
            }
        }

        self.block_hashes = new_block_hashes;
        self.block_ids = new_block_ids;
        self.lc_pos = new_lc_pos;
    }

    pub fn on_chain_reorganization(&mut self, hash: SaitoHash, lc: bool) -> bool {
        if !lc {
            self.lc_pos = None;
        } else {
            self.lc_pos = self.block_hashes.iter().position(|b_hash| b_hash == &hash);
        }

        true
    }
}

//
// TODO - we can optimize this.
//
// The Blockchain Index is a self-contained data structure
//
#[derive(Debug)]
pub struct BlockRing {
    //
    // each ring_item is a point on our blockchain
    //
    // include Slice-VecDeque and have a slice that points to
    // contiguous entries for rapid lookups, inserts and updates?
    //
    pub block_ring: Vec<RingItem>,
    /// a ring of blocks, index is not the block_id.
    block_ring_lc_pos: Option<usize>,
}

impl BlockRing {
    /// Create new `BlockRing`
    #[allow(clippy::clippy::new_without_default)]
    pub fn new() -> Self {
        //
        // initialize the block-ring
        //
        let mut init_block_ring: Vec<RingItem> = vec![];
        for _i in 0..RING_BUFFER_LENGTH {
            init_block_ring.push(RingItem::new());
        }

        BlockRing {
            block_ring: init_block_ring,
            block_ring_lc_pos: None,
        }
    }

    pub fn print_lc(&self) {
        for i in 0..GENESIS_PERIOD {
            if !self.block_ring[(i as usize)].block_hashes.is_empty() {
                println!(
                    "Block {:?}: {:?}",
                    i,
                    self.get_longest_chain_block_hash_by_block_id(i)
                );
            }
        }
    }

    pub fn contains_block_hash_at_block_id(&self, block_id: u64, block_hash: SaitoHash) -> bool {
        let insert_pos = block_id % RING_BUFFER_LENGTH;
        let res = self.block_ring[(insert_pos as usize)].contains_block_hash(block_hash);
        return res;
    }

    pub fn add_block(&mut self, block: &Block) {
        let insert_pos = block.get_id() % RING_BUFFER_LENGTH;
        self.block_ring[(insert_pos as usize)].add_block(block.get_id(), block.get_hash());
    }

    pub fn delete_block(&mut self, block_id: u64, block_hash: SaitoHash) {
        let insert_pos = block_id % RING_BUFFER_LENGTH;
        self.block_ring[(insert_pos as usize)].delete_block(block_id, block_hash);
    }

    pub fn get_block_hashes_at_block_id(&mut self, block_id: u64) -> Vec<SaitoHash> {
        let insert_pos = block_id % RING_BUFFER_LENGTH;
        let mut v: Vec<SaitoHash> = vec![];
        for i in 00..self.block_ring[(insert_pos as usize)].block_hashes.len() {
            if self.block_ring[(insert_pos as usize)].block_ids[i] == block_id {
                v.push(self.block_ring[(insert_pos as usize)].block_hashes[i].clone());
            }
        }
        return v;
    }

    pub fn on_chain_reorganization(&mut self, block_id: u64, hash: SaitoHash, lc: bool) -> bool {
        let insert_pos = block_id % RING_BUFFER_LENGTH;
        if !self.block_ring[(insert_pos as usize)].on_chain_reorganization(hash, lc) {
            return false;
        }
        if lc {
            self.block_ring_lc_pos = Some(insert_pos as usize);
        } else {
            //
            // only adjust longest_chain if this is it
            //
            if let Some(block_ring_lc_pos) = self.block_ring_lc_pos {
                if block_ring_lc_pos == insert_pos as usize {
                    let previous_block_idx;

                    if block_ring_lc_pos > 0 {
                        previous_block_idx = block_ring_lc_pos - 1;
                    } else {
                        previous_block_idx = RING_BUFFER_LENGTH as usize - 1;
                    }

                    // reset to lc_pos to unknown
                    self.block_ring_lc_pos = None;

                    // but try to find it
                    // let previous_block_idx_lc_pos = self.block_ring[previous_block_idx as usize].lc_pos;
                    if let Some(previous_block_idx_lc_pos) =
                        self.block_ring[previous_block_idx as usize].lc_pos
                    {
                        if self.block_ring[previous_block_idx].block_ids.len()
                            > previous_block_idx_lc_pos
                        {
                            if self.block_ring[previous_block_idx].block_ids
                                [previous_block_idx_lc_pos]
                                == block_id - 1
                            {
                                self.block_ring_lc_pos = Some(previous_block_idx);
                            }
                        }
                    }
                }
            }
        }
        true
    }

    pub fn get_longest_chain_block_hash_by_block_id(&self, id: u64) -> SaitoHash {
        let insert_pos = (id % RING_BUFFER_LENGTH) as usize;
        match self.block_ring[insert_pos].lc_pos {
            Some(lc_pos) => self.block_ring[insert_pos].block_hashes[lc_pos],
            None => [0; 32],
        }
    }

    pub fn get_longest_chain_block_hash(&self) -> SaitoHash {
        match self.block_ring_lc_pos {
            Some(block_ring_lc_pos) => match self.block_ring[block_ring_lc_pos].lc_pos {
                Some(lc_pos) => self.block_ring[block_ring_lc_pos].block_hashes[lc_pos],
                None => [0; 32],
            },
            None => [0; 32],
        }
    }

    pub fn get_longest_chain_block_id(&self) -> u64 {
        match self.block_ring_lc_pos {
            Some(block_ring_lc_pos) => match self.block_ring[block_ring_lc_pos].lc_pos {
                Some(lc_pos) => self.block_ring[block_ring_lc_pos].block_ids[lc_pos],
                None => 0,
            },
            None => 0,
        }
    }
}

#[cfg(test)]
mod test {
    use crate::block::Block;
    use crate::blockchain::Blockchain;
    use crate::test_utilities::mocks::make_mock_block;
    use crate::time::create_timestamp;
    use crate::transaction::Transaction;
    use crate::wallet::Wallet;
    use std::sync::Arc;
    use tokio::sync::RwLock;

    use super::*;
    #[test]
    fn blockring_reorganization_test() {
        let mut blockring = BlockRing::new();

        println!("This is a quick test!");

        //
        // Good Blocks
        //
        let block_1 = make_mock_block(0, 10, [0; 32], 1);
        let block_2 = make_mock_block(
            block_1.get_timestamp(),
            block_1.get_burnfee(),
            block_1.get_hash(),
            2,
        );
        let block_3 = make_mock_block(
            block_2.get_timestamp(),
            block_2.get_burnfee(),
            block_2.get_hash(),
            3,
        );
        let block_4 = make_mock_block(
            block_3.get_timestamp(),
            block_3.get_burnfee(),
            block_3.get_hash(),
            4,
        );
        let block_3_2 = make_mock_block(
            block_2.get_timestamp(),
            block_2.get_burnfee(),
            block_2.get_hash(),
            3,
        );
        let block_4_2 = make_mock_block(
            block_3.get_timestamp(),
            block_3.get_burnfee(),
            block_3.get_hash(),
            4,
        );
        let block_5_2 = make_mock_block(
            block_4.get_timestamp(),
            block_4.get_burnfee(),
            block_4.get_hash(),
            5,
        );

        blockring.add_block(&block_1);
        blockring.add_block(&block_2);
        blockring.add_block(&block_3);
        blockring.add_block(&block_4);
        blockring.add_block(&block_3_2);
        blockring.add_block(&block_4_2);
        blockring.add_block(&block_5_2);

        // do we contain these block hashes?
        assert_eq!(
            blockring.contains_block_hash_at_block_id(1, block_1.get_hash()),
            true
        );
        assert_eq!(
            blockring.contains_block_hash_at_block_id(2, block_2.get_hash()),
            true
        );
        assert_eq!(
            blockring.contains_block_hash_at_block_id(3, block_3.get_hash()),
            true
        );
        assert_eq!(
            blockring.contains_block_hash_at_block_id(4, block_4.get_hash()),
            true
        );
        assert_eq!(
            blockring.contains_block_hash_at_block_id(3, block_3_2.get_hash()),
            true
        );
        assert_eq!(
            blockring.contains_block_hash_at_block_id(4, block_4_2.get_hash()),
            true
        );
        assert_eq!(
            blockring.contains_block_hash_at_block_id(5, block_5_2.get_hash()),
            true
        );

        // reorganize longest chain
        blockring.on_chain_reorganization(1, block_1.get_hash(), true);
        blockring.on_chain_reorganization(2, block_2.get_hash(), true);
        blockring.on_chain_reorganization(3, block_3.get_hash(), true);
        blockring.on_chain_reorganization(4, block_4.get_hash(), true);
        blockring.on_chain_reorganization(4, block_4.get_hash(), false);
        blockring.on_chain_reorganization(3, block_3.get_hash(), false);
        blockring.on_chain_reorganization(3, block_3_2.get_hash(), true);
        blockring.on_chain_reorganization(4, block_4_2.get_hash(), true);
        blockring.on_chain_reorganization(5, block_5_2.get_hash(), true);

        assert_eq!(blockring.get_longest_chain_block_id(), 5);

        // reorg in the wrong block_id location, should not change
        blockring.on_chain_reorganization(532, block_5_2.get_hash(), false);
        assert_eq!(blockring.get_longest_chain_block_id(), 5);

        // double reorg in correct and should be fine still
        blockring.on_chain_reorganization(5, block_5_2.get_hash(), true);
        assert_eq!(blockring.get_longest_chain_block_id(), 5);
    }

    #[test]
    fn blockring_test() {
        let mut blockring = BlockRing::new();
        assert_eq!(0, blockring.get_longest_chain_block_id());
        let mock_block = make_mock_block(0, 10, [0; 32], 0);
        blockring.add_block(&mock_block);

        // TODO: These next 3 are also wrong, they should probably return None or panic
        assert_eq!(0, blockring.get_longest_chain_block_id());
        assert_eq!([0; 32], blockring.get_longest_chain_block_hash());
        assert_eq!(
            [0; 32],
            blockring.get_longest_chain_block_hash_by_block_id(0)
        );

        blockring.on_chain_reorganization(mock_block.get_id(), mock_block.get_hash(), true);
        assert_eq!(0, blockring.get_longest_chain_block_id());
        assert_eq!(
            mock_block.get_hash(),
            blockring.get_longest_chain_block_hash()
        );
        assert_eq!(
            mock_block.get_hash(),
            blockring.get_longest_chain_block_hash_by_block_id(0)
        );
    }

    #[tokio::test]
    async fn blockring_add_and_delete_block() {
        let mut blockring = BlockRing::new();
        let wallet_lock = Arc::new(RwLock::new(Wallet::new("test/testwallet", Some("asdf"))));
        let blockchain_lock = Arc::new(RwLock::new(Blockchain::new(wallet_lock.clone())));
        let publickey;

        let mut transactions: Vec<Transaction> = vec![];
        let _latest_block_id = 3132;
        let latest_block_hash = [0; 32];

        {
            let wallet = wallet_lock.read().await;
            publickey = wallet.get_publickey();
        }

        //
        // Add first GOOD block
        //
        let mut tx =
            Transaction::generate_vip_transaction(wallet_lock.clone(), publickey, 10_000_000).await;
        tx.generate_metadata(publickey);
        transactions.push(tx);
        let block = Block::generate(
            &mut transactions,
            latest_block_hash,
            wallet_lock.clone(),
            blockchain_lock.clone(),
<<<<<<< HEAD
	    create_timestamp(),
=======
            create_timestamp(),
>>>>>>> e37168c8
        )
        .await;

        blockring.add_block(&block);

        assert_eq!(
            blockring.contains_block_hash_at_block_id(block.get_id(), block.get_hash()),
            true
        );

        blockring.delete_block(block.get_id(), block.get_hash());

        assert_eq!(
            blockring.contains_block_hash_at_block_id(block.get_id(), block.get_hash()),
            false
        );
    }
}<|MERGE_RESOLUTION|>--- conflicted
+++ resolved
@@ -397,11 +397,7 @@
             latest_block_hash,
             wallet_lock.clone(),
             blockchain_lock.clone(),
-<<<<<<< HEAD
-	    create_timestamp(),
-=======
             create_timestamp(),
->>>>>>> e37168c8
         )
         .await;
 
