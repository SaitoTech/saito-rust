--- conflicted
+++ resolved
@@ -18,6 +18,7 @@
 pub enum SaitoMessage {
     TryBundle,
 }
+
 
 /// Run the Saito consensus runtime
 pub async fn run(shutdown: impl Future) -> crate::Result<()> {
@@ -66,41 +67,12 @@
         // whether the channels exist and unwrapping them when sending
         // messages, as well as setters.
         //
-<<<<<<< HEAD
-        broadcast_channel_sender
-            .send(SaitoMessage::StartBundling)
-            .expect("error: Consensus StartBundling message failed to send");
-
-
-	//
-	// and listen to main system broadcast messages
-	//
-        loop {
-            while let Ok(message) = broadcast_channel_receiver.recv().await {
-                match message {
-		    SaitoMessage::StartBundling => {
-                        Mempool::start_bundling(mempool_lock.clone(), blockchain_lock.clone()).await;
-		    }
-		    SaitoMessage::StopBundling => {
-                        Mempool::stop_bundling();
-		    }
-
-//		    SaitoMessage::StartBundling => {
-//                        let mempool = mempool_lock.read().await;
-//                        mempool.start_bundling(mempool_lock.clone(), blockchain_lock.clone()).await;
-//		    }
-//		    SaitoMessage::StopBundling => {
-//                        let mempool = mempool_lock.read().await;
-//                        mempool.stop_bundling();
-//		    }
-		    _ => {
-			println!("Received Unknown Message Type in Main Loop");
-		    }
-=======
         let blockchain_lock = Arc::new(RwLock::new(Blockchain::new(
             broadcast_channel_sender.clone(),
         )));
-        let mempool_lock = Arc::new(RwLock::new(Mempool::new()));
+        let mempool_lock = Arc::new(RwLock::new(Mempool::new(
+            broadcast_channel_sender.clone(),
+	)));
 
         tokio::select! {
             res = crate::mempool::run(
@@ -111,7 +83,6 @@
             ) => {
                 if let Err(err) = res {
                     eprintln!("{:?}", err)
->>>>>>> e667fd86
                 }
             },
             _ = self._shutdown_complete_tx.closed() => {
@@ -121,4 +92,4 @@
 
         Ok(())
     }
-}+}
