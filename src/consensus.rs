--- conflicted
+++ resolved
@@ -118,28 +118,12 @@
                     .takes_value(true)
                     .help("config file name"),
             )
-<<<<<<< HEAD
-            //
-            // TODO - convert to flag
-            //
-=======
->>>>>>> f6d791f8
             .arg(
                 Arg::with_name("spammer")
                     .short("s")
                     .long("spammer")
-<<<<<<< HEAD
-                    .default_value("off")
-                    .takes_value(true)
-                    .help("enable tx generation"),
-            )
-            //
-            // TODO - merge cli when appropriate
-            //
-=======
                     .help("enable tx spamming"),
             )
->>>>>>> f6d791f8
             .get_matches();
 
         let config_name = match matches.value_of("config") {
@@ -147,18 +131,12 @@
             None => "config",
         };
 
-<<<<<<< HEAD
-        let is_spammer_enabled = match matches.value_of("spammer") {
-            Some(_name) => true,
-            None => false,
-=======
         let mut is_spammer_enabled = false;
         //
         // TODO - hook up with Arg above
         //
         if matches.is_present("spammer") {
             is_spammer_enabled = true;
->>>>>>> f6d791f8
         };
 
         let mut settings = config::Config::default();
