use crate::crypto::SaitoHash;
use crate::golden_ticket::GoldenTicket;
use crate::miner::Miner;
use crate::networking::network::Network;
use crate::wallet::Wallet;
use crate::{blockchain::Blockchain, mempool::Mempool, transaction::Transaction};
use clap::{App, Arg};
use std::{future::Future, sync::Arc};
use tokio::sync::RwLock;
use tokio::sync::{broadcast, mpsc};
/// The consensus state which exposes a run method
/// initializes Saito state
struct Consensus {
    _notify_shutdown: broadcast::Sender<()>,
    _shutdown_complete_rx: mpsc::Receiver<()>,
    _shutdown_complete_tx: mpsc::Sender<()>,
}

/// The types of messages broadcast over the main
/// broadcast channel in normal operations.
#[derive(Clone, Debug)]
pub enum SaitoMessage {
    TestMessage,
    TestMessage2,
    TestMessage3,
    BlockchainNewLongestChainBlock { hash: SaitoHash, difficulty: u64 },
    BlockchainAddBlockSuccess { hash: SaitoHash },
    BlockchainAddBlockFailure { hash: SaitoHash },
    MinerNewGoldenTicket { ticket: GoldenTicket },
    MempoolNewBlock { hash: SaitoHash },
    MempoolNewTransaction { transaction: Transaction },
}

/// Run the Saito consensus runtime
pub async fn run(shutdown: impl Future) -> crate::Result<()> {
    //
    // handle shutdown messages using broadcast channel
    //
    let (notify_shutdown, _) = broadcast::channel(1);
    let (shutdown_complete_tx, shutdown_complete_rx) = mpsc::channel(1);
    let mut consensus = Consensus {
        _notify_shutdown: notify_shutdown,
        _shutdown_complete_tx: shutdown_complete_tx,
        _shutdown_complete_rx: shutdown_complete_rx,
    };

    tokio::select! {
        res = consensus.run() => {
            if let Err(err) = res {
                eprintln!("{:?}", err);
            }
        },
        _ = shutdown => {
            println!("Shutting down!")
        }
    }

    Ok(())
}

impl Consensus {
    /// Run consensus
    async fn run(&mut self) -> crate::Result<()> {
        //
        // create inter-module broadcast channels
        //
        let (broadcast_channel_sender, broadcast_channel_receiver) = broadcast::channel(32);

        //
        // all objects requiring multithread read / write access are
        // wrapped in Tokio::RwLock for read().await / write().await
        // access. This requires cloning the lock and that clone
        // being sent into the async threads rather than the original
        //
        // major classes get a clone of the broadcast channel sender
        // which is assigned to them on Object::run so they can
        // broadcast cross-system messages. See SaitoMessage ENUM above
        // for information on cross-system notifications.
        //
<<<<<<< HEAD
        let mut settings = config::Config::default();
        settings.merge(config::File::with_name("config")).unwrap();

        let wallet_lock = Arc::new(RwLock::new(Wallet::new()));
=======
        let matches = App::new("Saito Runtime")
            .about("Runs a Saito Node")
            .arg(
                Arg::with_name("key_path")
                    .short("k")
                    .long("key_path")
                    .default_value("keyfile")
                    .takes_value(true)
                    .help("Path to encrypted key file"),
            )
            .arg(
                Arg::with_name("password")
                    .short("p")
                    .long("password")
                    .takes_value(true)
                    .help("amount to send"),
            )
            .get_matches();

        let key_path = matches.value_of("key_path").unwrap();
        let password = matches.value_of("password");
        let wallet_lock = Arc::new(RwLock::new(Wallet::new(key_path, password)));
>>>>>>> 969ce1e8
        let blockchain_lock = Arc::new(RwLock::new(Blockchain::new(wallet_lock.clone())));
        let mempool_lock = Arc::new(RwLock::new(Mempool::new(wallet_lock.clone())));
        let miner_lock = Arc::new(RwLock::new(Miner::new(wallet_lock.clone())));
        // let network_lock = Arc::new(RwLock::new(Network::new()));
<<<<<<< HEAD
        let network = Network::new(wallet_lock.clone(), settings);
        let _storage = Storage::new();
=======
        let network = Network::new(wallet_lock.clone());
        //let _storage = Storage::new();
>>>>>>> 969ce1e8

        // storage.load_blocks_from_disk(blockchain_lock.clone()).await;

        tokio::select! {
            res = crate::mempool::run(
                mempool_lock.clone(),
                blockchain_lock.clone(),
                broadcast_channel_sender.clone(),
                broadcast_channel_receiver
            ) => {
                if let Err(err) = res {
                    eprintln!("{:?}", err)
                }
            },
            res = crate::blockchain::run(
                blockchain_lock.clone(),
                broadcast_channel_sender.clone(),
                broadcast_channel_sender.subscribe()
            ) => {
                if let Err(err) = res {
                    eprintln!("{:?}", err)
                }
            },
            res = crate::miner::run(
                miner_lock.clone(),
                broadcast_channel_sender.clone(),
                broadcast_channel_sender.subscribe()
            ) => {
                if let Err(err) = res {
                    eprintln!("{:?}", err)
                }
            },
            res = network.run(
                mempool_lock.clone(),
                blockchain_lock.clone(),
                broadcast_channel_sender.clone(),
                broadcast_channel_sender.subscribe()
            ) => {
                if let Err(err) = res {
                    eprintln!("{:?}", err)
                }
            }
            _ = self._shutdown_complete_tx.closed() => {
                println!("Shutdown message complete")
            }
        }

        Ok(())
    }
}<|MERGE_RESOLUTION|>--- conflicted
+++ resolved
@@ -77,12 +77,10 @@
         // broadcast cross-system messages. See SaitoMessage ENUM above
         // for information on cross-system notifications.
         //
-<<<<<<< HEAD
+
         let mut settings = config::Config::default();
         settings.merge(config::File::with_name("config")).unwrap();
 
-        let wallet_lock = Arc::new(RwLock::new(Wallet::new()));
-=======
         let matches = App::new("Saito Runtime")
             .about("Runs a Saito Node")
             .arg(
@@ -105,18 +103,13 @@
         let key_path = matches.value_of("key_path").unwrap();
         let password = matches.value_of("password");
         let wallet_lock = Arc::new(RwLock::new(Wallet::new(key_path, password)));
->>>>>>> 969ce1e8
+
         let blockchain_lock = Arc::new(RwLock::new(Blockchain::new(wallet_lock.clone())));
         let mempool_lock = Arc::new(RwLock::new(Mempool::new(wallet_lock.clone())));
         let miner_lock = Arc::new(RwLock::new(Miner::new(wallet_lock.clone())));
-        // let network_lock = Arc::new(RwLock::new(Network::new()));
-<<<<<<< HEAD
+
         let network = Network::new(wallet_lock.clone(), settings);
-        let _storage = Storage::new();
-=======
-        let network = Network::new(wallet_lock.clone());
-        //let _storage = Storage::new();
->>>>>>> 969ce1e8
+        // let _storage = Storage::new();
 
         // storage.load_blocks_from_disk(blockchain_lock.clone()).await;
 
