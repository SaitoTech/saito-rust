use crate::crypto::SaitoHash;
use crate::golden_ticket::GoldenTicket;
use crate::miner::Miner;
use crate::networking::network::Network;
use crate::storage::Storage;
use crate::wallet::Wallet;
use crate::{blockchain::Blockchain, mempool::Mempool, transaction::Transaction};
use clap::{App, Arg};
use std::sync::Arc;
use tokio::signal;
use tokio::sync::RwLock;
use tokio::sync::{broadcast, mpsc};

///
/// Saito has the following system-wide messages which may be sent and received
/// over the main broadcast channel. Convention has the message begin with the
/// class that is broadcasting.
///
#[derive(Clone, Debug)]
pub enum SaitoMessage {
    // broadcast when the longest chain block changes
    BlockchainNewLongestChainBlock { hash: SaitoHash, difficulty: u64 },
    // broadcast when a block is successfully added
    BlockchainAddBlockSuccess { hash: SaitoHash },
    // broadcast when a block is unsuccessful at being added
    BlockchainAddBlockFailure { hash: SaitoHash },
    // broadcast when the miner finds a golden ticket
    MinerNewGoldenTicket { ticket: GoldenTicket },
    // broadcast when the mempool produces a new block
    NetworkNewBlock { hash: SaitoHash },
    // broadcast when the mempool adds a new transaction
    NetworkNewTransaction { transaction: Transaction },
}

///
/// The entry point to the Saito consensus runtime
///
pub async fn run() -> crate::Result<()> {
    //
    // handle shutdown messages w/ broadcast channel
    //
    let (notify_shutdown, _) = broadcast::channel(1);
    let (shutdown_complete_tx, shutdown_complete_rx) = mpsc::channel(1);
    let mut consensus = Consensus {
        _notify_shutdown: notify_shutdown,
        _shutdown_complete_tx: shutdown_complete_tx,
        _shutdown_complete_rx: shutdown_complete_rx,
    };

    //
    // initiate runtime and handle results
    //
    tokio::select! {
        res = consensus.run() => {
            if let Err(err) = res {
                eprintln!("{:?}", err);
            }
        },
        _ = signal::ctrl_c() => {
            println!("Shutting down!")
        }
    }

    Ok(())
}

//
// The consensus state exposes a run method that main
// calls to initialize Saito state and prepare for
// shutdown.
//
struct Consensus {
    _notify_shutdown: broadcast::Sender<()>,
    _shutdown_complete_rx: mpsc::Receiver<()>,
    _shutdown_complete_tx: mpsc::Sender<()>,
}

impl Consensus {
    //
    // Run consensus
    //
    async fn run(&mut self) -> crate::Result<()> {
        //
        // create main broadcast channel
        //
        // all major classes have send/receive access to the main broadcast
        // channel, and can communicate by sending the events listed in the
        // SaitoMessage list above.
        //
        let (broadcast_channel_sender, broadcast_channel_receiver) = broadcast::channel(32);

        //
        // handle command-line arguments
        //
        let matches = App::new("Saito Runtime")
            .about("Runs a Saito Node")
            .arg(
                Arg::with_name("key_path")
                    .short("k")
                    .long("key_path")
                    .default_value("keyfile")
                    .takes_value(true)
                    .help("Path to encrypted key file"),
            )
            .arg(
                Arg::with_name("password")
                    .short("p")
                    .long("password")
                    .takes_value(true)
                    .help("amount to send"),
            )
            .arg(
                Arg::with_name("config")
                    .short("c")
                    .long("config")
                    .takes_value(true)
                    .help("config file name"),
            )
            .get_matches();

        let config_name = match matches.value_of("config") {
            Some(name) => name,
            None => "config",
        };

        let mut settings = config::Config::default();
        settings
            .merge(config::File::with_name(config_name))
            .unwrap();

        let key_path = matches.value_of("key_path").unwrap();
        let password = matches.value_of("password");

        //
        // generate/load the wallet
        //
        let wallet_lock = Arc::new(RwLock::new(Wallet::new()));
        {
            let mut wallet = wallet_lock.write().await;
            wallet.load_keys(key_path, password);
        }

        //
        // load blocks from disk
        //
        let blockchain_lock = Arc::new(RwLock::new(Blockchain::new(wallet_lock.clone())));
        let load_blocks_from_disk = match settings.get::<bool>("storage.load_blocks_from_disk") {
            Ok(can_load) => can_load,
            Err(_) => true,
        };
        if load_blocks_from_disk {
            Storage::load_blocks_from_disk(blockchain_lock.clone()).await;
        }

        //
        // instantiate core classes
        //
        // all major classes which require multithread read / write access are
        // wrapped in Tokio::RwLock for read().await / write().await access.
        // we will send a clone of this RwLock object in any object that will
        // require direct access when initializing the object below.
        //
        let mempool_lock = Arc::new(RwLock::new(Mempool::new(wallet_lock.clone())));
        let miner_lock = Arc::new(RwLock::new(Miner::new(wallet_lock.clone())));
        // let network_lock = Arc::new(RwLock::new(Network::new(
        //     settings,
        //     wallet_lock.clone(),
        //     mempool_lock.clone(),
        //     blockchain_lock.clone(),
        // )));
        let network = Network::new(
            settings,
            wallet_lock.clone(),
            mempool_lock.clone(),
            blockchain_lock.clone(),
        );
        //
        // initialize core classes.
        //
        // all major classes get a clone of the broadcast channel sender and
        // broadcast channel receiver. They must receive this clone and assign
        // it to a local object so they have read/write access to cross-system
        // messages.
        //
        // The SaitoMessage ENUM above contains a list of all cross-
        // system notifications.
        //
        tokio::select! {

            //
            // Mempool
            //
            res = crate::mempool::run(
                mempool_lock.clone(),
                blockchain_lock.clone(),
                broadcast_channel_sender.clone(),
                broadcast_channel_receiver,
            ) => {
                if let Err(err) = res {
                    eprintln!("mempool err {:?}", err)
                }
            },

            //
            // Blockchain
            //
            res = crate::blockchain::run(
                blockchain_lock.clone(),
                broadcast_channel_sender.clone(),
                broadcast_channel_sender.subscribe()
            ) => {
                if let Err(err) = res {
                    eprintln!("blockchain err {:?}", err)
                }
            },

            //
            // Miner
            //
            res = crate::miner::run(
                miner_lock.clone(),
                broadcast_channel_sender.clone(),
                broadcast_channel_sender.subscribe()
            ) => {
                if let Err(err) = res {
                    eprintln!("miner err {:?}", err)
                }
            },

<<<<<<< HEAD
        //
        // Network
        //
            res = network.run() => {
=======

            //
            // Network
            //
            res = crate::networking::network::run(
             network_lock.clone(),
            wallet_lock.clone(),
            mempool_lock.clone(),
            blockchain_lock.clone(),
                broadcast_channel_sender.clone(),
                broadcast_channel_sender.subscribe()
            ) => {
>>>>>>> 3b1f162b
                if let Err(err) = res {
                    eprintln!("network err {:?}", err)
                }
            },
            res = network.run_server() => {
                if let Err(err) = res {
                    eprintln!("run_server err {:?}", err)
                }
            },

            //
            // Other
            //
            _ = self._shutdown_complete_tx.closed() => {
                println!("Shutdown message complete")
            }
        }
        Ok(())
    }
}<|MERGE_RESOLUTION|>--- conflicted
+++ resolved
@@ -1,7 +1,6 @@
 use crate::crypto::SaitoHash;
 use crate::golden_ticket::GoldenTicket;
 use crate::miner::Miner;
-use crate::networking::network::Network;
 use crate::storage::Storage;
 use crate::wallet::Wallet;
 use crate::{blockchain::Blockchain, mempool::Mempool, transaction::Transaction};
@@ -168,12 +167,6 @@
         //     mempool_lock.clone(),
         //     blockchain_lock.clone(),
         // )));
-        let network = Network::new(
-            settings,
-            wallet_lock.clone(),
-            mempool_lock.clone(),
-            blockchain_lock.clone(),
-        );
         //
         // initialize core classes.
         //
@@ -187,9 +180,9 @@
         //
         tokio::select! {
 
-            //
-            // Mempool
-            //
+        //
+        // Mempool
+        //
             res = crate::mempool::run(
                 mempool_lock.clone(),
                 blockchain_lock.clone(),
@@ -201,9 +194,9 @@
                 }
             },
 
-            //
-            // Blockchain
-            //
+        //
+        // Blockchain
+        //
             res = crate::blockchain::run(
                 blockchain_lock.clone(),
                 broadcast_channel_sender.clone(),
@@ -214,9 +207,9 @@
                 }
             },
 
-            //
-            // Miner
-            //
+        //
+        // Miner
+        //
             res = crate::miner::run(
                 miner_lock.clone(),
                 broadcast_channel_sender.clone(),
@@ -227,38 +220,22 @@
                 }
             },
 
-<<<<<<< HEAD
         //
         // Network
         //
-            res = network.run() => {
-=======
-
-            //
-            // Network
-            //
             res = crate::networking::network::run(
-             network_lock.clone(),
-            wallet_lock.clone(),
-            mempool_lock.clone(),
-            blockchain_lock.clone(),
-                broadcast_channel_sender.clone(),
-                broadcast_channel_sender.subscribe()
-            ) => {
->>>>>>> 3b1f162b
-                if let Err(err) = res {
-                    eprintln!("network err {:?}", err)
-                }
-            },
-            res = network.run_server() => {
-                if let Err(err) = res {
-                    eprintln!("run_server err {:?}", err)
-                }
-            },
-
-            //
-            // Other
-            //
+                settings,
+                wallet_lock.clone(),
+                mempool_lock.clone(),
+                blockchain_lock.clone(),
+            ) => {
+                if let Err(err) = res {
+                    eprintln!("miner err {:?}", err)
+                }
+            },
+        //
+        // Other
+        //
             _ = self._shutdown_complete_tx.closed() => {
                 println!("Shutdown message complete")
             }
