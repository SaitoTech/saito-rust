use rayon::iter::IntoParallelIterator;
use rayon::prelude::*;
use saito_rust::{
    block::{Block, BlockCore, TREASURY},
    blockchain::AddBlockEvent,
    burnfee::BurnFee,
    keypair::Keypair,
    slip::{OutputSlip, SlipID, SlipType},
    test_utilities,
    time::create_timestamp,
    transaction::{Transaction, TransactionCore, TransactionType},
};

#[tokio::main]
pub async fn main() -> saito_rust::Result<()> {
    let keypair = Keypair::new();

    let (mut blockchain, mut slips) =
        test_utilities::make_mock_blockchain_and_slips(&keypair, 3 * 100000).await;
    let prev_block = blockchain.latest_block().unwrap();

    let mut prev_block_hash = prev_block.hash().clone();
    let mut prev_block_id = prev_block.id();
    let mut prev_burn_fee = prev_block.start_burnfee();
    let mut prev_timestamp = prev_block.timestamp();

    let mut add_block_timestamps = vec![];
    let mut start_ts;
    let mut finish_ts;

    for _ in 0..100 as i32 {
        let pairs: Vec<(SlipID, OutputSlip)> = (0..1000)
            .into_iter()
            .map(|_| slips.pop().unwrap())
            .collect();

        let mut txs = pairs
            .into_par_iter()
            .map(|slip_pair| {
                let to_slip = OutputSlip::new(
                    *keypair.public_key(),
                    SlipType::Normal,
                    slip_pair.1.amount(),
                );

                Transaction::create_signature(
                    TransactionCore::new(
                        create_timestamp(),
                        vec![slip_pair.0],
                        vec![to_slip],
                        TransactionType::Normal,
                        (0..102400)
                            .into_par_iter()
                            .map(|_| rand::random::<u8>())
                            .collect(),
                    ),
                    &keypair,
                )
            })
            .collect();

        let timestamp = create_timestamp();
        let block = Block::new(BlockCore::new(
            prev_block_id + 1,
            timestamp,
            prev_block_hash,
            *keypair.public_key(),
            0,
            TREASURY,
            BurnFee::burn_fee_adjustment_calculation(prev_burn_fee, timestamp, prev_timestamp),
            0.0,
            &mut txs,
        ));
        prev_block_hash = block.hash().clone();
        prev_block_id = block.id();
        prev_burn_fee = block.start_burnfee();
        prev_timestamp = block.timestamp();

        start_ts = create_timestamp();
<<<<<<< HEAD
=======
        println!("ADD BLOCK {}", block.id());
>>>>>>> c4685a2e
        let result = blockchain.add_block(block).await;
        assert!(result == AddBlockEvent::AcceptedAsLongestChain);
        finish_ts = create_timestamp();
        add_block_timestamps.push(finish_ts - start_ts);
    }

    let add_block_sum: u64 = add_block_timestamps.iter().sum();
    let add_block_len: u64 = add_block_timestamps.len() as u64;
    let add_block_avg = add_block_sum as f32 / add_block_len as f32;
    println!("AVERAGE ADD BLOCK TIME: {:?}", add_block_avg);

    Ok(())
}<|MERGE_RESOLUTION|>--- conflicted
+++ resolved
@@ -77,10 +77,7 @@
         prev_timestamp = block.timestamp();
 
         start_ts = create_timestamp();
-<<<<<<< HEAD
-=======
         println!("ADD BLOCK {}", block.id());
->>>>>>> c4685a2e
         let result = blockchain.add_block(block).await;
         assert!(result == AddBlockEvent::AcceptedAsLongestChain);
         finish_ts = create_timestamp();
