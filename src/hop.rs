use crate::crypto::{sign, SaitoHash, SaitoPublicKey, SaitoSignature};
use crate::wallet::Wallet;
use serde::{Deserialize, Serialize};
use std::convert::TryInto;
use std::sync::Arc;
use tokio::sync::RwLock;

//
// TODO - we can reduce the size by eliminating the FROM record if
// the portions of the code that check the routing work start with
// the sender of the transaction. This would be a good optimization
//
pub const HOP_SIZE: usize = 130;

#[serde_with::serde_as]
#[derive(Serialize, Deserialize, PartialEq, Debug, Clone)]
pub struct Hop {
    #[serde_as(as = "[_; 33]")]
    from: SaitoPublicKey,
    #[serde_as(as = "[_; 33]")]
    to: SaitoPublicKey,
    #[serde_as(as = "[_; 64]")]
    sig: SaitoSignature,
}

impl Hop {
    pub fn new() -> Self {
        Hop {
            from: [0; 33],
            to: [0; 33],
            sig: [0; 64],
        }
    }

    pub async fn generate_hop(
        wallet_lock: Arc<RwLock<Wallet>>,
        to_publickey: SaitoPublicKey,
        hash_to_sign: SaitoHash,
    ) -> Hop {
        let wallet = wallet_lock.read().await;
        let mut hop = Hop::new();

        hop.set_from(wallet.get_publickey());
        hop.set_to(to_publickey);
        hop.set_sig(sign(&hash_to_sign, wallet.get_privatekey()));

        hop
    }

    pub fn get_from(&self) -> SaitoPublicKey {
        self.from
    }

    pub fn get_to(&self) -> SaitoPublicKey {
        self.to
    }

    pub fn get_sig(&self) -> SaitoSignature {
        self.sig
    }

    pub fn set_from(&mut self, from: SaitoPublicKey) {
        self.from = from
    }

    pub fn set_to(&mut self, to: SaitoPublicKey) {
        self.to = to
    }

    pub fn set_sig(&mut self, sig: SaitoSignature) {
        self.sig = sig
    }

    pub fn deserialize_from_net(bytes: Vec<u8>) -> Hop {
        let from: SaitoPublicKey = bytes[..33].try_into().unwrap();
        let to: SaitoPublicKey = bytes[33..66].try_into().unwrap();
        let sig: SaitoSignature = bytes[66..130].try_into().unwrap();

        let mut hop = Hop::new();
        hop.set_from(from);
        hop.set_to(to);
        hop.set_sig(sig);

        hop
    }

    pub fn serialize_for_net(&self) -> Vec<u8> {
        let mut vbytes: Vec<u8> = vec![];
        vbytes.extend(&self.get_from());
        vbytes.extend(&self.get_to());
        vbytes.extend(&self.get_sig());
        vbytes
    }
}

#[cfg(test)]
mod tests {

    use super::*;

    #[test]
    fn hop_new_test() {
<<<<<<< HEAD
        let _hop = Hop::new();
        assert_eq!(1, 1);
=======
        let hop = Hop::new();
        assert_eq!(hop.get_sig(), [0; 64]);
        assert_eq!(hop.get_to(), [0; 33]);
        assert_eq!(hop.get_from(), [0; 33]);
>>>>>>> 34d85ec2
    }
}<|MERGE_RESOLUTION|>--- conflicted
+++ resolved
@@ -100,14 +100,9 @@
 
     #[test]
     fn hop_new_test() {
-<<<<<<< HEAD
-        let _hop = Hop::new();
-        assert_eq!(1, 1);
-=======
         let hop = Hop::new();
         assert_eq!(hop.get_sig(), [0; 64]);
         assert_eq!(hop.get_to(), [0; 33]);
         assert_eq!(hop.get_from(), [0; 33]);
->>>>>>> 34d85ec2
     }
 }